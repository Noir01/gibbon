--- conflicted
+++ resolved
@@ -709,25 +709,19 @@
               l2 <- go "addRedirectionCon" addRedirectionCon l2
               l2 <- if gibbon1
                     then pure l2
+                    else go "inferRegSize" inferRegSize l2
+              l2 <- if gibbon1
+                    then pure l2
                     else go "followIndirections" followIndirections l2
-              l2 <- go "calculateBounds" calculateBounds l2
               -- N.B ThreadRegions doesn't produce a type-correct L2 program --
               -- it adds regions to 'locs' in AppE and LetE which the
               -- typechecker doesn't know how to handle.
               l2 <- go "threadRegions"    threadRegions l2
-
               -- L2 -> L3
               -- TODO: Compose L3.TcM with (ReaderT Config)
-<<<<<<< HEAD
               l3 <- go "cursorize"        cursorize     l2
               l3 <- go "reorderAlloc"     reorderAlloc  l3
-=======
-              l2 <- if gibbon1
-                    then pure l2
-                    else go "inferRegSize" inferRegSize l2
-              l3 <- go "cursorize"        cursorize     l2
               -- _ <- lift $ putStrLn (pprender l3)
->>>>>>> 8053b197
               l3 <- go "L3.flatten"       flattenL3     l3
               l3 <- go "L3.typecheck"     tcProg3       l3
               l3 <- go "hoistNewBuf"      hoistNewBuf   l3
