--- conflicted
+++ resolved
@@ -250,11 +250,15 @@
                      let need = (i+1) - (length ls)
                      in VList $ ls ++ (replicate need v)
                  else VList (replaceNth i v ls)
-<<<<<<< HEAD
-       pure (VWrapId vid ls')
-   (VSliceP _,[VWrapId _vid (VList ls), VInt from, VInt to]) -> do
-       vid2 <- liftIO $ randomIO
-       pure $ VWrapId vid2 $ VList (L.take (to - from + 1) (L.drop from ls))
+       pure ls'
+   (VSliceP _,[VInt from, VInt len, (VList ls)]) -> do
+       pure $ VList (L.take len (L.drop from ls))
+   (GetNumProcessors, []) -> pure $ VInt 1
+   -- Don't sort for now.
+   (VSortP _, [ls, _fn]) -> do
+       pure ls
+   (InplaceVSortP _, [ls, _fn]) -> do
+       pure ls
    (PrintSym, [VSym v]) ->
        let v' = case v of
                   "NEWLINE" -> "\n"
@@ -265,17 +269,6 @@
    (PrintInt, [VInt v]) -> do
        liftIO $ putStr (show v)
        pure $ VInt 0
-=======
-       pure ls'
-   (VSliceP _,[VInt from, VInt len, (VList ls)]) -> do
-       pure $ VList (L.take len (L.drop from ls))
-   (GetNumProcessors, []) -> pure $ VInt 1
-   -- Don't sort for now.
-   (VSortP _, [ls, _fn]) -> do
-       pure ls
-   (InplaceVSortP _, [ls, _fn]) -> do
-       pure ls
->>>>>>> 8f6264a6
    oth -> error $ "unhandled prim or wrong number of arguments: "++show oth
 
   where
