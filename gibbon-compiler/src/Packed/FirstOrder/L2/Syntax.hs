--- conflicted
+++ resolved
@@ -15,16 +15,12 @@
 -- | An intermediate language with an effect system that captures traversals.
 
 module Packed.FirstOrder.L2.Syntax
-<<<<<<< HEAD
-    ( Prog(..), FunDef(..), Effect(..), ArrowTy(..), LocRet(..), LocExp(..)
+    ( Prog(..), FunDef(..), Effect(..), ArrowTy(..), LocRet(..)
+    , LocExp(..), PreLocExp(..)
     , getFunTy
     -- , mapExprs
     , mapMExprs
     , progToEnv
-=======
-    ( Prog(..), FunDef(..), Effect(..), ArrowTy(..), LocRet(..), LocExp, PreLocExp(..), E2Ext(..), getFunTy
-    -- , mapExprs, mapMExprs, progToEnv
->>>>>>> 9db59eb1
 
     -- * Temporary backwards compatibility, plus rexports
     , UrTy(..)
