--- conflicted
+++ resolved
@@ -77,14 +77,9 @@
     TimeIt e ty b -> do
       e' <- go e
       return $ TimeIt e' ty b
-<<<<<<< HEAD
     SpawnE{} -> pure ex -- error "addTraversalsExp: Cannot compile SpawnE"
     SyncE    -> pure ex -- error "addTraversalsExp: Cannot compile SyncE"
     IsBigE e -> IsBigE <$> go e
-=======
-    SpawnE{} -> pure ex
-    SyncE    -> pure ex
->>>>>>> 9392f23e
     Ext ext ->
       case ext of
         LetRegionE reg bod -> Ext <$> LetRegionE reg <$> go bod
