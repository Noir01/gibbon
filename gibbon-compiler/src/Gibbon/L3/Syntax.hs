--- conflicted
+++ resolved
@@ -36,15 +36,10 @@
 import           Text.PrettyPrint.GenericPretty
 
 import           Gibbon.Common
-import qualified Gibbon.L2.Syntax               as L2
+-- import qualified Gibbon.L2.Syntax               as L2
 import           Gibbon.Language                hiding (mapMExprs)
-
-<<<<<<< HEAD
-import Gibbon.Common
-import Gibbon.Language hiding (mapMExprs)
 import qualified Gibbon.NewL2.Syntax as L2
-=======
->>>>>>> 5827f62c
+
 
 --------------------------------------------------------------------------------
 type Prog3 = Prog Exp3
@@ -71,7 +66,6 @@
 data E3Ext loc dec
   = ReadScalar Scalar Var -- ^ One cursor in, (int, cursor') out
   | WriteScalar Scalar Var (PreExp E3Ext loc dec) -- ^ Write int at cursor, and return a cursor
-<<<<<<< HEAD
   | ReadTag Var                            -- ^ One cursor in, (tag,cursor) out
   | WriteTag DataCon Var                   -- ^ Write Tag at Cursor, and return a cursor
   | TagCursor Var Var                      -- ^ Create a tagged cursor
@@ -90,27 +84,9 @@
   | NewParBuffer L2.Multiplicity         -- ^ Create a new buffer for parallel allocations, and return a cursor
   | ScopedParBuffer L2.Multiplicity      -- ^ Create a temporary scoped buffer for parallel allocations, and return a cursor
   | EndOfBuffer L2.Multiplicity
-=======
-  | ReadTag Var -- ^ One cursor in, (tag,cursor) out
-  | WriteTag DataCon Var -- ^ Write Tag at Cursor, and return a cursor
-  | ReadCursor Var -- ^ Reads and returns the cursor at Var
-  | WriteCursor Var (PreExp E3Ext loc dec) -- ^ Write a cursor, and return a cursor
-  | ReadList Var dec -- ^ Read a pointer to a linked list
-  | WriteList Var (PreExp E3Ext loc dec) dec -- ^ Write a pointer to a linked list
-  | ReadVector Var dec -- ^ Read a pointer to a vector
-  | WriteVector Var (PreExp E3Ext loc dec) dec -- ^ Write a pointer to a vector
-  | AddCursor Var (PreExp E3Ext loc dec) -- ^ Add a constant offset to a cursor variable
-  | SubPtr Var Var -- ^ Pointer subtraction
-  | NewBuffer L2.Multiplicity -- ^ Create a new buffer, and return a cursor
-  | ScopedBuffer L2.Multiplicity -- ^ Create a temporary scoped buffer, and return a cursor
-  | NewParBuffer L2.Multiplicity -- ^ Create a new buffer for parallel allocations, and return a cursor
-  | ScopedParBuffer L2.Multiplicity -- ^ Create a temporary scoped buffer for parallel allocations, and return a cursor
-  | InitSizeOfBuffer L2.Multiplicity -- ^ Returns the initial buffer size for a specific multiplicity
->>>>>>> 5827f62c
   | MMapFileSize Var
   | SizeOfPacked Var Var -- ^ Takes in start and end cursors, and returns an Int
                                    --   we'll probably represent (sizeof x) as (end_x - start_x) / INT
-<<<<<<< HEAD
   | SizeOfScalar Var               -- ^ sizeof(var)
   | BoundsCheck Int Var Var        -- ^ Bytes required, region, write cursor
   | IndirectionBarrier TyCon (Var,Var,Var,Var)
@@ -118,24 +94,12 @@
     -- (1) If it's a old-to-young indirection, record it in the remembered set.
     -- (2) Otherwise, bump the refcount and update the outset.
   | BumpArenaRefCount Var Var      -- ^ Given an arena and end-of-region ptr, add a
-=======
-  | SizeOfScalar Var -- ^ sizeof(var)
-  | BoundsCheck Int Var Var -- ^ Bytes required, region, write cursor
-  | BumpRefCount Var Var -- ^ Given an end-of-region ptr, bump it's refcount.
-                                   --   Return the updated count (optional).
-  | BumpArenaRefCount Var Var -- ^ Given an arena and end-of-region ptr, add a
->>>>>>> 5827f62c
                                    --   reference from the arena to the region
   | NullCursor -- ^ Constant null cursor value (hack?).
                                    --   Used for dict lookup, which returns a packed value but
                                    --   no end witness.
-<<<<<<< HEAD
   | RetE [(PreExp E3Ext loc dec)]  -- ^ Analogous to L2's RetE.
   | GetCilkWorkerNum               -- ^ Translates to  __cilkrts_get_worker_number().
-=======
-  | RetE [(PreExp E3Ext loc dec)] -- ^ Analogous to L2's RetE
-  | GetCilkWorkerNum -- ^ Runs  __cilkrts_get_worker_number()
->>>>>>> 5827f62c
   | LetAvail [Var] (PreExp E3Ext loc dec) -- ^ These variables are available to use before the join point
   | AllocateTagHere Var TyCon  -- ^ Analogous to L2's extension.
   | AllocateScalarsHere Var    -- ^ Analogous to L2's extension.
@@ -152,7 +116,6 @@
 instance (Out l, Out d) => FreeVars (E3Ext l d) where
   gFreeVars e =
     case e of
-<<<<<<< HEAD
       ReadScalar _  v     -> S.singleton v
       WriteScalar _ v ex  -> S.insert v (gFreeVars ex)
       ReadTag v      -> S.singleton v
@@ -195,38 +158,6 @@
 
 
 instance (Out l, Out d, Show l, Show d) => Expression (E3Ext l d) where
-=======
-      ReadScalar _ v        -> S.singleton v
-      WriteScalar _ v ex    -> S.insert v (gFreeVars ex)
-      ReadTag v             -> S.singleton v
-      WriteTag _ v          -> S.singleton v
-      ReadCursor v          -> S.singleton v
-      WriteCursor c ex      -> S.insert c (gFreeVars ex)
-      ReadList v _          -> S.singleton v
-      WriteList c ex _      -> S.insert c (gFreeVars ex)
-      AddCursor v ex        -> S.insert v (gFreeVars ex)
-      SubPtr v w            -> S.fromList [v, w]
-      NewBuffer {}          -> S.empty
-      NewParBuffer {}       -> S.empty
-      ScopedBuffer {}       -> S.empty
-      ScopedParBuffer {}    -> S.empty
-      InitSizeOfBuffer {}   -> S.empty
-      MMapFileSize v        -> S.singleton v
-      SizeOfPacked c1 c2    -> S.fromList [c1, c2]
-      SizeOfScalar v        -> S.singleton v
-      BoundsCheck {}        -> S.empty
-      BumpRefCount r1 r2    -> S.fromList [r1, r2]
-      NullCursor            -> S.empty
-      BumpArenaRefCount v w -> S.fromList [v, w]
-      RetE ls               -> S.unions (L.map gFreeVars ls)
-      GetCilkWorkerNum      -> S.empty
-      LetAvail ls b         -> (S.fromList ls) `S.union` gFreeVars b
-      ReadVector {}         -> error "gFreeVars: ReadVector"
-      WriteVector {}        -> error "gFreeVars: WriteVector"
-
-instance (Out l, Out d, Show l, Show d) => Expression (E3Ext l d)
- where
->>>>>>> 5827f62c
   type LocOf (E3Ext l d) = l
   type TyOf (E3Ext l d)  = UrTy l
   isTrivial _            = False
@@ -274,7 +205,6 @@
 instance HasRenamable E3Ext l d => Renamable (E3Ext l d) where
   gRename env ext =
     case ext of
-<<<<<<< HEAD
       ReadScalar s v     -> ReadScalar s (go v)
       WriteScalar s v bod-> WriteScalar s (go v) (go bod)
       TagCursor a b      -> TagCursor (go a) (go b)
@@ -315,35 +245,6 @@
       SSPush a b c d -> SSPush a (go b) (go c) d
       SSPop a b c -> SSPop a (go b) (go c)
       Assert e -> Assert (go e)
-=======
-      ReadScalar s v          -> ReadScalar s (go v)
-      WriteScalar s v bod     -> WriteScalar s (go v) (go bod)
-      ReadCursor v            -> ReadCursor (go v)
-      WriteCursor v bod       -> WriteCursor (go v) (go bod)
-      ReadList v el_ty        -> ReadList (go v) el_ty
-      WriteList v bod el_ty   -> WriteList (go v) (go bod) el_ty
-      ReadVector v el_ty      -> ReadVector (go v) el_ty
-      WriteVector v bod el_ty -> WriteVector (go v) (go bod) el_ty
-      ReadTag v               -> ReadTag (go v)
-      WriteTag dcon v         -> WriteTag dcon (go v)
-      AddCursor v bod         -> AddCursor (go v) (go bod)
-      SubPtr v w              -> SubPtr (go v) (go w)
-      NewBuffer {}            -> ext
-      ScopedBuffer {}         -> ext
-      NewParBuffer {}         -> ext
-      ScopedParBuffer {}      -> ext
-      InitSizeOfBuffer {}     -> ext
-      MMapFileSize v          -> MMapFileSize (go v)
-      SizeOfPacked a b        -> SizeOfPacked (go a) (go b)
-      SizeOfScalar v          -> SizeOfScalar (go v)
-      BoundsCheck i a b       -> BoundsCheck i (go a) (go b)
-      BumpRefCount a b        -> BumpRefCount (go a) (go b)
-      BumpArenaRefCount v w   -> BumpArenaRefCount (go v) (go w)
-      NullCursor              -> ext
-      RetE ls                 -> RetE (L.map go ls)
-      GetCilkWorkerNum        -> GetCilkWorkerNum
-      LetAvail ls b           -> LetAvail (L.map go ls) (go b)
->>>>>>> 5827f62c
     where
       go ::
            forall a. Renamable a
@@ -383,14 +284,8 @@
 -- | Erase LocVar markers from the data definition
 eraseLocMarkers :: DDef L2.Ty2 -> DDef Ty3
 eraseLocMarkers (DDef tyargs tyname ls) = DDef tyargs tyname $ L.map go ls
-<<<<<<< HEAD
   where go :: (DataCon,[(IsBoxed,L2.Ty2)]) -> (DataCon,[(IsBoxed,Ty3)])
         go (dcon,ls') = (dcon, L.map (\(b,ty) -> (b,L2.stripTyLocs (L2.unTy2 ty))) ls')
-=======
-  where
-    go :: (DataCon, [(IsBoxed, L2.Ty2)]) -> (DataCon, [(IsBoxed, Ty3)])
-    go (dcon, ls') = (dcon, L.map (\(b, ty) -> (b, L2.stripTyLocs ty)) ls')
->>>>>>> 5827f62c
 
 cursorizeTy :: UrTy a -> UrTy b
 cursorizeTy ty =
@@ -434,12 +329,7 @@
 toL3Prim (DictInsertP _ty) = DictInsertP CursorTy
 toL3Prim (DictLookupP _ty) = DictLookupP CursorTy
 toL3Prim (DictHasKeyP _ty) = DictHasKeyP CursorTy
-<<<<<<< HEAD
 toL3Prim pr = fmap (L2.stripTyLocs . L2.unTy2) pr
-=======
-toL3Prim pr                = fmap L2.stripTyLocs pr
-
->>>>>>> 5827f62c
 
 -- |
 updateAvailVars :: [Var] -> [Var] -> Exp3 -> Exp3
