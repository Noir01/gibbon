{-# LANGUAGE DeriveAnyClass #-}
{-# LANGUAGE CPP #-}
{-# LANGUAGE LambdaCase #-}

{- L0 Specializer (part 2):
~~~~~~~~~~~~~~~~~~~~~~~~~~~

Paulette worked on a specializer which lives in 'Gibbon.L0.Specialize'
and specializes functions on curried calls. Now we need a driver which
takes these different pieces, and puts them together in order to
transform a fully polymorphic L0 program, into a monomorphic L1 program.
This module is the first attempt to do that.

-}

module Gibbon.L0.Specialize2
  (bindLambdas, monomorphize, specLambdas, desugarL0, toL1, floatOutCase)
  where

import           Control.Monad.State
import           Data.Foldable ( foldlM, foldrM )
import qualified Data.Map as M
import qualified Data.Set as S
import           GHC.Stack (HasCallStack)
import           Text.PrettyPrint.GenericPretty

import           Gibbon.Common
import           Gibbon.Pretty
import           Gibbon.L0.Syntax
import           Gibbon.L0.Typecheck
import qualified Gibbon.L1.Syntax as L1
import Data.Bifunctor
--------------------------------------------------------------------------------

{-

Transforming L0 to L1
~~~~~~~~~~~~~~~~~~~~~

(A) Monomorphization
(B) Lambda lifting (via specialization)
(C) Convert to L1, which should be pretty straightforward at this point.



Monomorphization
~~~~~~~~~~~~~~~~

Things that can be polymorphic, and therefore should be monormorphized:
- top-level fn calls
- lamda functions
- datacons

Here's a rough plan:

(0) Walk over all datatypes and functions to collect obligations for
    polymorphic types which have been fully applied to monomorphic types in the
    source program. For example, in a function 'f :: Int -> Maybe Int', we must
    replace 'Maybe Int' with an appropriate monomorphic alternative.


(1) Start with main: walk over it, and collect all monomorphization obligations:

        { [((fn_name, [tyapp]), newname)] , [((lam_name, [tyapp]), newname)] , [((tycon, [tyapp]), newname)] }

    i.e fn_name should be monomorphized at [tyapp], and it should be named newname.

    While collecting these obligations, just replace all polymorphic things with their
    corresponding new names.

(1.2) 'main' can transitively call a polymorphic function via a monomorphic one.
      To collect those obligations, we walk over all the monomorphic functions in
      the program as well.

(2) Start monormorphizing toplevel functions, and collect any new obligations
    that may be generated. Repeat (2) until there are no more obls.

(3) Create monomorphic versions of all datatypes.

(4) After we have all the monomorphic datatypes, we need to fix TYPEs in (Packed TYPE ..) to
    have the correct suffix. Actually, this could be done in 'collectMonoObls', but we do
    it in a separate pass for now.

(5) Delete all polymorphic fns and datatypes, which should all just be dead code now.

(6) Typecheck monomorphic L0 once more.

TODOs:

(*) Curried functions are not supported atm (not even by the typechecker):
    they're a bit tricky to get right as Gibbon functions can only accept 1 argument.
(*) Support minimal 'import's in 'Gibbon.HaskellFronted'.
(*) Anonymous lambdas


Lambda lifting
~~~~~~~~~~~~~~

Assume that the input program is monomorphic.

(a) Traverse all expressions in the program (main and functions), and
    float out all lambda definitions to the top-level.

(b) Collect all function references passed in as arguments to other functions.
    E.g.

        foo :: (A -> B) -> A -> B
        main = ... (foo fn1 thing1) ... (foo fn2 thing2) ...

     => [ ((foo, [fn1]), foo_1), ((foo, [fn2]), foo_2), ... ]


(c) (foo fn1) and (foo fn2) would now be separate top-level first order functions:

        foo_1 :: A -> B
        foo_1 thing = ... fn1 thing ...

        foo_2 :: A -> B
        foo_2 thing = ... fn2 thing ...

    Create these functions, drop the lambdas from it's type, arguments etc.

-}

-- Just a mechanical transformation ..
toL1 :: Prog0 -> L1.Prog1
toL1 Prog{ddefs, fundefs, mainExp} =
   Prog (M.map toL1DDef ddefs) (M.map toL1FunDef fundefs) mainExp'
  where
    mainExp' = case mainExp of
                 Nothing -> Nothing
                 Just (e,ty) -> Just (toL1Exp e, toL1Ty ty)

    toL1DDef :: DDef0 -> L1.DDef1
    toL1DDef ddf@DDef{dataCons} =
      ddf { dataCons = map (\(dcon, btys) -> (dcon, map (\(a,b) -> (a, toL1Ty b)) btys)) dataCons }

    toL1FunDef :: FunDef0 -> L1.FunDef1
    toL1FunDef fn@FunDef{funTy, funBody} =
      fn { funTy = toL1TyS funTy
         , funBody = toL1Exp funBody }

    toL1Exp :: Exp0 -> L1.Exp1
    toL1Exp ex =
      case ex of
        VarE v    -> L1.VarE v
        LitE n    -> L1.LitE n
        CharE n   -> L1.CharE n
        FloatE n  -> L1.FloatE n
        LitSymE v -> L1.LitSymE v
        AppE f [] args   -> AppE f [] (map toL1Exp args)
        AppE{}   -> err1 (sdoc ex)
        PrimAppE pr args ->
          case pr of
            -- This is always going to have a function reference which
            -- we cannot eliminate.
            VSortP{} ->
              case args of
                [ls, Ext (FunRefE _ fp)] ->
                  PrimAppE (toL1Prim pr) [toL1Exp ls, VarE fp]
                [ls, Ext (L _ (Ext (FunRefE _ fp)))] ->
                  PrimAppE (toL1Prim pr) [toL1Exp ls, VarE fp]
                _ -> PrimAppE (toL1Prim pr)(map toL1Exp args)
            _ -> PrimAppE (toL1Prim pr) (map toL1Exp args)
        LetE (v,[],ty,rhs) bod -> LetE (v,[], toL1Ty ty, toL1Exp rhs) (toL1Exp bod)
        LetE{} -> err1 (sdoc ex)
        IfE a b c  -> IfE (toL1Exp a) (toL1Exp b) (toL1Exp c)
        MkProdE ls -> MkProdE (map toL1Exp ls)
        ProjE i a  -> ProjE i (toL1Exp a)
        CaseE scrt brs -> CaseE (toL1Exp scrt) (map (\(a,b,c) -> (a,
                                                                  map (\(x,_) -> (x,())) b,
                                                                  toL1Exp c) )
                                                    brs)
        DataConE (ProdTy []) dcon ls -> DataConE () dcon (map toL1Exp ls)
        DataConE{} -> err1 (sdoc ex)
        TimeIt e ty b    -> TimeIt (toL1Exp e) (toL1Ty ty) b
        SpawnE f [] args -> SpawnE f [] (map toL1Exp args)
        SpawnE{} -> err1 (sdoc ex)
        SyncE            -> SyncE
        WithArenaE v e -> WithArenaE v (toL1Exp e)
        MapE{}  -> err1 (sdoc ex)
        FoldE{} -> err1 (sdoc ex)
        Ext ext ->
          case ext of
            LambdaE{}  -> err2 (sdoc ex)
            PolyAppE{} -> err2 (sdoc ex)
            FunRefE{}  -> err2 (sdoc ex)
            BenchE fn tyapps args b ->
              case tyapps of
                [] -> Ext $ L1.BenchE fn [] (map toL1Exp args) b
                _  -> error "toL1: Polymorphic 'bench' not supported yet."
            ParE0{} -> error "toL1: ParE0"
            PrintPacked{} -> error "toL1: PrintPacked"
            CopyPacked{} -> error "toL1: CopyPacked"
            TravPacked{} -> error "toL1: TravPacked"
            LinearExt{} -> error $ "toL1: a linear types extension wasn't desugared: " ++ sdoc ex
            -- Erase srclocs while going to L1
            L _ e   -> toL1Exp e

    toL1Prim :: Prim Ty0 -> Prim L1.Ty1
    toL1Prim = fmap toL1Ty

    toL1Ty :: Ty0 -> L1.Ty1
    toL1Ty ty =
      case ty of
        CharTy  -> L1.CharTy
        IntTy   -> L1.IntTy
        FloatTy -> L1.FloatTy
        SymTy0  -> L1.SymTy
        BoolTy  -> L1.BoolTy
        TyVar{} -> err1 (sdoc ty)
        MetaTv{} -> err1 (sdoc ty)
        ProdTy tys  -> L1.ProdTy $ map toL1Ty tys
        SymDictTy (Just v) a -> L1.SymDictTy (Just v) $ toL1Ty a
        SymDictTy Nothing  a -> L1.SymDictTy Nothing $ toL1Ty a
        PDictTy k v -> L1.PDictTy (toL1Ty k) (toL1Ty v)
        ArrowTy{} -> err2 (sdoc ty)
        PackedTy tycon tyapps | tyapps == [] -> L1.PackedTy tycon ()
                              | otherwise    -> err1 (sdoc ty)
        ArenaTy -> L1.ArenaTy
        SymSetTy -> L1.SymSetTy
        SymHashTy -> L1.SymHashTy
        IntHashTy -> L1.IntHashTy
        VectorTy a  -> L1.VectorTy (toL1Ty a)
        ListTy a  -> L1.ListTy (toL1Ty a)

    toL1TyS :: ArrowTy Ty0 -> ArrowTy L1.Ty1
    toL1TyS t@(ForAll tyvars (ArrowTy as b))
      | tyvars == [] = (map toL1Ty as, toL1Ty b)
      | otherwise    = err1 (sdoc t)
    toL1TyS (ForAll _ t) = error $ "toL1: Not a function type: " ++ sdoc t

    err1 msg = error $ "toL1: Program was not fully monomorphized. Encountered: " ++ msg

    err2 msg = error $ "toL1: Could not lift all lambdas. Encountered: " ++ msg

--------------------------------------------------------------------------------

-- The monomorphization monad.
type MonoM a = StateT MonoState PassM a

data MonoState = MonoState
  { mono_funs_worklist :: M.Map (Var, [Ty0]) Var
  , mono_funs_done :: M.Map (Var, [Ty0]) Var
  , mono_lams      :: M.Map (Var, [Ty0]) Var
  , mono_dcons     :: M.Map (TyCon, [Ty0]) Var -- suffix
  }
  deriving (Show, Read, Ord, Eq, Generic, Out)

emptyMonoState :: MonoState
emptyMonoState = MonoState
  { mono_funs_worklist = M.empty, mono_funs_done = M.empty
  , mono_lams = M.empty, mono_dcons = M.empty }

extendFuns :: (Var,[Ty0]) -> Var -> MonoState -> MonoState
extendFuns k v mono_st@MonoState{mono_funs_worklist} =
  mono_st { mono_funs_worklist = M.insert k v mono_funs_worklist }

extendLambdas :: (Var,[Ty0]) -> Var -> MonoState -> MonoState
extendLambdas k v mono_st@MonoState{mono_lams} =
  mono_st { mono_lams = M.insert k v mono_lams }

extendDatacons :: (TyCon,[Ty0]) -> Var -> MonoState -> MonoState
extendDatacons k v mono_st@MonoState{mono_dcons} =
  mono_st { mono_dcons = M.insert k v mono_dcons }

-- We need this wrapper because of the way these maps are defined.
--
-- getLambdaObls id { mono_lams = [ ((id,[IntTy]), id1), ((id,[BoolTy]), id2) ] }
--   = [ (id2, [IntTy]), (id2, [BoolTy]) ]
getLambdaObls :: Var -> MonoState -> (M.Map Var [Ty0])
getLambdaObls f MonoState{mono_lams} =
  M.fromList $ map (\((_,tys), w) -> (w, tys)) f_mono_st
  where
    f_mono_st = filter (\((v,_), _) -> v == f) (M.toList mono_lams)


--------------------------------------------------------------------------------

monomorphize :: Prog0 -> PassM Prog0
monomorphize p@Prog{ddefs,fundefs,mainExp} = do
  let env2 = Env2 M.empty (M.map funTy fundefs)

  let mono_m = do
        -- Step (0)
        (ddfs0 :: [DDef0]) <- mapM (monoOblsDDef ddefs) (M.elems ddefs)
        let ddefs' = M.fromList $ map (\a -> (tyName a,a)) ddfs0
        -- Step (1)
        mainExp' <-
          case mainExp of
            Nothing -> pure Nothing
            Just (e,ty) -> do
              mainExp'  <- collectMonoObls ddefs' env2 toplevel e
              mainExp'' <- monoLambdas mainExp'
              mono_st   <- get
              assertLambdasMonomorphized mono_st
              pure $ Just (mainExp'', ty)
        -- Step (1.2)
        let mono_funs = M.filter isMonoFun fundefs
        mono_funs' <-
          foldlM
            (\funs fn@FunDef{funArgs,funName,funBody,funTy} -> do
                  let env2' = extendsVEnv (M.fromList $ zip funArgs (inTys funTy)) env2
                  let (ForAll tyvars (ArrowTy as b)) = funTy
                  as' <- mapM (monoOblsTy ddefs) as
                  b'  <- monoOblsTy ddefs b
                  funBody'  <- collectMonoObls ddefs' env2' toplevel funBody
                  funBody'' <- monoLambdas funBody'
                  mono_st <- get
                  assertLambdasMonomorphized mono_st
                  let fn' = fn { funBody = funBody'', funTy = ForAll tyvars (ArrowTy as' b')}
                  pure $ M.insert funName fn' funs)
            mono_funs
            (M.elems mono_funs)
        let fundefs' = mono_funs' `M.union` fundefs
        -- Step (2)
        fundefs'' <- monoFunDefs fundefs'
        -- N.B. Important to fetch the state before we run 'monoDDefs' which
        -- clears everything in 'mono_dcons'.
        mono_st <- get
        -- Step (3)
        ddefs'' <- monoDDefs ddefs'
        let p3 = p { ddefs = ddefs'', fundefs = fundefs'', mainExp = mainExp' }
        let p3' = updateTyCons mono_st p3
        -- Important; p3 is not type-checkable until updateTyCons runs.
        -- Step (4)
        lift $ tcProg p3'

  (p4,_) <- runStateT mono_m emptyMonoState

  -- Step (5)
  let p5  = purgePolyDDefs p4
  let p5' = purgePolyFuns p5
  -- Step (6)
  tcProg p5'
  where
    toplevel = M.keysSet fundefs

    -- Create monomorphic versions of all polymorphic functions.
    monoFunDefs :: FunDefs0 -> MonoM FunDefs0
    monoFunDefs fundefs1 = do
      mono_st <- get
      if M.null (mono_funs_worklist mono_st)
      then pure fundefs1
      else do
        let (((fun_name, tyapps), new_fun_name):rst) = M.toList (mono_funs_worklist mono_st)
            fn@FunDef{funArgs, funName, funBody} = fundefs # fun_name
            tyvars = tyVarsFromScheme (funTy fn)
        assertSameLength ("While monormorphizing the function: " ++ sdoc funName) tyvars tyapps
        let mp = M.fromList $ zip tyvars tyapps
            funTy' = ForAll [] (substTyVar mp (tyFromScheme (funTy fn)))
            funBody' = substTyVarExp mp funBody
            -- Move this obligation from todo to done.
            mono_st' = mono_st { mono_funs_done = M.insert (fun_name, tyapps) new_fun_name (mono_funs_done mono_st)
                               , mono_funs_worklist = M.fromList rst }
        put mono_st'
        -- Collect any more obligations generated due to the monormorphization
        let argEnv = M.fromList $ zip funArgs (inTys funTy')
        let (argFenv, argVenv) = M.partition (\case ArrowTy {} -> True; _ -> False) argEnv
        let argFenv' = M.map (ForAll []) argFenv
        let env21 = Env2 argVenv (M.union argFenv' (M.map funTy fundefs1))
        funBody'' <- collectMonoObls ddefs env21 toplevel funBody'
        funBody''' <- monoLambdas funBody''
        let fn' = fn { funName = new_fun_name, funTy = funTy', funBody = funBody''' }
        monoFunDefs (M.insert new_fun_name fn' fundefs1)

    -- Create monomorphic versions of all polymorphic datatypes.
    monoDDefs :: DDefs0 -> MonoM DDefs0
    monoDDefs ddefs1 = do
      mono_st <- get
      if M.null (mono_dcons mono_st)
      then pure ddefs1
      else do
        let (((tycon, tyapps), suffix):rst) = M.toList (mono_dcons mono_st)
            ddf@DDef{tyName,tyArgs,dataCons} = lookupDDef ddefs tycon
        assertSameLength ("In the datacon: " ++ sdoc tyName) tyArgs tyapps
        let tyName' = varAppend tyName suffix
            dataCons' = map
                          (\(dcon,vtys) ->
                            let (vars,tys) = unzip vtys
                                sbst = M.fromList (zip tyArgs tyapps)
                                tys' = map (substTyVar sbst) tys
                                tys'' = map (updateTyConsTy ddefs1 mono_st) tys'
                                vtys' = zip vars tys''
                            in (dcon ++ fromVar suffix, vtys'))
                          dataCons
            ddefs1' = M.insert tyName' (ddf { tyName = tyName', tyArgs = [], dataCons = dataCons' })  ddefs1
            mono_st'  = mono_st { mono_dcons = M.fromList rst }
        put mono_st'
        monoDDefs ddefs1'

    -- See examples/T127. Bar is monomorphic, but uses a monomorphized-by-hand
    -- Foo. We must update Bar to use the correct Foo.
    monoOblsDDef :: DDefs0 -> DDef0 -> MonoM DDef0
    monoOblsDDef ddefs1 d@DDef{dataCons} = do
      dataCons' <- mapM (\(dcon, args) -> (dcon,) <$> mapM (\(a,ty) -> (a,) <$> monoOblsTy ddefs1 ty) args) dataCons
      pure $ d{ dataCons = dataCons' }


-- After 'monoLambdas' runs, (mono_lams MonoState) must be empty
assertLambdasMonomorphized :: (Monad m, HasCallStack) => MonoState -> m ()
assertLambdasMonomorphized MonoState{mono_lams} =
  if M.null mono_lams
  then pure ()
  else error $ "Expected 0 lambda monormorphization obligations. Got " ++ sdoc mono_lams

assertSameLength :: (Out a, Out b, Monad m, HasCallStack) => String -> [a] -> [b] -> m ()
assertSameLength msg as bs =
  if length as /= length bs
  then error $ "assertSameLength: Type applications " ++ sdoc bs ++ " incompatible with the type variables: " ++
               sdoc as ++ ".\n " ++ msg
  else pure ()


monoOblsTy :: DDefs0 -> Ty0 -> MonoM Ty0
monoOblsTy ddefs1 t = do
  case t of
    CharTy    -> pure t
    IntTy     -> pure t
    FloatTy   -> pure t
    SymTy0    -> pure t
    BoolTy    -> pure t
    TyVar{}   -> pure t
    MetaTv{}  -> pure t
    ProdTy ls -> ProdTy <$> mapM (monoOblsTy ddefs1) ls
    SymDictTy{}  -> pure t
    PDictTy{} -> pure t
    ArrowTy as b -> do
      as' <- mapM (monoOblsTy ddefs1) as
      b' <- monoOblsTy ddefs1 b
      pure $ ArrowTy as' b'
    PackedTy tycon tyapps ->
      case tyapps of
        [] -> pure t
        -- We're only looking for fully monomorphized datatypes here
        _  -> case tyVarsInTys tyapps of
                [] -> do
                  tyapps' <- mapM (monoOblsTy ddefs1) tyapps
                  mono_st <- get
                  case M.lookup (tycon, tyapps') (mono_dcons mono_st) of
                    Nothing -> do
                      let DDef{tyArgs} = lookupDDef ddefs1 tycon
                      assertSameLength ("In the type: " ++ sdoc t) tyArgs tyapps'
                      suffix <- lift $ gensym "_v"
                      let mono_st' = extendDatacons (tycon, tyapps') suffix mono_st
                          tycon' = tycon ++ (fromVar suffix)
                      put mono_st'
                      pure $ PackedTy tycon' []
                    Just suffix -> pure $ PackedTy (tycon ++ (fromVar suffix)) []
                _  -> pure t
    VectorTy{} -> pure t
    ListTy{} -> pure t
    ArenaTy  -> pure t
    SymSetTy -> pure t
    SymHashTy-> pure t
    IntHashTy-> pure t


-- | Collect monomorphization obligations.
collectMonoObls :: DDefs0 -> Env2 Ty0 -> S.Set Var -> Exp0 -> MonoM Exp0
collectMonoObls ddefs env2 toplevel ex =
  case ex of
    AppE f [] args -> do
      args' <- mapM (collectMonoObls ddefs env2 toplevel) args
      pure $ AppE f [] args'
    AppE f tyapps args -> do
      args'   <- mapM (collectMonoObls ddefs env2 toplevel) args
      tyapps' <- mapM (monoOblsTy ddefs) tyapps
      f' <- addFnObl f tyapps'
      pure $ AppE f' [] args'
    LetE (v, [], ty@ArrowTy{}, rhs) bod ->do
      let env2' = (extendVEnv v ty env2)
      case rhs of
        Ext (LambdaE{}) -> do
          rhs' <- go rhs
          bod' <- collectMonoObls ddefs env2' toplevel bod
          pure $ LetE (v,[],ty,rhs') bod'
        _ -> do
          -- Special case for lambda bindings passed in as function arguments:
          --
          -- 'v' is an ArrowTy, but not a lambda defn -- this let binding must
          -- be in a function body, and 'v' must be a lambda that's
          -- passed in as an argument. We don't want to monormorphize it here.
          -- It'll be handled when the the outer fn is processed.
          -- To ensure that (AppE v ...) stays the same, we add 'v' into
          -- mono_st s.t. it's new name would be same as it's old name.
          state (\st -> ((), extendLambdas (v,[]) v st))
          rhs' <- go rhs
          bod' <- collectMonoObls ddefs env2' toplevel bod
          pure $ LetE (v, [], ty, rhs') bod'

    LetE (v,[],ty,rhs) bod -> do
      let env2' = (extendVEnv v ty env2)
      rhs' <- go rhs
      bod' <- collectMonoObls ddefs env2' toplevel bod
      pure $ LetE (v,[],ty,rhs') bod'

    LetE (_, (_:_), _, _) _ -> error $ "collectMonoObls: Let not monomorphized: " ++ sdoc ex

    CaseE scrt brs -> do
      case recoverType ddefs env2 scrt of
        PackedTy tycon tyapps -> do
          mono_st <- get
          (suffix, mono_st'') <-
            case tyapps of
              -- It's a monomorphic datatype.
              [] -> pure ("", mono_st)
              _  -> do
                tyapps' <- mapM (monoOblsTy ddefs) tyapps
                case M.lookup (tycon, tyapps') (mono_dcons mono_st) of
                  Nothing -> do
                    let DDef{tyArgs} = lookupDDef ddefs tycon
                    assertSameLength ("In the expression: " ++ sdoc ex) tyArgs tyapps'
                    suffix <- lift $ gensym "_v"
                    let mono_st' = extendDatacons (tycon, tyapps') suffix mono_st
                    pure (suffix, mono_st')
                  Just suffix -> pure (suffix, mono_st)
          put mono_st''
          scrt' <- go scrt
          brs' <-
            foldlM
              (\acc (dcon,vtys,bod) -> do
                let env2' = extendsVEnv (M.fromList vtys) env2
                bod' <- collectMonoObls ddefs env2' toplevel bod
                pure $ acc ++ [(dcon ++ fromVar suffix,vtys,bod')])
              [] brs
          pure $ CaseE scrt' brs'

        ty -> error $ "collectMonoObls: Unexpected type for the scrutinee, " ++ sdoc ty ++
                      ". In the expression: " ++ sdoc ex

    DataConE (ProdTy tyapps) dcon args -> do
      args' <- mapM (collectMonoObls ddefs env2 toplevel) args
      case tyapps of
        -- It's a monomorphic datatype.
        [] -> pure $ DataConE (ProdTy []) dcon args'
        _  -> do
          mono_st <- get
          -- Collect datacon instances here.
          let tycon = getTyOfDataCon ddefs dcon
          tyapps' <- mapM (monoOblsTy ddefs) tyapps
          case M.lookup (tycon, tyapps') (mono_dcons mono_st) of
            Nothing -> do
              let DDef{tyArgs} = lookupDDef ddefs tycon
              assertSameLength ("In the expression: " ++ sdoc ex) tyArgs tyapps'
              suffix <- lift $ gensym "_v"
              let mono_st' = extendDatacons (tycon, tyapps) suffix mono_st
                  dcon' = dcon ++ (fromVar suffix)
              put mono_st'
              pure $ DataConE (ProdTy []) dcon' args'
            Just suffix -> do
              let dcon' = dcon ++ (fromVar suffix)
              pure $ DataConE (ProdTy []) dcon' args'

    DataConE{} -> error $ "collectMonoObls: DataConE expected ProdTy tyapps, got " ++ sdoc ex

    PrimAppE pr args -> do
      args' <- mapM (collectMonoObls ddefs env2 toplevel) args
      pure $ PrimAppE pr args'

    -- Straightforward recursion
    VarE{}    -> pure ex
    LitE{}    -> pure ex
    CharE{}   -> pure ex
    FloatE{}  -> pure ex
    LitSymE{} -> pure ex
    IfE a b c -> do
      a' <- go a
      b' <- go b
      c' <- go c
      pure $ IfE a' b' c'
    MkProdE args -> do
      args' <- mapM (collectMonoObls ddefs env2 toplevel) args
      pure $ MkProdE args'
    ProjE i e -> do
      e' <- go e
      pure $ ProjE i e'
    TimeIt e ty b -> do
      e' <- go e
      pure $ TimeIt e' ty b
    WithArenaE v e -> do
      e' <- go e
      pure $ WithArenaE v e'
    Ext ext ->
      case ext of
        LambdaE args bod -> do
          bod' <- collectMonoObls ddefs (extendsVEnv (M.fromList args) env2) toplevel bod
          pure $ Ext $ LambdaE args bod'
        PolyAppE{} -> error ("collectMonoObls: TODO, "++ sdoc ext)
        FunRefE tyapps f ->
          case tyapps of
            [] -> pure $ Ext $ FunRefE [] f
            _  -> do
              tyapps' <- mapM (monoOblsTy ddefs) tyapps
              f' <- addFnObl f tyapps'
              pure $ Ext $ FunRefE [] f'
        BenchE _fn tyapps _args _b ->
          case tyapps of
            [] -> pure ex
            _  -> error $ "collectMonoObls: Polymorphic bench not supported yet. In: " ++ sdoc ex
        ParE0 ls -> do
          ls' <- mapM (collectMonoObls ddefs env2 toplevel) ls
          pure $ Ext $ ParE0 ls'
        PrintPacked ty arg -> do
          arg' <- collectMonoObls ddefs env2 toplevel arg
          pure $ Ext $ PrintPacked ty arg'
        CopyPacked ty arg -> do
          arg' <- collectMonoObls ddefs env2 toplevel arg
          pure $ Ext $ CopyPacked ty arg'
        TravPacked ty arg -> do
          arg' <- collectMonoObls ddefs env2 toplevel arg
          pure $ Ext $ TravPacked ty arg'
        L p e -> do
          e' <- go e
          pure $ Ext $ L p e'
        LinearExt{} -> error $ "collectMonoObls: a linear types extension wasn't desugared: " ++ sdoc ex
    SpawnE f [] args -> do
      args' <- mapM (collectMonoObls ddefs env2 toplevel) args
      pure $ SpawnE f [] args'
    SpawnE f tyapps args -> do
      args'   <- mapM (collectMonoObls ddefs env2 toplevel) args
      tyapps' <- mapM (monoOblsTy ddefs) tyapps
      f' <- addFnObl f tyapps'
      pure $ SpawnE f' [] args'
    SyncE    -> pure SyncE
    MapE{}  -> error $ "collectMonoObls: TODO: " ++ sdoc ex
    FoldE{} -> error $ "collectMonoObls: TODO: " ++ sdoc ex
  where
    go = collectMonoObls ddefs env2 toplevel

    -- 'fn' Could be either a lambda, or toplevel
    addFnObl :: Var -> [Ty0] -> MonoM Var
    addFnObl f tyapps = do
      mono_st <- get
      if f `S.member` toplevel
      then case (M.lookup (f,tyapps) (mono_funs_done mono_st), M.lookup (f,tyapps) (mono_funs_worklist mono_st)) of
             (Nothing, Nothing) -> do
               new_name <- lift $ gensym f
               state (\st -> ((), extendFuns (f,tyapps) new_name st))
               pure new_name
             (Just fn_name, _) -> pure fn_name
             (_, Just fn_name) -> pure fn_name

      -- Why (f,[])? See "Special case for lambda bindings passed in as function arguments".
      else case (M.lookup (f,[]) (mono_lams mono_st), M.lookup (f,tyapps) (mono_lams mono_st)) of
             (Nothing, Nothing) -> do
               new_name <- lift $ gensym f
               state (\st -> ((),extendLambdas (f,tyapps) new_name st))
               pure new_name
             (_,Just lam_name) -> pure lam_name
             (Just lam_name,_) -> pure lam_name


-- | Create monomorphic versions of lambdas bound in this expression.
-- This does not float out the lambda definitions.
monoLambdas :: Exp0 -> MonoM Exp0
-- Assummption: lambdas only appear as RHS in a let.
monoLambdas ex =
  case ex of
    LetE (v,[],vty, rhs@(Ext (LambdaE args lam_bod))) bod -> do
      mono_st <- get
      let lam_mono_st = getLambdaObls v mono_st
      if M.null lam_mono_st
      -- This lambda is not polymorphic, don't monomorphize.
      then do
        bod' <- go bod
        lam_bod' <- monoLambdas lam_bod
        pure $ LetE (v, [], vty, (Ext (LambdaE args lam_bod'))) bod'
      -- Monomorphize and only bind those, drop the polymorphic defn.
      -- Also drop the obligation that we applied from MonoState.
      -- So after 'monoLambdas' is done, (mono_lams MonoState) should be [].
      else do
        -- new_lam_mono_st = old_lam_mono_st - applied_lam_mono_st
        let new_lam_mono_st = (mono_lams mono_st) `M.difference`
                              (M.fromList $ map (\(w,wtyapps) -> ((v,wtyapps), w)) (M.toList lam_mono_st))
            mono_st' = mono_st { mono_lams =  new_lam_mono_st }
        put mono_st'
        bod' <- monoLambdas bod
        monomorphized <- monoLamBinds (M.toList lam_mono_st) (vty, rhs)
        pure $ foldl (\acc bind -> LetE bind acc) bod' monomorphized

    LetE (_,(_:_),_,_) _ -> error $ "monoLambdas: Let not monomorphized: " ++ sdoc ex

    -- Straightforward recursion
    VarE{}    -> pure ex
    LitE{}    -> pure ex
    CharE{}   -> pure ex
    FloatE{}  -> pure ex
    LitSymE{} -> pure ex
    AppE f tyapps args ->
      case tyapps of
        [] -> do args' <- mapM monoLambdas args
                 pure $ AppE f [] args'
        _  -> error $ "monoLambdas: Expression probably not processed by collectMonoObls: " ++ sdoc ex
    PrimAppE pr args -> do args' <- mapM monoLambdas args
                           pure $ PrimAppE pr args'
    LetE (v,[],ty,rhs) bod -> do
      rhs' <- go rhs
      bod' <- monoLambdas bod
      pure $ LetE (v, [], ty, rhs') bod'
    IfE a b c  -> IfE <$> go a <*> go b <*> go c
    MkProdE ls -> MkProdE <$> mapM monoLambdas ls
    ProjE i a  -> (ProjE i) <$> go a
    CaseE scrt brs -> do
      scrt' <- go scrt
      brs'  <- mapM (\(a,b,c) -> (a,b,) <$> go c) brs
      pure $ CaseE scrt' brs'
    DataConE tyapp dcon args ->
      (DataConE tyapp dcon) <$> mapM monoLambdas args
    TimeIt e ty b  -> (\e' -> TimeIt e' ty b) <$> go e
    WithArenaE v e -> (\e' -> WithArenaE v e') <$> go e
    Ext (LambdaE{})  -> error $ "monoLambdas: Encountered a LambdaE outside a let binding. In\n" ++ sdoc ex
    Ext (PolyAppE{}) -> error $ "monoLambdas: TODO: " ++ sdoc ex
    Ext (FunRefE{})  -> pure ex
    Ext (BenchE{})   -> pure ex
    Ext (ParE0 ls)   -> Ext <$> ParE0 <$> mapM monoLambdas ls
    Ext (PrintPacked ty arg)-> Ext <$> (PrintPacked ty) <$> monoLambdas arg
    Ext (CopyPacked ty arg)-> Ext <$> (CopyPacked ty) <$> monoLambdas arg
    Ext (TravPacked ty arg)-> Ext <$> (TravPacked ty) <$> monoLambdas arg
    Ext (L p e)      -> Ext <$> (L p) <$> monoLambdas e
    Ext (LinearExt{}) -> error $ "monoLambdas: a linear types extension wasn't desugared: " ++ sdoc ex
    SpawnE f tyapps args ->
      case tyapps of
        [] -> do args' <- mapM monoLambdas args
                 pure $ SpawnE f [] args'
        _  -> error $ "monoLambdas: Expression probably not processed by collectMonoObls: " ++ sdoc ex
    SyncE   -> pure SyncE
    MapE{}  -> error $ "monoLambdas: TODO: " ++ sdoc ex
    FoldE{} -> error $ "monoLambdas: TODO: " ++ sdoc ex
  where go = monoLambdas

        monoLamBinds :: [(Var,[Ty0])] -> (Ty0, Exp0) -> MonoM [(Var, [Ty0], Ty0, Exp0)]
        monoLamBinds [] _ = pure []
        monoLamBinds ((w, tyapps):rst) (ty,ex1) = do
          let tyvars = tyVarsInTy ty
          assertSameLength ("In the expression: " ++ sdoc ex1) tyvars tyapps
          let mp = M.fromList $ zip tyvars tyapps
              ty'  = substTyVar mp ty
              ex'  = substTyVarExp mp ex1
          (++ [(w, [], ty', ex')]) <$> monoLamBinds rst (ty,ex1)


-- | Remove all polymorphic functions and datatypes from a program. 'monoLambdas'
-- already gets rid of polymorphic mono_lams.
purgePolyFuns :: Prog0 -> Prog0
purgePolyFuns p@Prog{fundefs} =
  p { fundefs = M.filter isMonoFun fundefs }

isMonoFun :: FunDef0 -> Bool
isMonoFun FunDef{funTy} = (tyVarsFromScheme funTy) == []

purgePolyDDefs :: Prog0 -> Prog0
purgePolyDDefs p@Prog{ddefs} =
  p { ddefs = M.filter isMonoDDef ddefs }
  where
    isMonoDDef DDef{tyArgs} = tyArgs == []

-- See Step (4) in the big note. Lot of code duplication :(
updateTyCons :: MonoState -> Prog0 -> Prog0
updateTyCons mono_st p@Prog{ddefs, fundefs,mainExp}=
  let fundefs' = M.map fixFunDef fundefs
      mainExp' = case mainExp of
                   Nothing -> Nothing
                   Just (e,ty) -> Just (updateTyConsExp ddefs mono_st e, updateTyConsTy ddefs mono_st ty)
  in p { fundefs = fundefs', mainExp = mainExp' }
  where
    fixFunDef :: FunDef0 -> FunDef0
    fixFunDef fn@FunDef{funTy, funBody} =
      let funTy' = ForAll (tyVarsFromScheme funTy) (updateTyConsTy ddefs mono_st (tyFromScheme funTy))
          funBody' = updateTyConsExp ddefs mono_st funBody
      in fn { funTy = funTy', funBody = funBody' }

-- |
updateTyConsExp :: DDefs0 ->  MonoState -> Exp0 -> Exp0
updateTyConsExp ddefs mono_st ex =
  case ex of
    VarE{}    -> ex
    LitE{}    -> ex
    CharE{}   -> ex
    FloatE{}  -> ex
    LitSymE{} -> ex
    AppE f tyapps args    -> AppE f tyapps (map go args)
    PrimAppE pr args  -> PrimAppE pr (map go args)
    LetE (v,tyapps,ty,rhs) bod -> LetE (v, tyapps, updateTyConsTy ddefs mono_st ty, go rhs) (go bod)
    IfE a b c  -> IfE (go a) (go b) (go c)
    MkProdE ls -> MkProdE (map go ls)
    ProjE i e  -> ProjE i (go e)
    CaseE scrt brs ->
      CaseE (go scrt) (map
                        (\(dcon,vtys,rhs) -> let (vars,tys) = unzip vtys
                                                 vtys' = zip vars $ map (updateTyConsTy ddefs mono_st) tys
                                             in (dcon, vtys', go rhs))
                        brs)
    DataConE (ProdTy tyapps) dcon args ->
      let tyapps' = map (updateTyConsTy ddefs mono_st) tyapps
          tycon   = getTyOfDataCon ddefs dcon
          dcon' = case M.lookup (tycon,tyapps') (mono_dcons mono_st) of
                    Nothing     -> dcon
                    Just suffix -> dcon ++ fromVar suffix
      in DataConE (ProdTy tyapps) dcon' (map go args)
    DataConE{} -> error $ "updateTyConsExp: DataConE expected ProdTy tyapps, got: " ++ sdoc ex
    TimeIt e ty b -> TimeIt (go e) (updateTyConsTy ddefs mono_st ty) b
    WithArenaE v e -> WithArenaE v (go e)
    SpawnE fn tyapps args -> SpawnE fn tyapps (map go args)
    SyncE   -> SyncE
    MapE{}  -> error $ "updateTyConsExp: TODO: " ++ sdoc ex
    FoldE{} -> error $ "updateTyConsExp: TODO: " ++ sdoc ex
    Ext (LambdaE args bod) -> Ext (LambdaE (map (\(v,ty) -> (v, updateTyConsTy ddefs mono_st ty)) args) (go bod))
    Ext (PolyAppE a b) -> Ext (PolyAppE (go a) (go b))
    Ext (FunRefE{})    -> ex
    Ext (BenchE{})     -> ex
    Ext (ParE0 ls)     -> Ext $ ParE0 $ map go ls
    Ext (PrintPacked ty arg) -> Ext $ PrintPacked (updateTyConsTy ddefs mono_st ty) (go arg)
    Ext (CopyPacked ty arg) -> Ext $ CopyPacked (updateTyConsTy ddefs mono_st ty) (go arg)
    Ext (TravPacked ty arg) -> Ext $ TravPacked (updateTyConsTy ddefs mono_st ty) (go arg)
    Ext (L p e)        -> Ext $ L p (go e)
    Ext (LinearExt{})  -> error $ "updateTyConsExp: a linear types extension wasn't desugared: " ++ sdoc ex
  where
    go = updateTyConsExp ddefs mono_st

-- | Update TyCons if an appropriate monomorphization obligation exists.
updateTyConsTy :: DDefs0 -> MonoState -> Ty0 -> Ty0
updateTyConsTy ddefs mono_st ty =
  case ty of
    CharTy  -> ty
    IntTy   -> ty
    FloatTy -> ty
    SymTy0  -> ty
    BoolTy  -> ty
    TyVar{} ->  ty
    MetaTv{} -> ty
    ProdTy tys  -> ProdTy (map go tys)
    SymDictTy v t -> SymDictTy v (go t)
    PDictTy k v -> PDictTy (go k) (go v)
    ArrowTy as b   -> ArrowTy (map go as) (go b)
    PackedTy t tys ->
      let tys' = map go tys
      in case M.lookup (t,tys') (mono_dcons mono_st) of
           Nothing     -> PackedTy t tys'
           -- Why [] ? The type arguments aren't required as the DDef is monomorphic.
           Just suffix -> PackedTy (t ++ fromVar suffix) []
    VectorTy t -> VectorTy (go t)
    ListTy t -> ListTy (go t)
    ArenaTy -> ty
    SymSetTy -> ty
    SymHashTy -> ty
    IntHashTy -> ty
  where
    go = updateTyConsTy ddefs mono_st

--------------------------------------------------------------------------------

-- The specialization monad.
type SpecM a = StateT SpecState PassM a

type FunRef = Var

data SpecState = SpecState
  { sp_funs_worklist :: M.Map (Var, [FunRef]) Var
  , sp_funs_done :: M.Map (Var, [FunRef]) Var
  , sp_extra_args :: M.Map Var [(Var, Ty0)]
  , sp_fundefs   :: FunDefs0 }
  deriving (Show, Eq, Generic, Out)

{-|

Specialization, only lambdas for now. E.g.

    foo :: (a -> b) -> a -> b
    foo f1 a = f1 a

    ... foo top1 x ...

becomes

    foo f1 a = ...

    foo2 :: a -> b
    foo2 a = top1 a

    ... foo2 x ...

-}
specLambdas :: Prog0 -> PassM Prog0
specLambdas prg@Prog{ddefs,fundefs,mainExp} = do
  let spec_m = do
        let env2 = progToEnv prg
        mainExp' <-
          case mainExp of
            Nothing -> pure Nothing
            Just (e, ty) -> do
              e' <- specLambdasExp ddefs env2 e
              pure $ Just (e', ty)
        -- Same reason as Step (1.2) in monomorphization.
        let fo_funs = M.filter isFOFun fundefs
        mapM_
          (\fn@FunDef{funName,funArgs,funTy,funBody} -> do
                let venv = M.fromList (fragileZip funArgs (inTys funTy))
                    env2' = extendsVEnv venv env2
                funBody' <- specLambdasExp ddefs env2' funBody
                sp_state <- get
                let funs   = sp_fundefs sp_state
                    fn'    = fn { funBody = funBody' }
                    funs'  = M.insert funName fn' funs
                    sp_state' = sp_state { sp_fundefs = funs' }
                put sp_state'
                pure ())
          (M.elems fo_funs)
        fixpoint
        pure mainExp'

  (mainExp',sp_state'') <- runStateT spec_m emptySpecState
  -- Get rid of all higher order functions.
  let fundefs' = purgeHO (sp_fundefs sp_state'')
      prg' = prg { mainExp = mainExp', fundefs = fundefs' }
  -- Typecheck again.
  tcProg prg'
  where
    emptySpecState :: SpecState
    emptySpecState = SpecState M.empty M.empty M.empty fundefs

    -- Lower functions
    fixpoint :: SpecM ()
    fixpoint = do
      sp_state <- get
      if M.null (sp_funs_worklist sp_state)
      then pure ()
      else do
        let fns = sp_fundefs sp_state
            fn = fns # fn_name
            ((fn_name, refs), new_fn_name) = M.elemAt 0 (sp_funs_worklist sp_state)
        specLambdasFun ddefs new_fn_name refs fn
        state (\st -> ((), st { sp_funs_worklist = M.delete (fn_name, refs) (sp_funs_worklist st)
                              , sp_funs_done = M.insert (fn_name, refs) new_fn_name (sp_funs_done st) }))
        fixpoint

    purgeHO :: FunDefs0 -> FunDefs0
    purgeHO fns = M.filter isFOFun fns

    isFOFun :: FunDef0 -> Bool
    isFOFun FunDef{funTy} =
      let ForAll _ (ArrowTy arg_tys ret_ty) = funTy
      in all (null . arrowTysInTy) arg_tys &&
         arrowTysInTy ret_ty == []

-- Eliminate all functions passed in as arguments to this function.
specLambdasFun :: DDefs0 -> Var -> [FunRef] -> FunDef0 -> SpecM ()
specLambdasFun ddefs new_fn_name refs fn@FunDef{funArgs, funTy} = do
  sp_state <- get
  let
      -- lamda args
      funArgs'  = map fst $ filter (isFunTy . snd) $ zip funArgs (inTys funTy)
      specs     = fragileZip funArgs' refs
      -- non-lambda args
      funArgs'' = map fst $ filter (not . isFunTy . snd) $ zip funArgs (inTys funTy)
      fn' = fn { funName = new_fn_name
               , funBody = do_spec specs (funBody fn) }
  let venv = M.fromList (fragileZip funArgs'' (inTys funTy'))
      env2 = Env2 venv (initFunEnv (sp_fundefs sp_state))
  funBody' <- specLambdasExp ddefs env2 (funBody fn')
  sp_state' <- get
  let (funArgs''', funTy'') = case M.lookup new_fn_name (sp_extra_args sp_state') of
                               Nothing -> (funArgs'', funTy')
                               Just extra_args ->
                                   let ForAll tyvars1 (ArrowTy arg_tys1 ret_ty1) = funTy'
                                       (extra_vars, extra_tys) = unzip extra_args
                                   in (funArgs'' ++ extra_vars, ForAll tyvars1 (ArrowTy (arg_tys1 ++ extra_tys) ret_ty1))
  let fn''  = fn' { funBody = funBody'
                  , funArgs = funArgs'''
                  -- N.B. Only update the type after 'specExp' runs.
                  , funTy   = funTy'' }
  state (\st -> ((), st { sp_fundefs = M.insert new_fn_name fn'' (sp_fundefs st) }))
  where
    ForAll tyvars (ArrowTy arg_tys ret_ty) = funTy

    -- TODO: What if the function returns another function ? Not handled yet.
    -- First order type
    funTy' = ForAll tyvars (ArrowTy (filter (not . isFunTy) arg_tys) ret_ty)

    do_spec :: [(Var,Var)] -> Exp0 -> Exp0
    do_spec lams e = foldr (uncurry subst') e lams

    subst' old new ex = gRename (M.singleton old new) ex

specLambdasExp :: DDefs0 -> Env2 Ty0 -> Exp0 -> SpecM Exp0
specLambdasExp ddefs env2 ex =
  case ex of
    -- TODO, docs.
    AppE f [] args -> do
      args' <- mapM go args
      let args'' = dropFunRefs f env2 args'
          refs   = foldr collectFunRefs [] args'
      sp_state <- get
      case refs of
        [] ->
            case M.lookup f (sp_extra_args sp_state) of
              Nothing -> pure $ AppE f [] args''
              Just extra_args -> do
                  let (vars,_) = unzip extra_args
                      args''' = args'' ++ map VarE vars
                  pure $ AppE f [] args'''
        _  -> do
          let extra_args = foldr (\fnref acc ->
                                          case M.lookup fnref (sp_extra_args sp_state) of
                                              Nothing    -> acc
                                              Just extra -> extra ++ acc)
                                     [] refs
          let (vars,_) = unzip extra_args
              args''' = args'' ++ (map VarE vars)
          case (M.lookup (f,refs) (sp_funs_done sp_state), M.lookup (f,refs) (sp_funs_worklist sp_state)) of
            (Nothing, Nothing) -> do
              f' <- lift $ gensym f
              let (ForAll _ (ArrowTy as _)) = lookupFEnv f env2
                  arrow_tys = concatMap arrowTysInTy as
              -- Check that the # of refs we collected actually matches the #
              -- of functions 'f' expects.
              assertSameLength ("While lowering the expression " ++ sdoc ex) refs arrow_tys
              -- We have a new lowering obligation.
              let sp_extra_args' = case extra_args of
                                     [] -> sp_extra_args sp_state
                                     _  -> M.insert f' extra_args (sp_extra_args sp_state)
              let sp_state' = sp_state { sp_funs_worklist = M.insert (f,refs) f' (sp_funs_worklist sp_state)
                                       , sp_extra_args = sp_extra_args'
                                       }
              put sp_state'
              pure $ AppE f' [] args'''
            (Just f', _) -> pure $ AppE f' [] args'''
            (_, Just f') -> pure $ AppE f' [] args'''
    AppE _ (_:_) _ -> error $ "specLambdasExp: Call-site not monomorphized: " ++ sdoc ex

    -- Float out a lambda fun to the top-level.
    LetE (v, [], ty, (Ext (LambdaE args lam_bod))) bod -> do
      v' <- lift $ gensym v
      let bod' = gRename (M.singleton v v') bod
      sp_state <- get
      let arg_vars = map fst args
          captured_vars = gFreeVars lam_bod `S.difference` (S.fromList arg_vars)
                          `S.difference` (M.keysSet (sp_fundefs sp_state))
      lam_bod' <- specLambdasExp ddefs (L1.extendsVEnv (M.fromList args) env2) lam_bod
      if not (S.null captured_vars)
      -- Pass captured values as extra arguments
      then do
        let ls = S.toList captured_vars
            tys = map (\w -> case M.lookup w (vEnv env2) of
                               Nothing -> error $ "Unbound variable: " ++ pprender w
                               Just ty1 -> ty1)
                      ls
            fns = collectAllFuns lam_bod []
            extra_args = foldr (\fnref acc ->
                                          case M.lookup fnref (sp_extra_args sp_state) of
                                              Nothing    -> acc
                                              Just extra -> extra ++ acc)
                                     [] fns
            extra_args1 = (zip ls tys) ++ extra_args
            (vars1,tys1) = unzip extra_args1
            ty' = addArgsToTy tys1 (ForAll [] ty)
            fn = FunDef { funName = v'
                        , funArgs = arg_vars ++ vars1
                        , funTy   = ty'
                        , funBody = lam_bod'
                        , funMeta = FunMeta { funRec = NotRec
                                            , funInline = Inline
                                            , funCanTriggerGC = False
                                            }
                        }
            env2' = extendFEnv v' ty' env2
        state (\st -> ((), st { sp_fundefs = M.insert v' fn (sp_fundefs st)
                              , sp_extra_args = M.insert v' extra_args1 (sp_extra_args st)}))
        specLambdasExp ddefs env2' bod'
      else do
        let fns = collectAllFuns lam_bod []
        let extra_args = foldr (\fnref acc ->
                                          case M.lookup fnref (sp_extra_args sp_state) of
                                              Nothing    -> acc
                                              Just extra -> extra ++ acc)
                                     [] fns
        let (vars,tys) = unzip extra_args
            ty' = addArgsToTy tys (ForAll [] ty)
        let fn = FunDef { funName = v'
                        , funArgs = arg_vars ++ vars
                        , funTy   = ty'
                        , funBody = lam_bod'
                        , funMeta = FunMeta { funRec = NotRec
                                            , funInline = Inline
                                            , funCanTriggerGC = False
                                            }
                        }
            env2' = extendFEnv v' (ForAll [] ty) env2
        state (\st -> ((), st { sp_fundefs = M.insert v' fn (sp_fundefs st)
                              , sp_extra_args = M.insert v' extra_args (sp_extra_args st)}))
        specLambdasExp ddefs env2' bod'

    LetE (v, [], ty, rhs) bod -> do
      let _fn_refs = collectFunRefs rhs []
          env2' = (extendVEnv v ty env2)
      rhs' <- go rhs
      bod' <- specLambdasExp ddefs env2' bod
      pure $ LetE (v, [], ty, rhs') bod'

    LetE (_, (_:_),_,_) _ -> error $ "specExp: Binding not monomorphized: " ++ sdoc ex

    -- Straightforward recursion
    VarE{}    -> pure ex
    LitE{}    -> pure ex
    CharE{}   -> pure ex
    FloatE{}  -> pure ex
    LitSymE{} -> pure ex
    PrimAppE pr args -> do
      args' <- mapM go args
      pure $ PrimAppE pr args'
    IfE a b c -> IfE <$> go a <*> go b <*> go c
    MkProdE ls -> MkProdE <$> mapM go ls
    ProjE i a -> (ProjE i) <$> go a
    CaseE scrt brs -> do
      scrt' <- go scrt
      brs' <- mapM
                (\(dcon,vtys,rhs) -> do
                  let env2' = extendsVEnv (M.fromList vtys) env2
                  (dcon,vtys,) <$> specLambdasExp ddefs env2' rhs)
                brs
      pure $ CaseE scrt' brs'
    DataConE tyapp dcon args -> (DataConE tyapp dcon) <$> mapM go args
    TimeIt e ty b -> do
       e' <- go e
       pure $ TimeIt e' ty b
    WithArenaE v e -> do
       e' <- specLambdasExp ddefs (extendVEnv v ArenaTy env2) e
       pure $ WithArenaE v e'
    SpawnE fn tyapps args -> do
      e' <- specLambdasExp ddefs env2 (AppE fn tyapps args)
      case e' of
        AppE fn' tyapps' args' -> pure $ SpawnE fn' tyapps' args'
        _ -> error "specLambdasExp: SpawnE"
    SyncE   -> pure SyncE
    MapE{}  -> error $ "specLambdasExp: TODO: " ++ sdoc ex
    FoldE{} -> error $ "specLambdasExp: TODO: " ++ sdoc ex
    Ext ext ->
      case ext of
        LambdaE{}  -> error $ "specLambdasExp: Should reach a LambdaE. It should be floated out by the Let case." ++ sdoc ex
        PolyAppE{} -> error $ "specLambdasExp: TODO: " ++ sdoc ex
        FunRefE{}  -> pure ex
        BenchE{}   -> pure ex
        ParE0 ls -> do
          let mk_fn :: Exp0 -> SpecM (Maybe FunDef0, [(Var, [Ty0], Ty0, (PreExp E0Ext Ty0 Ty0))], Exp0)
              mk_fn e0 = do
                let vars = S.toList $ gFreeVars e0
                args <- mapM (\v -> lift $ gensym v) vars
                let e0' = foldr (\(old,new) acc ->
                                  gSubst old (VarE new) acc)
                                e0
                                (zip vars args)
                -- let bind args = vars before call_a
                fnname <- lift $ gensym "fn"
                let binds  = map (\(v,w,ty) -> (v,[],ty,VarE w)) (zip3 args vars argtys)
                    retty  = recoverType ddefs env2 e0
                    argtys = map (\v -> lookupVEnv v env2) vars
                    fn = FunDef { funName = fnname
                                , funArgs = args
                                , funTy   = ForAll [] (ArrowTy argtys retty)
                                , funBody = e0'
                                , funMeta = FunMeta { funRec = NotRec
                                                    , funInline = NoInline
                                                    , funCanTriggerGC = False
                                                    }
                                }
                pure (Just fn, binds, AppE fnname [] (map VarE args))
          let mb_insert mb_fn mp = case mb_fn of
                                     Just fn -> M.insert (funName fn) fn mp
                                     Nothing -> mp
          (mb_fns, binds, calls) <- unzip3 <$> mapM (\a -> case a of
                                                  AppE{} -> pure (Nothing, [], a)
                                                  _ -> mk_fn a)
                                         ls
          state (\st -> ((), st { sp_fundefs = foldr mb_insert (sp_fundefs st) mb_fns }))
          pure $ mkLets (concat binds) (Ext $ ParE0 calls)
        PrintPacked ty arg -> Ext <$> (PrintPacked ty) <$> go arg
        CopyPacked ty arg -> Ext <$> (CopyPacked ty) <$> go arg
        TravPacked ty arg -> Ext <$> (TravPacked ty) <$> go arg
        LinearExt{}  -> error $ "specLambdasExp: a linear types extension wasn't desugared: " ++ sdoc ex
        L p e -> Ext <$> (L p) <$> go e
  where
    go = specLambdasExp ddefs env2

    _isFunRef e =
      case e of
        VarE v -> M.member v (fEnv env2)
        _ -> False

    -- fn_0 (fn_1, thing, fn_2) => fn_0 (thing)
    dropFunRefs :: Var -> Env2 Ty0 -> [Exp0] -> [Exp0]
    dropFunRefs fn_name env21 args =
      foldr (\(a,t) acc -> if isFunTy t then acc else a:acc) [] (zip args arg_tys)
      where
        ForAll _ (ArrowTy arg_tys _) = lookupFEnv fn_name env21

    collectFunRefs :: Exp0 -> [FunRef] -> [FunRef]
    collectFunRefs e acc =
      case e of
        VarE{}    -> acc
        LitE{}    -> acc
        CharE{}   -> acc
        FloatE{}  -> acc
        LitSymE{} -> acc
        AppE _ _ args   -> foldr collectFunRefs acc args
        PrimAppE _ args -> foldr collectFunRefs acc args
        LetE (_,_,_, rhs) bod -> foldr collectFunRefs acc [bod, rhs]
        IfE a b c  -> foldr collectFunRefs acc [c, b, a]
        MkProdE ls -> foldr collectFunRefs acc ls
        ProjE _ a  -> collectFunRefs a acc
        DataConE _ _ ls -> foldr collectFunRefs acc ls
        TimeIt a _ _   -> collectFunRefs a acc
        WithArenaE _ e1-> collectFunRefs e1 acc
        CaseE scrt brs -> foldr
                            (\(_,_,b) acc2 -> collectFunRefs b acc2)
                            (collectFunRefs scrt acc)
                            brs
        SpawnE _ _ args -> foldr collectFunRefs acc args
        SyncE     -> acc
        MapE{}  -> error $ "collectFunRefs: TODO: " ++ sdoc e
        FoldE{} -> error $ "collectFunRefs: TODO: " ++ sdoc e
        Ext ext ->
          case ext of
            LambdaE _ bod       -> collectFunRefs bod acc
            PolyAppE rator rand -> collectFunRefs rand (collectFunRefs rator acc)
            FunRefE _ f         -> f : acc
            BenchE{}            -> acc
            ParE0 ls            -> foldr collectFunRefs acc ls
            PrintPacked _ty arg -> collectFunRefs arg acc
            CopyPacked _ty arg -> collectFunRefs arg acc
            TravPacked _ty arg -> collectFunRefs arg acc
            L _ e1              -> collectFunRefs e1 acc
            LinearExt{}         -> error $ "collectFunRefs: a linear types extension wasn't desugared: " ++ sdoc ex

    -- Returns all functions used in an expression, both in AppE's and FunRefE's.
    collectAllFuns :: Exp0 -> [FunRef] -> [FunRef]
    collectAllFuns e acc =
      case e of
        VarE{}    -> acc
        LitE{}    -> acc
        CharE{}   -> acc
        FloatE{}  -> acc
        LitSymE{} -> acc
        AppE f _ args   -> f : foldr collectAllFuns acc args
        PrimAppE _ args -> foldr collectAllFuns acc args
        LetE (_,_,_, rhs) bod -> foldr collectAllFuns acc [bod, rhs]
        IfE a b c  -> foldr collectAllFuns acc [c, b, a]
        MkProdE ls -> foldr collectAllFuns acc ls
        ProjE _ a  -> collectAllFuns a acc
        DataConE _ _ ls -> foldr collectAllFuns acc ls
        TimeIt a _ _   -> collectAllFuns a acc
        WithArenaE _ e1-> collectAllFuns e1 acc
        CaseE scrt brs -> foldr
                            (\(_,_,b) acc2 -> collectAllFuns b acc2)
                            (collectAllFuns scrt acc)
                            brs
        SpawnE _ _ args -> foldr collectAllFuns acc args
        SyncE     -> acc
        MapE{}  -> error $ "collectAllFuns: TODO: " ++ sdoc e
        FoldE{} -> error $ "collectAllFuns: TODO: " ++ sdoc e
        Ext ext ->
          case ext of
            LambdaE _ bod       -> collectAllFuns bod acc
            PolyAppE rator rand -> collectAllFuns rand (collectAllFuns rator acc)
            FunRefE _ f         -> f : acc
            BenchE{}            -> acc
            ParE0 ls            -> foldr collectAllFuns acc ls
            PrintPacked _ty arg -> collectAllFuns arg acc
            CopyPacked _ty arg -> collectAllFuns arg acc
            TravPacked _ty arg -> collectAllFuns arg acc
            L _ e1              -> collectAllFuns e1 acc
            LinearExt{}         -> error $ "collectAllFuns: a linear types extension wasn't desugared: " ++ sdoc ex

addArgsToTy :: [Ty0] -> TyScheme -> TyScheme
addArgsToTy ls (ForAll tyvars (ArrowTy in_tys ret_ty)) =
    let in_tys' = in_tys ++ ls
    in ForAll tyvars (ArrowTy in_tys' ret_ty)
addArgsToTy _ oth = error $ "addArgsToTy: " ++ sdoc oth ++ " is not ArrowTy."



{-|

Let bind all anonymous lambdas.

    map (\x -> x + 1) [1,2,3]

becomes

   let lam_1 = (\x -> x + 1)
   in map lam_1 [1,2,3]

This is an intermediate step before the specializer turns the let bound
lambdas into top-level functions.

-}
bindLambdas :: Prog0 -> PassM Prog0
bindLambdas prg@Prog{fundefs,mainExp} = do
  mainExp' <- case mainExp of
                Nothing      -> pure Nothing
                Just (a, ty) -> Just <$> (,ty) <$> goExp a
  fundefs' <- mapM
                (\fn@FunDef{funBody} -> goExp funBody >>=
                                        \b' -> pure $ fn {funBody = b'})
                fundefs
  pure $ prg { fundefs = fundefs'
             , mainExp = mainExp' }
  where
    goExp :: Exp0 -> PassM Exp0
    goExp ex0 = gocap ex0
      where
      gocap ex = do (lets,ex') <- go ex
                    pure $ mkLets lets ex'
      go :: Exp0 -> PassM ([(Var,[Ty0],Ty0,Exp0)], Exp0)
      go e0 =
       case e0 of
        (Ext (LambdaE{})) -> do
          v  <- gensym "lam"
          ty <- newMetaTy
          pure ([(v,[],ty,e0)], VarE v)
        (LetE (v,tyapps,t,rhs@(Ext LambdaE{})) bod) -> do
            (lts2, bod') <- go bod
            pure  (lts2, LetE (v,tyapps,t,rhs) bod')
        -- boilerplate
        (Ext (ParE0 ls)) -> do
          ls' <- mapM gocap ls
          pure ([], Ext $ ParE0 ls')
        (Ext PolyAppE{}) -> pure ([], e0)
        (Ext FunRefE{})  -> pure ([], e0)
        (Ext BenchE{})   -> pure ([], e0)
        (Ext (PrintPacked ty arg)) -> do
          (lts, arg') <- go arg
          pure (lts, Ext (PrintPacked ty arg'))
        (Ext (CopyPacked ty arg)) -> do
          (lts, arg') <- go arg
          pure (lts, Ext (CopyPacked ty arg'))
        (Ext (TravPacked ty arg)) -> do
          (lts, arg') <- go arg
          pure (lts, Ext (TravPacked ty arg'))
        (Ext (L p e1))     -> do
          (ls, e1') <- go e1
          pure (ls, Ext $ L p e1')
        (Ext (LinearExt{})) -> error $ "bindLambdas: a linear types extension wasn't desugared: " ++ sdoc e0
        (LitE _)      -> pure ([], e0)
        (CharE _)     -> pure ([], e0)
        (FloatE{})    -> pure ([], e0)
        (LitSymE _)   -> pure ([], e0)
        (VarE _)      -> pure ([], e0)
        (PrimAppE{})  -> pure ([], e0)
        (AppE f tyapps args) -> do
          (ltss,args') <- unzip <$> mapM go args
          pure (concat ltss, AppE f tyapps args')
        (MapE _ _)    -> error "bindLambdas: FINISHME MapE"
        (FoldE _ _ _) -> error "bindLambdas: FINISHME FoldE"
        (LetE (v,tyapps,t,rhs) bod) -> do
           (lts1, rhs') <- go rhs
           bod' <- gocap bod
           pure  (lts1, LetE (v,tyapps,t,rhs') bod')
        (IfE e1 e2 e3) -> do
             (lts1, e1') <- go e1
             e2' <- gocap e2
             e3' <- gocap e3
             pure  (lts1, IfE e1' e2' e3')
        (ProjE i e)  -> do (lts,e') <- go e
                           pure  (lts, ProjE i e')
        (MkProdE es) -> do (ltss,es') <- unzip <$> mapM go es
                           pure (concat ltss, MkProdE es')
        (CaseE scrt ls) -> do (lts,scrt') <- go scrt
                              ls' <- mapM (\(a,b,c) -> (a,b,) <$> gocap c) ls
                              pure (lts, CaseE scrt' ls')
        (DataConE c loc es) -> do (ltss,es') <- unzip <$> mapM go es
                                  pure (concat ltss, DataConE c loc es')
        (SpawnE f tyapps args) -> do
          (ltss,args') <- unzip <$> mapM go args
          pure (concat ltss, SpawnE f tyapps args')
        (SyncE)    -> pure ([], SyncE)
        (WithArenaE v e) -> do
          e' <- (gocap e)
          pure ([], WithArenaE v e')
        (TimeIt e t b) -> do (lts,e') <- go e
                             pure (lts, TimeIt e' t b)

--------------------------------------------------------------------------------

-- | Desugar parallel tuples to spawn's and sync's, and printPacked into function calls.
desugarL0 :: Prog0 -> PassM Prog0
<<<<<<< HEAD
desugarL0 prg@(Prog ddefs fundefs mainExp) = do
  let ddefs'' = M.map desugar_tuples ddefs
  fundefs'' <- mapM (\fn@FunDef{funBody} -> go funBody >>= \b -> pure $ fn {funBody = b}) fundefs
  mainExp'' <- case mainExp of
                Nothing     -> pure Nothing
                Just (e,ty) -> Just <$> (,ty) <$> go e
  addRepairFns (Prog ddefs'' fundefs'' mainExp'')
=======
desugarL0 (Prog ddefs fundefs' mainExp') = do
  -- (Prog ddefs' fundefs' mainExp') <- addRepairFns prg
  let ddefs'' = M.map desugar_tuples ddefs
  fundefs'' <- mapM (\fn@FunDef{funBody} -> go funBody >>= \b -> pure $ fn {funBody = b}) fundefs'
  mainExp'' <- case mainExp' of
                Nothing     -> pure Nothing
                Just (e,ty) -> Just <$> (,ty) <$> go e
  addRepairFns $ Prog ddefs'' fundefs'' mainExp''
>>>>>>> b664be00
  where
    err1 msg = error $ "desugarL0: " ++ msg

    desugar_tuples :: DDef0 -> DDef0
    desugar_tuples d@DDef{dataCons} =
        let dataCons' = map (second (concatMap goty)) dataCons
        in d { dataCons = dataCons' }
      where
        goty :: (t, Ty0) -> [(t, Ty0)]
        goty (isBoxed, ty) =
          case ty of
            ProdTy ls -> concatMap (goty . (isBoxed,)) ls
            _ -> [(isBoxed, ty)]

    go :: Exp0 -> PassM Exp0
    go ex =
      case ex of
        VarE{}    -> pure ex
        LitE{}    -> pure ex
        CharE{}   -> pure ex
        FloatE{}  -> pure ex
        LitSymE{} -> pure ex
        AppE f tyapps args-> AppE f tyapps <$> mapM go args
        PrimAppE pr args  -> do
          -- This is always going to have a function reference which
          -- we cannot eliminate.
          let args' =
                case pr of
                  VSortP{} ->
                    case args of
                      [ls, Ext (FunRefE _ fp)]             -> [ls, VarE fp]
                      [ls, Ext (L _ (Ext (FunRefE _ fp)))] -> [ls, VarE fp]
                      _ -> error $ "desugarL0: vsort" ++ sdoc ex
                  InplaceVSortP{} ->
                    case args of
                      [ls, Ext (FunRefE _ fp)]             -> [ls, VarE fp]
                      [ls, Ext (L _ (Ext (FunRefE _ fp)))] -> [ls, VarE fp]
                      _ -> error $ "desugarL0: vsort" ++ sdoc ex
                  _ -> args
          args'' <- mapM go args'
          pure $ PrimAppE pr args''
        LetE (v,_tyapps,(ProdTy tys),(Ext (ParE0 ls))) bod -> do
          vs <- mapM (\_ -> gensym "par_") ls
          let xs = (zip3 vs tys ls)
              spawns = init xs
              (a,b,c) = last xs
              ls' = foldr
                      (\(w,ty1,(AppE fn tyapps1 args)) acc ->
                         (w,[],ty1,(SpawnE fn tyapps1 args)) : acc)
                      []
                      spawns
              ls'' = ls' ++ [(a,[],b,c)]
          ls''' <- mapM (\(w,x,y,z) -> (w,x,y,) <$> go z) ls''
          let binds = ls''' ++ [("_", [], ProdTy [], SyncE)]
              bod' = foldr (\((x,_,_,_),i) acc ->
                                gSubstE (ProjE i (VarE v)) (VarE x) acc)
                           bod
                           (zip ls''' [0..])
          bod'' <- go bod'
          pure $  mkLets binds bod''
        LetE (v,tyapps,ty,rhs) bod -> LetE <$> (v,tyapps,ty,) <$> go rhs <*> go bod
        IfE a b c  -> IfE <$> go a <*> go b <*> go c
        MkProdE ls -> MkProdE <$> mapM go ls
        ProjE i a  -> (ProjE i) <$> go a
        CaseE scrt brs -> do
          scrt' <- go scrt
          brs' <- mapM (\(dcon,vtys,bod) -> do
                          let (xs,_tyapps) = unzip vtys
                          bod' <- go bod
                          let dcon_tys = lookupDataCon ddefs dcon
                              flattenTupleArgs :: (Var, Ty0) -> ([Var], Exp0) -> PassM ([Var], Exp0)
                              flattenTupleArgs (v, vty) (vs0, bod0) =
                                case vty of
                                  ProdTy ls -> do
                                    -- create projection variables: v = (y1, y2, ...)
                                    ys <- mapM (\_ -> gensym "y") ls
                                    -- substitute projections in body with new variable: yi = ProjE i v
                                    let bod1 = foldr (\(i, y) bod1' -> gSubstE (ProjE i (VarE v)) (VarE y) bod1') bod0 (zip [0..] ys)
                                    -- substitute whole variable v with product: v = MkProdE (y1, y2, ...)
                                    let bod2 = gSubstE (VarE v) (MkProdE (map VarE ys)) bod1
                                    -- flatten each of yis
                                    (ys', bod3) <- foldrM flattenTupleArgs (vs0, bod2) (zip ys ls)
                                    pure (ys', bod3)
                                  _ -> pure (v:vs0, bod0)

                          (xs',bod'') <- foldrM flattenTupleArgs ([], bod') (zip xs dcon_tys)
                          let vtys' = zip xs' (repeat (ProdTy []))
                          pure (dcon, vtys', bod''))
                       brs
          pure $ CaseE scrt' brs'
        DataConE a dcon ls -> do
          ls' <- mapM go ls
          let tys = lookupDataCon ddefs dcon
              flattenTupleArgs :: Exp0 -> Ty0 -> PassM ([(Var, [loc], Ty0, Exp0)] ,[Exp0])
              flattenTupleArgs arg ty = case ty of
                ProdTy tys' ->
                  case arg of
                    MkProdE args -> do
                      (bnds', args') <- unzip <$> zipWithM flattenTupleArgs args tys'
                      pure (concat bnds',concat args')
                    _ -> do
                      -- generating alias so that repeated expression is 
                      -- eliminated and we are taking projection of trivial varEs
                      argalias <- gensym "alias"
                      ys <- mapM (\_ -> gensym "proj") tys'
                      let vs = map VarE ys
                      (bnds', args') <- unzip <$> zipWithM flattenTupleArgs vs tys'
                      let bnds'' = (argalias,[],ty, arg):[(y,[],ty',ProjE i (VarE argalias))| (y, ty', i) <- zip3 ys tys' [0..]]
                      pure (bnds'' ++ concat bnds', concat args')
                _ -> do
                  pure ([], [arg])
          (binds, args) <- unzip <$> zipWithM flattenTupleArgs ls' tys
          pure $ mkLets (concat binds) $ DataConE a dcon (concat args)
        TimeIt e ty b    -> (\a -> TimeIt a ty b) <$> go e
        WithArenaE v e -> (WithArenaE v) <$> go e
        SpawnE fn tyapps args -> (SpawnE fn tyapps) <$> mapM go args
        SyncE   -> pure SyncE
        MapE{}  -> err1 (sdoc ex)
        FoldE{} -> err1 (sdoc ex)
        Ext ext ->
          case ext of
            LambdaE{}  -> err1 (sdoc ex)
            PolyAppE{} -> err1 (sdoc ex)
            FunRefE{}  -> err1 (sdoc ex)
            BenchE fn _tyapps args b -> (\a -> Ext $ BenchE fn [] a b) <$> mapM go args
            ParE0 ls -> err1 ("unbound ParE0" ++ sdoc ls)
            PrintPacked ty arg
              | (PackedTy tycon _) <- ty -> do
                  let f = mkPrinterName tycon
                  pure $ AppE f [] [arg]
              | otherwise -> err1 $ "printPacked without a packed type. Got " ++ sdoc ty
            CopyPacked ty arg
              | (PackedTy tycon _) <- ty -> do
                  let f = mkCopyFunName tycon
                  pure $ AppE f [] [arg]
              | otherwise -> err1 $ "printPacked without a packed type. Got " ++ sdoc ty
            TravPacked ty arg
              | (PackedTy tycon _) <- ty -> do
                  let f = mkTravFunName tycon
                  pure $ AppE f [] [arg]
              | otherwise -> err1 $ "printPacked without a packed type. Got " ++ sdoc ty
            L p e   -> Ext <$> (L p) <$> (go e)
            LinearExt{} -> err1 (sdoc ex)

--------------------------------------------------------------------------------

-- | Add copy & traversal functions for each data type in a prog
addRepairFns :: Prog0 -> PassM Prog0
addRepairFns (Prog dfs fds me) = do
  newFns <- concat <$>
              mapM (\d -> do
                    copy_fn  <- genCopyFn d
                    copy2_fn <- genCopySansPtrsFn d
                    trav_fn  <- genTravFn d
                    print_fn <- genPrintFn d
                    return [copy_fn, copy2_fn, trav_fn, print_fn])
              (filter (not . isVoidDDef) (M.elems dfs))
  let fds' = fds `M.union` (M.fromList $ map (\f -> (funName f, f)) newFns)
  pure $ Prog dfs fds' me


-- | Generate a copy function for a particular data definition.
-- Note: there will be redundant let bindings in the function body which may need to be inlined.
genCopyFn :: DDef0 -> PassM FunDef0
genCopyFn DDef{tyName, dataCons} = do
  arg <- gensym $ "arg"
  casebod <- forM dataCons $ \(dcon, dtys) ->
             do let tys = map snd dtys
                xs <- mapM (\_ -> gensym "x") tys
                ys <- mapM (\_ -> gensym "y") tys
                -- let packed_vars = map fst $ filter (\(x,ty) -> isPackedTy ty) (zip ys tys)
                let bod = foldr (\(ty,x,y) acc ->
                                     case ty of
                                       PackedTy tycon _ -> LetE (y, [], ty, AppE (mkCopyFunName tycon) [] [VarE x]) acc
                                       _ -> LetE (y, [], ty, VarE x) acc)
                            (DataConE (ProdTy []) dcon $ map VarE ys) (zip3 tys xs ys)
                return (dcon, map (\x -> (x,(ProdTy []))) xs, bod)
  return $ FunDef { funName = mkCopyFunName (fromVar tyName)
                  , funArgs = [arg]
                  , funTy   = (ForAll [] (ArrowTy [PackedTy (fromVar tyName) []] (PackedTy (fromVar tyName) [])))
                  , funBody = CaseE (VarE arg) casebod
                  , funMeta = FunMeta { funRec = Rec
                                      , funInline = NoInline
                                      , funCanTriggerGC = False
                                      }
                  }

genCopySansPtrsFn :: DDef0 -> PassM FunDef0
genCopySansPtrsFn DDef{tyName,dataCons} = do
  arg <- gensym $ "arg"
  casebod <- forM dataCons $ \(dcon, dtys) ->
             do let tys = map snd dtys
                xs <- mapM (\_ -> gensym "x") tys
                ys <- mapM (\_ -> gensym "y") tys
                -- let packed_vars = map fst $ filter (\(x,ty) -> isPackedTy ty) (zip ys tys)
                let bod = foldr (\(ty,x,y) acc ->
                                     case ty of
                                       PackedTy tycon _ -> LetE (y, [], ty, AppE (mkCopySansPtrsFunName tycon) [] [VarE x]) acc
                                       _ -> LetE (y, [], ty, VarE x) acc)
                            (DataConE (ProdTy []) dcon $ map VarE ys) (zip3 tys xs ys)
                return (dcon, map (\x -> (x,(ProdTy []))) xs, bod)
  return $ FunDef { funName = mkCopySansPtrsFunName (fromVar tyName)
                  , funArgs = [arg]
                  , funTy   = (ForAll [] (ArrowTy [PackedTy (fromVar tyName) []] (PackedTy (fromVar tyName) [])))
                  , funBody = CaseE (VarE arg) casebod
                  , funMeta = FunMeta  { funRec = Rec
                                       , funInline = NoInline
                                       , funCanTriggerGC = False
                                       }
                  }




-- | Traverses a packed data type.
genTravFn :: DDef0 -> PassM FunDef0
genTravFn DDef{tyName, dataCons} = do
  arg <- gensym $ "arg"
  casebod <- forM dataCons $ \(dcon, tys) ->
             do xs <- mapM (\_ -> gensym "x") tys
                ys <- mapM (\_ -> gensym "y") tys
                let bod = foldr (\(ty,x,y) acc ->
                                     case ty of
                                       PackedTy tycon _ -> LetE (y, [], ProdTy [], AppE (mkTravFunName tycon) [] [VarE x]) acc
                                       _ -> acc)
                          (MkProdE [])
                          (zip3 (map snd tys) xs ys)
                return (dcon, map (\x -> (x,ProdTy [])) xs, bod)
  return $ FunDef { funName = mkTravFunName (fromVar tyName)
                  , funArgs = [arg]
                  , funTy   = (ForAll [] (ArrowTy [PackedTy (fromVar tyName) []] (ProdTy [])))
                  , funBody = CaseE (VarE arg) casebod
                  , funMeta = FunMeta  { funRec = Rec
                                       , funInline = NoInline
                                       , funCanTriggerGC = False
                                       }
                  }


-- | Print a packed datatype.
genPrintFn :: DDef0 -> PassM FunDef0
genPrintFn DDef{tyName, dataCons} = do
  arg <- gensym "arg"
  casebod <- forM dataCons $ \(dcon, tys) ->
             do xs <- mapM (\_ -> gensym "x") tys
                ys <- mapM (\_ -> gensym "y") tys
                let fn = (\(ty,x,y) acc0 ->
                                     let acc = (y, [], ProdTy [], PrimAppE PrintSym [LitSymE (toVar " ")]) : acc0 in
                                     case ty of
                                       IntTy   -> (y, [], ProdTy [], PrimAppE PrintInt [VarE x]) : acc
                                       FloatTy -> (y, [], ProdTy [], PrimAppE PrintFloat [VarE x]) : acc
                                       SymTy0  -> (y, [], ProdTy [], PrimAppE PrintSym [VarE x]) : acc
                                       BoolTy  -> (y, [], ProdTy [], PrimAppE PrintBool [VarE x]) : acc
                                       PackedTy tycon _ -> (y, [], ProdTy [], AppE (mkPrinterName tycon) [] [VarE x]) : acc
                                       SymDictTy{} -> (y, [], ProdTy [], PrimAppE PrintSym [LitSymE (toVar "SymDict")]) : acc
                                       VectorTy{} -> (y, [], ProdTy [], PrimAppE PrintSym [LitSymE (toVar "Vector")]) : acc
                                       PDictTy{} -> (y, [], ProdTy [], PrimAppE PrintSym [LitSymE (toVar "PDict")]) : acc
                                       ListTy{} -> (y, [], ProdTy [], PrimAppE PrintSym [LitSymE (toVar "List")]) : acc
                                       ArenaTy{} -> (y, [], ProdTy [], PrimAppE PrintSym [LitSymE (toVar "Arena")]) : acc
                                       SymSetTy{} -> (y, [], ProdTy [], PrimAppE PrintSym [LitSymE (toVar "SymSet")]) : acc
                                       SymHashTy{} -> (y, [], ProdTy [], PrimAppE PrintSym [LitSymE (toVar "SymHash")]) : acc
                                       IntHashTy{} -> (y, [], ProdTy [], PrimAppE PrintSym [LitSymE (toVar "IntHash")]) : acc
                                       _ -> acc)
                let bnds = foldr fn [] (zip3 (map snd tys) xs ys)
                w1 <- gensym "wildcard"
                w2 <- gensym "wildcard"
                let add_spaces :: [(Var, [Ty0], Ty0, PreExp E0Ext Ty0 Ty0)] -> PassM [(Var, [Ty0], Ty0, PreExp E0Ext Ty0 Ty0)]
                    add_spaces [] = pure []
                    add_spaces [z] = pure [z]
                    add_spaces (z:zs) = do
                      zs' <- add_spaces zs
                      wi <- gensym "wildcard"
                      pure $ z:(wi, [], ProdTy [], PrimAppE PrintSym [(LitSymE (toVar " "))] ):zs'

                bnds'' <- add_spaces $ [(w1, [], ProdTy [], PrimAppE PrintSym [(LitSymE (toVar ("(" ++ dcon)))])] ++ bnds
                let bnds' = bnds'' ++ [(w2, [], ProdTy [], PrimAppE PrintSym [(LitSymE (toVar ")"))])]
                    bod = mkLets bnds' (MkProdE [])
                return (dcon, map (\x -> (x,ProdTy [])) xs, bod)
  return $ FunDef { funName = mkPrinterName (fromVar tyName)
                  , funArgs = [arg]
                  , funTy   = (ForAll [] (ArrowTy [PackedTy (fromVar tyName) []] (ProdTy [])))
                  , funBody = CaseE (VarE arg) casebod
                  , funMeta = FunMeta  { funRec = Rec
                                       , funInline = NoInline
                                       , funCanTriggerGC = False
                                       }
                  }


--------------------------------------------------------------------------------

type FloatState = FunDefs0
type FloatM a = StateT FloatState PassM a

floatOutCase :: Prog0 -> PassM Prog0
floatOutCase (Prog ddefs fundefs mainExp) = do
    let float_m = do
          mapM_
            (\fn@FunDef{funName,funArgs,funTy,funBody} -> do
                  fstate <- get
                  let venv = M.fromList (fragileZip funArgs (inTys funTy))
                  let env2 = Env2 venv (initFunEnv fstate)
                  funBody' <- go False env2 funBody
                  let fn' = fn { funBody = funBody' }
                  state (\s -> ((), M.insert funName fn' s)))
            (M.elems fundefs)
          float_main <- do
             fstate <- get
             let env2 = Env2 M.empty (initFunEnv fstate)
             case mainExp of
               Nothing -> pure Nothing
               Just (e,ty) -> Just <$> (,ty) <$> go True env2 e
          pure float_main

    (mainExp',state') <- runStateT float_m fundefs
    pure $ (Prog ddefs state' mainExp')
  where
    err1 msg = error $ "floatOutCase: " ++ msg

    float_fn :: Env2 Ty0 -> Exp0 -> FloatM Exp0
    float_fn env2 ex = do
      fundefs' <- get
      let fenv' = M.map funTy fundefs'
          env2' = env2 {fEnv = fenv'}
          free = S.toList $ gFreeVars ex `S.difference` (M.keysSet fundefs')
          in_tys = map (\x -> lookupVEnv x env2') free
          ret_ty = recoverType ddefs env2' ex
          fn_ty = ForAll [] (ArrowTy in_tys ret_ty)
      fn_name <- lift $ gensym "caseFn"
      args <- mapM (\x -> lift $ gensym x) free
      let ex' = foldr (\(from,to) acc -> gSubst from (VarE to) acc) ex (zip free args)
      let fn = FunDef fn_name args fn_ty ex' (FunMeta NotRec NoInline False)
      state (\s -> ((AppE fn_name [] (map VarE free)), M.insert fn_name fn s))

    go :: Bool -> Env2 Ty0 -> Exp0 -> FloatM Exp0
    go float env2 ex =
      case ex of
        VarE{}    -> pure ex
        LitE{}    -> pure ex
        CharE{}   -> pure ex
        FloatE{}  -> pure ex
        LitSymE{} -> pure ex
        AppE f tyapps args-> AppE f tyapps <$> mapM recur args
        PrimAppE pr args  -> do
          args' <- mapM recur args
          pure $ PrimAppE pr args'
        LetE (v,tyapps,ty,rhs) bod ->  do
          rhs' <- recur rhs
          let env2'= extendVEnv v ty env2
          bod' <- go True env2' bod
          pure $ LetE (v,tyapps,ty,rhs') bod'
        IfE a b c  -> IfE <$> go True env2 a <*> go True env2 b <*> go True env2 c
        MkProdE ls -> MkProdE <$> mapM recur ls
        ProjE i a  -> (ProjE i) <$> recur a
        CaseE scrt brs -> do
          scrt' <- go float env2 scrt
          brs' <- mapM (\(dcon,vtys,rhs) -> do
                          let vars = map fst vtys
                          let tys = lookupDataCon ddefs dcon
                          let env2' = extendsVEnv (M.fromList (zip vars tys)) env2
                          rhs' <- go True env2' rhs
                          pure (dcon,vtys,rhs'))
                       brs
          if float
          then float_fn env2 (CaseE scrt' brs')
          else pure $ CaseE scrt' brs'
        DataConE a dcon ls -> DataConE a dcon <$> mapM recur ls
        TimeIt e ty b    -> (\a -> TimeIt a ty b) <$> recur e
        WithArenaE v e -> (WithArenaE v) <$> recur e
        SpawnE fn tyapps args -> (SpawnE fn tyapps) <$> mapM recur args
        SyncE   -> pure SyncE
        Ext{}   -> pure ex
        MapE{}  -> err1 (sdoc ex)
        FoldE{} -> err1 (sdoc ex)

      where
        recur = go float env2<|MERGE_RESOLUTION|>--- conflicted
+++ resolved
@@ -1383,15 +1383,6 @@
 
 -- | Desugar parallel tuples to spawn's and sync's, and printPacked into function calls.
 desugarL0 :: Prog0 -> PassM Prog0
-<<<<<<< HEAD
-desugarL0 prg@(Prog ddefs fundefs mainExp) = do
-  let ddefs'' = M.map desugar_tuples ddefs
-  fundefs'' <- mapM (\fn@FunDef{funBody} -> go funBody >>= \b -> pure $ fn {funBody = b}) fundefs
-  mainExp'' <- case mainExp of
-                Nothing     -> pure Nothing
-                Just (e,ty) -> Just <$> (,ty) <$> go e
-  addRepairFns (Prog ddefs'' fundefs'' mainExp'')
-=======
 desugarL0 (Prog ddefs fundefs' mainExp') = do
   -- (Prog ddefs' fundefs' mainExp') <- addRepairFns prg
   let ddefs'' = M.map desugar_tuples ddefs
@@ -1400,7 +1391,6 @@
                 Nothing     -> pure Nothing
                 Just (e,ty) -> Just <$> (,ty) <$> go e
   addRepairFns $ Prog ddefs'' fundefs'' mainExp''
->>>>>>> b664be00
   where
     err1 msg = error $ "desugarL0: " ++ msg
 
@@ -1502,7 +1492,7 @@
                       (bnds', args') <- unzip <$> zipWithM flattenTupleArgs args tys'
                       pure (concat bnds',concat args')
                     _ -> do
-                      -- generating alias so that repeated expression is 
+                      -- generating alias so that repeated expression is
                       -- eliminated and we are taking projection of trivial varEs
                       argalias <- gensym "alias"
                       ys <- mapM (\_ -> gensym "proj") tys'
