{-# LANGUAGE RankNTypes #-}
{-# LANGUAGE FlexibleContexts #-}
{-# LANGUAGE AllowAmbiguousTypes #-}
{-# LANGUAGE CPP #-}
{-# OPTIONS_GHC -fno-warn-name-shadowing #-}
{-# OPTIONS_GHC -fno-warn-unused-binds #-}

-- | The compiler pipeline, assembled from several passes.

module Gibbon.Compiler
    ( -- * Compiler entrypoints
      compile, compileCmd
      -- * Configuration options and parsing
     , Config (..), Mode(..), Input(..)
     , configParser, configWithArgs, defaultConfig
      -- * Some other helper fns
     , compileAndRunExe
    )
  where

import           Control.DeepSeq
import           Control.Exception
#if !MIN_VERSION_base(4,15,0)
import           Control.Monad (when)
#endif
import           Control.Monad.State.Strict
import           Control.Monad.Reader (ask)
#if !MIN_VERSION_base(4,11,0)
import           Data.Monoid
#endif
import           Options.Applicative
import           System.Directory
import           System.Environment
import           System.Exit
import           System.FilePath
import           System.IO
import           System.IO.Error (isDoesNotExistError)
import           System.Process
import           Text.PrettyPrint.GenericPretty

import           Gibbon.Common
import           Gibbon.DynFlags
import           Gibbon.Language
import qualified Gibbon.HaskellFrontend as HS
import qualified Gibbon.L0.Syntax as L0
import qualified Gibbon.L1.Syntax as L1
import qualified Gibbon.L2.Syntax as L2
import qualified Gibbon.L4.Syntax as L4
import qualified Gibbon.SExpFrontend as SExp
import           Gibbon.L0.Interp()
import           Gibbon.L1.Interp()
import           Gibbon.L2.Interp ( Store, emptyStore )
-- import           Gibbon.TargetInterp (Val (..), execProg)

-- Compiler passes
import qualified Gibbon.L0.Typecheck as L0
import qualified Gibbon.L0.Specialize2 as L0
import qualified Gibbon.L1.Typecheck as L1
import qualified Gibbon.L2.Typecheck as L2
import qualified Gibbon.L3.Typecheck as L3
import           Gibbon.Passes.Freshen        (freshNames)
import           Gibbon.Passes.Flatten        (flattenL1, flattenL2, flattenL3)
import           Gibbon.Passes.InlineTriv     (inlineTriv)
import           Gibbon.Passes.Simplifier     (simplifyL1, lateInlineTriv, simplifyLocBinds)
import           Gibbon.Passes.DirectL3       (directL3)
import           Gibbon.Passes.InferLocations (inferLocs, copyOutOfOrderPacked)
import           Gibbon.Passes.Simplifier     (simplifyLocBinds)
-- This is the custom pass reference to issue #133 that moves regionsInwards
import           Gibbon.Passes.RegionsInwards (regionsInwards)
-- import           Gibbon.Passes.RepairProgram  (repairProgram)
import           Gibbon.Passes.AddRAN         (addRAN,needsRAN)
import           Gibbon.Passes.AddTraversals  (addTraversals)
import           Gibbon.Passes.RemoveCopies   (removeCopies)
import           Gibbon.Passes.InferEffects   (inferEffects)
import           Gibbon.Passes.ParAlloc       (parAlloc)
import           Gibbon.Passes.InferRegionScope (inferRegScope)
import           Gibbon.Passes.RouteEnds      (routeEnds)
import           Gibbon.Passes.FollowPtrs     (followPtrs)
import           Gibbon.NewL2.FromOldL2       (fromOldL2)
import           Gibbon.Passes.ThreadRegions  (threadRegions)
import           Gibbon.Passes.InferFunAllocs (inferFunAllocs)
import           Gibbon.Passes.Cursorize      (cursorize)
import           Gibbon.Passes.FindWitnesses  (findWitnesses)
-- -- import           Gibbon.Passes.ShakeTree      (shakeTree)
import           Gibbon.Passes.HoistNewBuf    (hoistNewBuf)
import           Gibbon.Passes.ReorderScalarWrites  ( reorderScalarWrites, writeOrderMarkers )
import           Gibbon.Passes.Unariser       (unariser)
import           Gibbon.Passes.Lower          (lower)
import           Gibbon.Passes.RearrangeFree  (rearrangeFree)
import           Gibbon.Passes.Codegen        (codegenProg)
import           Gibbon.Passes.Fusion2        (fusion2)
import Gibbon.Passes.CalculateBounds          (inferRegSize)
import           Gibbon.Pretty


#ifdef LLVM_ENABLED
import qualified Gibbon.Passes.LLVM.Codegen as LLVM
#endif



-- Configuring and launching the compiler.
--------------------------------------------------------------------------------

suppress_warnings :: String
-- suppress_warnings = " -Wno-int-to-pointer-cast -Wno-switch-bool -Wno-return-type "
suppress_warnings = ""

configParser :: Parser Config
configParser = Config <$> inputParser
                      <*> modeParser
                      <*> ((Just <$> strOption (long "bench-input" <> metavar "FILE" <>
                                      help ("Hard-code the input file for --bench-fun, otherwise it"++
                                            " becomes a command-line argument of the resulting binary."++
                                            " Also we RUN the benchmark right away if this is provided.")))
                          <|> pure Nothing)
                      <*> ((Just <$> strOption (long "array-input" <> metavar "FILE" <>
                                      help ("Hard-code the input file for readArrayFile or it"++
                                            " becomes a command-line argument of the resulting binary.")))
                          <|> pure Nothing)
                      <*> (option auto (short 'v' <> long "verbose" <>
                                       help "Set the debug output level, 1-5, mirrors DEBUG env var.")
                           <|> pure 1)
                      <*> ((strOption $ long "cc" <> help "Set C compiler, default 'gcc'")
                            <|> pure (cc defaultConfig))
                      <*> ((strOption $ long "optc" <> help "Set C compiler options, default '-std=gnu11 -O3'")
                           <|> pure (optc defaultConfig))
                      <*> ((fmap Just (strOption $ long "cfile" <> help "Set the destination file for generated C code"))
                           <|> pure (cfile defaultConfig))
                      <*> ((fmap Just (strOption $ short 'o' <> long "exefile" <>
                                       help "Set the destination file for the executable"))
                           <|> pure (exefile defaultConfig))
                      <*> backendParser
                      <*> dynflagsParser
                      <*> (Just <$> strOption hidden <|> pure Nothing)
 where
  inputParser :: Parser Input
                -- I'd like to display a separator and some more info.  How?
  inputParser = -- infoOption "foo" (help "bar") <*>
                flag' Haskell (long "hs")  <|>
                flag Unspecified SExpr (long "gib")

  modeParser = -- infoOption "foo" (help "bar") <*>
               flag' ToParse (long "parse" <> help "Only parse, then print & stop") <|>
               flag' ToC     (long "toC" <> help "Compile to a C file, named after the input") <|>



               flag' ToExe   (long "to-exe" <> help "Compile to a C file, named after the input") <|>
               flag' Interp1 (long "interp1" <> help "run through the interpreter early, right after parsing") <|>
               flag' Interp2 (short 'i' <> long "interp2" <>
                              help "Run through the interpreter after cursor insertion") <|>
               flag' RunExe  (short 'r' <> long "run"     <> help "Compile and then run executable") <|>
               (Bench <$> toVar <$> strOption (short 'b' <> long "bench-fun" <> metavar "FUN" <>
                                     help ("Generate code to benchmark a 1-argument FUN against a input packed file."++
                                           "  If --bench-input is provided, then the benchmark is run as well.")))

  -- use C as the default backend
  backendParser :: Parser Backend
  backendParser = flag C LLVM (long "llvm" <> help "use the llvm backend for compilation")


-- | Parse configuration as well as file arguments.
configWithArgs :: Parser (Config,[FilePath])
configWithArgs = (,) <$> configParser
                     <*> some (argument str (metavar "FILES..."
                                             <> help "Files to compile."))

--------------------------------------------------------------------------------

-- | Command line version of the compiler entrypoint.  Parses command
-- line arguments given as string inputs.  This also allows us to run
-- conveniently from within GHCI.  For example:
--
-- >  compileCmd $ words $ " -r -p -v5 examples/test11c_funrec.gib "
--
compileCmd :: [String] -> IO ()
compileCmd args = withArgs args $
    do (cfg,files) <- execParser opts
       case files of
         [f] -> compile cfg f
         _ -> do dbgPrintLn 1 $ "Compiling multiple files:  "++show files
                 mapM_ (compile cfg) files
  where
    opts = info (helper <*> configWithArgs)
      ( fullDesc
     <> progDesc "Compile FILES according to the below options."
     <> header "A compiler for a minature tree traversal language" )


sepline :: String
sepline = replicate 80 '='


data CompileState a = CompileState
    { cnt :: Int -- ^ Gensym counter
    , result :: Maybe (Value a) -- ^ Result of evaluating output of prior pass, if available.
    }

-- | Compiler entrypoint, given a full configuration and a list of
-- files to process, do the thing.
compile :: Config -> FilePath -> IO ()
compile config@Config{mode,input,verbosity,backend,cfile} fp0 = do
  -- set the env var DEBUG, to verbosity, when > 1
  setDebugEnvVar verbosity

  -- Use absolute path
  dir <- getCurrentDirectory
  let fp1 = dir </> fp0
  -- Parse the input file
  ((l0, cnt0), fp) <- parseInput config input fp1
  let config' = config { srcFile = Just fp }

  let initTypeChecked :: L0.Prog0
      initTypeChecked =
        -- We typecheck first to turn the appropriate VarE's into FunRefE's.
        fst $ runPassM defaultConfig cnt0
                (freshNames l0 >>=
                 (\fresh -> dbgTrace 5 ("\nFreshen:\n"++sepline++ "\n" ++pprender fresh) (L0.tcProg fresh)))

  case mode of
    Interp1 -> do
        dbgTrace passChatterLvl ("\nParsed:\n"++sepline++ "\n" ++ sdoc l0) (pure ())
        dbgTrace passChatterLvl ("\nTypechecked:\n"++sepline++ "\n" ++ pprender initTypeChecked) (pure ())
        runConf <- getRunConfig []
        (_s1,val,_stdout) <- gInterpProg () runConf initTypeChecked
        print val


    ToParse -> dbgPrintLn 0 $ pprender l0

    _ -> do
      dbgPrintLn passChatterLvl $
          " [compiler] pipeline starting, parsed program: "++
            if dbgLvl >= passChatterLvl+1
            then "\n"++sepline ++ "\n" ++ (sdoc l0)
            else show (length (sdoc l0)) ++ " characters."

      -- (Stage 1) Run the program through the interpreter
      initResult <- withPrintInterpProg initTypeChecked

      -- (Stage 2) C/LLVM codegen
      let outfile = getOutfile backend fp cfile

      -- run the initial program through the compiler pipeline
      let stM = passes config' l0
      l4  <- evalStateT stM (CompileState {cnt=cnt0, result=initResult})

      if mode == Interp2
      then do
        error "TODO: Interp2"
        -- l4res <- execProg l4
        -- mapM_ (\(IntVal v) -> liftIO $ print v) l4res
        -- exitSuccess
      else do
        str <- case backend of
                 C    -> codegenProg config' l4
#ifdef LLVM_ENABLED
                 LLVM -> LLVM.codegenProg True l4
#endif
                 LLVM -> error $ "Cannot execute through the LLVM backend. To build Gibbon with LLVM: "
                         ++ "stack build --flag gibbon:llvm_enabled"

        -- The C code is long, so put this at a higher verbosity level.
        dbgPrint passChatterLvl $ " [compiler] Final C codegen: " ++show (length str) ++" characters."
        dbgPrintLn 4 $ sepline ++ "\n" ++ str

        clearFile outfile
        writeFile outfile str

        -- (Stage 3) Code written, now compile if warranted.
        when (mode == ToExe || mode == RunExe || isBench mode ) $ do
          compileAndRunExe config fp >>= putStr
          return ()

runL0 :: L0.Prog0 -> IO ()
runL0 l0 = do
    -- FIXME: no command line option atm.  Just env vars.
    runConf <- getRunConfig []
    dbgPrintLn 2 $ "Running the following through L0.Interp:\n "++sepline ++ "\n" ++ sdoc l0
    execAndPrint () runConf l0
    exitSuccess

-- | The compiler's policy for running/printing L1 programs.
runL1 :: L1.Prog1 -> IO ()
runL1 l1 = do
    -- FIXME: no command line option atm.  Just env vars.
    runConf <- getRunConfig []
    dbgPrintLn 2 $ "Running the following through L1.Interp:\n "++sepline ++ "\n" ++ sdoc l1
    execAndPrint () runConf l1
    exitSuccess

-- | The compiler's policy for running/printing L2 programs.
runL2 :: L2.Prog2 -> IO ()
runL2 l2 = runL1 (L2.revertToL1 l2)

-- | Set the env var DEBUG, to verbosity, when > 1
-- TERRIBLE HACK!!
-- This verbosity value is global, "pure" and can be read anywhere
--
setDebugEnvVar :: Int -> IO ()
setDebugEnvVar verbosity =
  when (verbosity > 1) $ do
    setEnv "GIBBON_DEBUG" (show verbosity)
    l <- evaluate dbgLvl
    hPutStrLn stderr$ " ! We set DEBUG based on command-line verbose arg: "++show l


parseInput :: Config -> Input -> FilePath -> IO ((L0.Prog0, Int), FilePath)
parseInput cfg ip fp = do
  (l0, f) <-
    case ip of
      Haskell -> (, fp) <$> HS.parseFile cfg fp
      SExpr   -> (, fp) <$> SExp.parseFile fp
      Unspecified ->
        case takeExtension fp of
          ".hs"   -> (, fp) <$> HS.parseFile cfg fp
          ".sexp" -> (, fp) <$> SExp.parseFile fp
          ".rkt"  -> (, fp) <$> SExp.parseFile fp
          ".gib"  -> (, fp) <$> SExp.parseFile fp
          oth -> do
            -- A silly hack just out of sheer laziness vis-a-vis tab completion:
            let f1 = fp ++ ".gib"
                f2 = fp ++ "gib"
            f1' <- doesFileExist f1
            f2' <- doesFileExist f2
            if f1' && oth == ""
              then (,f2) <$> SExp.parseFile f1
              else if f2' && oth == "."
                     then (,f2) <$> SExp.parseFile f1
                     else error$ "compile: unrecognized file extension: "++
                          show oth++"  Please specify compile input format."
  let l0' = do parsed <- l0
               -- dbgTraceIt (sdoc parsed) (pure ())
               HS.desugarLinearExts parsed
  (l0'', cnt) <- pure $ runPassM defaultConfig 0 l0'
  pure ((l0'', cnt), f)


-- |
withPrintInterpProg :: L0.Prog0 -> IO (Maybe (Value L0.Exp0))
withPrintInterpProg l0 =
  if dbgLvl >= interpDbgLevel
  then do
    -- FIXME: no command line option atm.  Just env vars.
    runConf <- getRunConfig []
    (_s1,val,_stdout) <- gInterpProg () runConf l0
    dbgPrintLn interpDbgLevel $ " [eval] Init prog evaluated to: "++show val
    return $ Just val
  else
    return Nothing

compileRTS :: Config -> IO ()
compileRTS Config{verbosity,optc,dynflags} = do
  gibbon_dir <- getGibbonDir
  let rtsmk = gibbon_dir </> "gibbon-rts/Makefile"
  let rtsmkcmd = "make -f " ++ rtsmk ++ " "
                 ++ (if rts_debug then " MODE=debug " else " MODE=release ")
                 ++ (if rts_debug && pointer then " -DGC_DEBUG " else "")
                 ++ (if not genGC then " GC=nongen " else " GC=gen ")
                 ++ (if print_gc_stats then " GCSTATS=1 " else "")
                 ++ (if pointer then " POINTER=1 " else "")
                 ++ (if parallel then " PARALLEL=1 " else "")
                 ++ (if bumpAlloc then " BUMPALLOC=1 " else "")
                 ++ (" USER_CFLAGS=\"" ++ optc ++ "\"")
                 ++ (" VERBOSITY=" ++ show verbosity)
  execCmd
    Nothing
    rtsmkcmd
    "Compiling RTS\n~~~~~~~~~~~~~~~~~~~~~~~~~~~~~~"
    "codegen: C RTS could not be compiled: "
  where
    bumpAlloc = gopt Opt_BumpAlloc dynflags
    pointer = gopt Opt_Pointer dynflags
    warnc = gopt Opt_Warnc dynflags
    parallel = gopt Opt_Parallel dynflags
    rts_debug = gopt Opt_RtsDebug dynflags
    print_gc_stats = gopt Opt_PrintGcStats dynflags
    genGC = gopt Opt_GenGc dynflags


-- | Compile and run the generated code if appropriate
--
compileAndRunExe :: Config -> FilePath -> IO String
compileAndRunExe cfg@Config{backend,arrayInput,benchInput,mode,cfile,exefile} fp = do
  exepath <- makeAbsolute exe
  clearFile exepath
  -- (Stage 4) Codegen finished, generate a binary
  compile_program
  -- (Stage 5) Binary compiled, run if appropriate
  let runExe extra = do
        (_,Just hout,_, phandle) <- createProcess (shell (exepath++extra))
                                      { std_out = CreatePipe }
        exitCode <- waitForProcess phandle
        case exitCode of
            ExitSuccess -> hGetContents hout
            ExitFailure n -> die$ "Treelang program exited with error code  "++ show n
  runConf <- getRunConfig [] -- FIXME: no command line option atm.  Just env vars.
  case benchInput of
    -- CONVENTION: In benchmark mode we expect the generated executable to take 2 extra params:
    Just _ | isBench mode   -> case arrayInput of
                                 Nothing -> runExe $ " " ++ show (rcSize runConf) ++ " " ++ show (rcIters runConf)
                                 Just fp -> runExe $ " " ++ "--array-input " ++ fp ++ " "  ++ show (rcSize runConf) ++ " " ++ show (rcIters runConf)
    _      | mode == RunExe -> case arrayInput of
                                 Nothing -> runExe ""
                                 Just fp -> runExe $ " " ++ "--array-input " ++ fp ++ " "
    _                                -> return ""
  where outfile = getOutfile backend fp cfile
        exe = getExeFile backend fp exefile
        pointer = gopt Opt_Pointer (dynflags cfg)
        links = if pointer
                then " -lgc -lm "
                else " -lm "
        compile_program = do
            compileRTS cfg
            lib_dir <- getRTSBuildDir
            let rts_o_path = lib_dir </> "gibbon_rts.o"
            let compile_prog_cmd = compilationCmd backend cfg
                                   ++ " -o " ++ exe
                                   ++" -I" ++ lib_dir
                                   ++" -L" ++ lib_dir
                                   ++ " -Wl,-rpath=" ++ lib_dir ++ " "
                                   ++ outfile ++ " " ++ rts_o_path
                                   ++ links ++ " -lgibbon_rts_ng"

            execCmd
              Nothing
              compile_prog_cmd
              "Compiling the program\n~~~~~~~~~~~~~~~~~~~~~~~~~~~~~~"
              (show backend ++" compiler failed! ")
            pure ()

getGibbonDir :: IO String
getGibbonDir =
  do env <- getEnvironment
     makeAbsolute $ case lookup "GIBBONDIR" env of
       Just p  -> p
       -- Otherwise, assume we're running from the compiler dir!
       Nothing -> "./"

getRTSBuildDir :: IO String
getRTSBuildDir =
  do gibbon_dir <- getGibbonDir
     let build_dir = gibbon_dir </> "gibbon-rts/build"
     exists <- doesDirectoryExist build_dir
     unless exists (error "RTS build not found.")
     pure build_dir


execCmd :: Maybe FilePath -> String -> String -> String -> IO ()
execCmd dir cmd msg errmsg = do
    dbgPrintLn 2 msg
    dbgPrintLn 2 cmd
    (_,Just hout,Just herr,phandle) <-
        createProcess (shell cmd)
            { std_out = CreatePipe
            , std_err = CreatePipe
            , cwd     = dir
            }
    exit_code <- waitForProcess phandle
    case exit_code of
        ExitSuccess -> do out <- hGetContents hout
                          err <- hGetContents herr
                          dbgPrintLn 2 out
                          dbgPrintLn 2 err
        ExitFailure n -> do out <- hGetContents hout
                            err <- hGetContents herr
                            die$ errmsg++out++"\n"++err++"\nCode: "++show n



-- | Return the correct filename to store the generated code,
-- based on the backend used, and override options specified
--
getOutfile :: Backend -> FilePath -> Maybe FilePath -> FilePath
getOutfile _ _ (Just override) = override
getOutfile backend fp Nothing =
  replaceExtension fp $
    case backend of
      C    -> ".c"
      LLVM -> ".ll"

-- | Return the correct filename for the generated exe,
-- based on the backend used, and override options specified
--
getExeFile :: Backend -> FilePath -> Maybe FilePath -> FilePath
getExeFile _ _ (Just override) = override
getExeFile backend fp Nothing =
  let fp' = case backend of
               C -> fp
               LLVM -> replaceFileName fp ((takeBaseName fp) ++ "_llvm")
  in replaceExtension fp' ".exe"

-- | Compilation command
--
compilationCmd :: Backend -> Config -> String
compilationCmd LLVM _   = "clang-5.0 lib.o "
compilationCmd C config = (cc config) ++" -std=gnu11 "
                          ++(if bumpAlloc then " -D_GIBBON_BUMPALLOC_LISTS -D_GIBBON_BUMPALLOC_HEAP " else "")
                          ++(if pointer then " -D_GIBBON_POINTER " else "")
                          ++(if parallel then " -fcilkplus -D_GIBBON_PARALLEL " else "")
                          ++(if warnc
                             then " -Wno-unused-variable -Wno-unused-label -Wall -Wextra -Wpedantic "
                             else suppress_warnings)
                          ++ (optc config)
                          ++ (if rts_debug then " -D_GIBBON_DEBUG -D_GIBBON_VERBOSITY=3 -O0 -g" else "")
                          ++ (if rts_debug && pointer then " -DGC_DEBUG " else "")
                          ++ (if print_gc_stats then " -D_GIBBON_GCSTATS " else "")
                          ++ (if not genGC then " -D_GIBBON_NONGENGC " else "")
  where dflags = dynflags config
        bumpAlloc = gopt Opt_BumpAlloc dflags
        pointer = gopt Opt_Pointer dflags
        warnc = gopt Opt_Warnc dflags
        parallel = gopt Opt_Parallel dflags
        rts_debug = gopt Opt_RtsDebug dflags
        print_gc_stats = gopt Opt_PrintGcStats dflags
        genGC = gopt Opt_GenGc dflags

-- |
isBench :: Mode -> Bool
isBench (Bench _) = True
isBench _ = False

-- | The debug level at which we start to call the interpreter on the program during compilation.
interpDbgLevel :: Int
interpDbgLevel = 5

-- |
clearFile :: FilePath -> IO ()
clearFile fileName = removeFile fileName `catch` handleErr
  where
   handleErr e | isDoesNotExistError e = return ()
               | otherwise = throwIO e

--------------------------------------------------------------------------------

-- | Replace the main function with benchmark code
--
benchMainExp :: L1.Prog1 -> PassM L1.Prog1
benchMainExp l1 = do
  Config{benchInput,dynflags,mode} <- ask
  case mode of
    Bench fnname -> do
      let tmp = "bnch"
          ([arg@(L1.PackedTy tyc _)], ret) = L1.getFunTy fnname l1
          -- At L1, we assume ReadPackedFile has a single return value:
          newExp = L1.TimeIt (
                        (L1.LetE (toVar tmp, [],
                                 arg,
                                 L1.PrimAppE
                                 (L1.ReadPackedFile benchInput tyc Nothing arg) [])
                        $ L1.LetE (toVar "benchres", [],
                                      ret,
                                      (L1.AppE fnname [] [L1.VarE (toVar tmp)]))
                        $
                        -- FIXME: should actually return the result,
                        -- as soon as we are able to print it.
                        (if (gopt Opt_BenchPrint dynflags)
                         then L1.VarE (toVar "benchres")
                         else L1.PrimAppE L1.MkTrue []))
                   ) ret True
      -- Initialize the main expression with a void type. The typechecker will fix it later.
      return $ l1{ L1.mainExp = Just $ (newExp, L1.voidTy) }
    _ -> return l1

addRedirectionCon :: L2.Prog2 -> PassM L2.Prog2
addRedirectionCon p@Prog{ddefs} = do
  ddefs' <- mapM (\ddf@DDef{dataCons} -> do
                    dcon <- fromVar <$> gensym (toVar redirectionTag)
                    let datacons = filter (not . isRedirectionTag . fst) dataCons
                    return ddf {dataCons = datacons ++ [(dcon, [(False, CursorTy)])]})
            ddefs
  return $ p { ddefs = ddefs' }

-- | The main compiler pipeline
passes :: (Show v) => Config -> L0.Prog0 -> StateT (CompileState v) IO L4.Prog
passes config@Config{dynflags} l0 = do
      let isPacked   = gopt Opt_Packed dynflags
          biginf     = gopt Opt_BigInfiniteRegions dynflags
          gibbon1    = gopt Opt_Gibbon1 dynflags
          no_rcopies = gopt Opt_No_RemoveCopies dynflags
          parallel   = gopt Opt_Parallel dynflags
          should_fuse = gopt Opt_Fusion dynflags
          tcProg3     = L3.tcProg isPacked
      l0 <- go  "freshen"         freshNames            l0
      l0 <- goE0 "typecheck"       L0.tcProg             l0
      l0 <- goE0 "bindLambdas"     L0.bindLambdas       l0
      l0 <- goE0 "monomorphize"    L0.monomorphize      l0
      -- l0 <- goE0 "closureConvert"  L0.closureConvert    l0
      l0 <- goE0 "specLambdas"     L0.specLambdas       l0
      l0 <- goE0 "desugarL0"       L0.desugarL0         l0
      l0 <- goE0 "floatOutCase"    L0.floatOutCase      l0
      -- Note: L0 -> L1
      l1 <- goE0 "toL1"            (pure . L0.toL1)     l0

      l1 <- goE1 "typecheck"     L1.tcProg              l1
      -- If we are executing a benchmark, then we
      -- replace the main function with benchmark code:
      l1 <- goE1 "benchMainExp"  benchMainExp           l1
      l1 <- goE1 "typecheck"     L1.tcProg              l1
      l1 <- goE1 "simplify"      simplifyL1             l1
      l1 <- goE1 "typecheck"     L1.tcProg              l1
      -- Check this after eliminating all dead functions.
      when (hasSpawnsProg l1 && not parallel) $
        error "To compile a program with parallelism, use --parallel."
      l1 <- goE1 "flatten"       flattenL1              l1
      l1 <- goE1 "simplify"      simplifyL1             l1
      l1 <- goE1 "inlineTriv"    inlineTriv             l1
      l1 <- goE1 "typecheck"     L1.tcProg              l1
      l1 <- if should_fuse
          then goE1  "fusion2"   fusion2                l1
          else return l1
      l1 <- goE0 "typecheck"     L1.tcProg              l1

      -- Minimal haskell "backend".
      lift $ dumpIfSet config Opt_D_Dump_Hs (render $ pprintHsWithEnv l1)

      -- -- TODO: Write interpreters for L2 and L3
      l3 <- if isPacked
            then do
              -- TODO: push data contstructors under conditional
              -- branches before InferLocations.

              -- Note: L1 -> L2
              l1 <- goE1 "copyOutOfOrderPacked" copyOutOfOrderPacked l1
              l1 <- go "L1.typecheck"    L1.tcProg     l1
              l2 <- goE2 "inferLocations"  inferLocs    l1
              l2 <- goE2 "simplifyLocBinds" (simplifyLocBinds True) l2
              l2 <- go   "L2.typecheck"    L2.tcProg    l2
              l2 <- go "regionsInwards"  regionsInwards l2
              l2 <- go   "L2.typecheck"    L2.tcProg    l2
              l2 <- goE2 "L2.flatten"      flattenL2    l2
              l2 <- go   "L2.typecheck"    L2.tcProg    l2
              l2 <- if gibbon1 || no_rcopies
                    then return l2
                    else do l2 <- go "removeCopies" removeCopies l2
                            go "L2.typecheck"       L2.tcProg    l2
              l2 <- goE2 "inferEffects" inferEffects  l2

{- Note [Repairing programs]
~~~~~~~~~~~~~~~~~~~~~~~~~~~~

We need a program analysis that decides whether a L2 program needs to be repaired.
Why ? Because, when we pattern match on a packed value, L2 assumes that *every*
variable in that pattern is accessible. However, this is not always true.
Consider the rightmost fn (which does not traverse it's input):

   (Node [(x, loc_x), (y, loc_y)] BODY)

Here, since the input is not traversed, we won't have an end-witness for x. And we
cannot access y without it. We need to fix such programs. Effectively, what we're
looking for in this analyis is if we can unpack all the pattern matched variables
in case expressions occurring in the program. For functions, it means that either
the function should traverse it's input, or the un-reachable elements in the pattern
match must remain unused (eg. 'leftmost'). On the other hand, we always have to
repair a broken main expression (since the "unused" case won't apply).

The compiler has access to 2 program repair strategies -- dummy traversals or
random access nodes. If we're operating in gibbon1 mode, it uses the former. However,
this changes the asymptotic complexity of the functions. In gibbon2 mode, we compile
such programs to store RAN's instead. This basically allows O(1) access to any element
of a data constructor.

Also see Note [Adding dummy traversals] and Note [Adding random access nodes].

-}
              l2 <-
                if gibbon1
                then do
                  l2 <- goE2 "addTraversals" addTraversals l2
                  l2 <- go "L2.typecheck"    L2.tcProg     l2
                  l2 <- goE2 "inferEffects2"  inferEffects l2
                  l2 <- go "L2.typecheck"    L2.tcProg     l2
                  l2 <- goE2 "repairProgram"  (pure . id)  l2
                  pure l2
                else do
                  let need = needsRAN l2
                  l1 <- goE1 "addRAN"        (addRAN need) l1
                  l1 <- go "L1.typecheck"    L1.tcProg     l1
                  l1 <- goE1 "copyOutOfOrderPacked" copyOutOfOrderPacked l1
                  l1 <- go "L1.typecheck"    L1.tcProg     l1
                  l2 <- go "inferLocations2" inferLocs     l1
                  l2 <- go "simplifyLocBinds" (simplifyLocBinds True) l2
                  l2 <- go   "L2.typecheck"  L2.tcProg     l2
                  l2 <- go "regionsInwards" regionsInwards l2
                  l2 <- go   "L2.typecheck"  L2.tcProg     l2
                  l2 <- go "L2.flatten"      flattenL2     l2
                  l2 <- go "findWitnesses" findWitnesses   l2
                  l2 <- go "L2.typecheck"    L2.tcProg     l2
                  l2 <- goE2 "L2.flatten"    flattenL2     l2
                  l2 <- go "L2.typecheck"    L2.tcProg     l2
                  l2 <- goE2 "removeCopies"  removeCopies  l2
                  l2 <- go "L2.typecheck"    L2.tcProg     l2
                  l2 <- goE2 "inferEffects2" inferEffects  l2
                  l2 <- go "L2.typecheck"    L2.tcProg     l2
                  l2 <- goE2 "addTraversals" addTraversals l2
                  l2 <- go "L2.typecheck"    L2.tcProg     l2
                  l2 <- goE2 "repairProgram" (pure . id)   l2
                  pure l2

              lift $ dumpIfSet config Opt_D_Dump_Repair (pprender l2)
              l2 <- go "L2.typecheck"     L2.tcProg     l2
              l2 <- goE2 "parAlloc"   parAlloc  l2
              lift $ dumpIfSet config Opt_D_Dump_ParAlloc (pprender l2)
              l2 <- go "L2.typecheck" L2.tcProg l2
              l2 <- goE2 "inferRegScope"  inferRegScope l2
              l2 <- go "L2.typecheck"     L2.tcProg     l2
              l2 <- goE2 "simplifyLocBinds" (simplifyLocBinds True) l2
              l2 <- go "L2.typecheck"     L2.tcProg     l2
              l2 <- go "writeOrderMarkers" writeOrderMarkers l2
              l2 <- go "L2.typecheck"     L2.tcProg     l2
              l2 <- goE2 "routeEnds"      routeEnds     l2
              l2 <- go "L2.typecheck"     L2.tcProg     l2
              -- L2 program no longer typechecks while these next passes run
              l2 <- goE2 "simplifyLocBinds" (simplifyLocBinds False) l2
              l2 <- go "addRedirectionCon" addRedirectionCon l2
              -- l2 <- if gibbon1
              --       then pure l2
              --       else go "inferRegSize" inferRegSize l2
              l2 <- if gibbon1
                    then pure l2
                    else go "followPtrs" followPtrs l2
              l2' <- go "fromOldL2" fromOldL2 l2

              -- N.B ThreadRegions doesn't produce a type-correct L2 program --
              -- it adds regions to 'locs' in AppE and LetE which the
              -- typechecker doesn't know how to handle.
<<<<<<< HEAD
              l2' <- go "threadRegions"    threadRegions l2'
=======
              l2 <- go "inferFunAllocs"   inferFunAllocs l2
              l2 <- go "threadRegions"    threadRegions  l2
>>>>>>> 3c5e66cd

              -- L2 -> L3
              -- TODO: Compose L3.TcM with (ReaderT Config)
              l3 <- go "cursorize"        cursorize     l2'
              l3 <- go "reorderScalarWrites" reorderScalarWrites  l3
              -- _ <- lift $ putStrLn (pprender l3)
              l3 <- go "L3.flatten"       flattenL3     l3
              l3 <- go "L3.typecheck"     tcProg3       l3
              l3 <- go "hoistNewBuf"      hoistNewBuf   l3
              l3 <- go "L3.typecheck"     tcProg3       l3
              return l3
            else do
              l3 <- go "directL3"         directL3      l1
              l3 <- go "L3.typecheck"     tcProg3       l3
              return l3

      l3 <- go "unariser"       unariser                l3
      l3 <- go "L3.typecheck"   tcProg3                 l3
      l3 <- go "L3.flatten"     flattenL3               l3
      l3 <- go "L3.typecheck"   tcProg3                 l3

      -- Note: L3 -> L4
      l4 <- go "lower"          lower                   l3
      l4 <- go "lateInlineTriv" lateInlineTriv          l4
      l4 <- if gibbon1 || not isPacked
            then do
              l4 <- go "rearrangeFree"  rearrangeFree   l4
              pure l4
            else do
              l4 <- go "rearrangeFree"   rearrangeFree   l4
              -- l4 <- go "inlineTrivL4"    (pure . L4.inlineTrivL4) l4
              pure l4
      return l4
  where
      go :: PassRunner a b v
      go = pass config

      goE2 :: (InterpProg Store b, Show v) => InterpPassRunner a b Store v
      goE2 = passE emptyStore config

      goE0 :: (InterpProg () b, Show v) => InterpPassRunner a b () v
      goE0 = passE () config

      goE1 :: (InterpProg () b, Show v) => InterpPassRunner a b () v
      goE1 = passE () config

type PassRunner a b v = (Pretty b, Out b, NFData a, NFData b) =>
                         String -> (a -> PassM b) -> a -> StateT (CompileState v) IO b

type InterpPassRunner a b s v = (HasPretty a, HasPretty b, HasOut a, HasOut b,
                                HasGeneric a, HasGeneric b, HasNFData a, HasNFData b) =>
                                String -> (Prog a -> PassM (Prog b)) -> Prog a -> StateT (CompileState v) IO (Prog b)

-- | Run a pass and return the result
--
pass :: Config -> PassRunner a b v
pass config who fn x = do
  cs@CompileState{cnt} <- get
  x' <- if dbgLvl >= passChatterLvl
        then lift $ evaluate $ force x
        else return x
  lift$ dbgPrint passChatterLvl $ " [compiler] Running pass, " ++who

  let (y,cnt') = runPassM config cnt (fn x')
  put cs{cnt=cnt'}
  y' <- if dbgLvl >= passChatterLvl
        then lift $ evaluate $ force y
        else return y
  if dbgLvl >= passChatterLvl+1
     then lift$ dbgPrintLn (passChatterLvl+1) $ "Pass output:\n"++sepline++"\n"++ (pprender y')
     -- TODO: Switch to a node-count for size output (add to GenericOps):
     else lift$ dbgPrintLn passChatterLvl $ "   => "++ show (length (sdoc y')) ++ " characters output."
  return y'


passChatterLvl :: Int
passChatterLvl = 3


-- | Like 'pass', but also evaluates and checks the result.
--
passE :: (InterpProg s p2, Show v) => s -> Config -> InterpPassRunner p1 p2 s v
passE s config@Config{mode} = wrapInterp s mode (pass config)


-- | An alternative version that allows FAILURE while running
-- the interpreter part.
-- FINISHME! For now not interpreting.
--
passF :: Config -> PassRunner p1 p2 v
passF config = pass config


-- | Wrapper to enable running a pass AND interpreting the result.
--
wrapInterp :: (InterpProg s b, Show v)
           => s -> Mode -> InterpPassRunner a b s v -> InterpPassRunner a b s v
wrapInterp s mode pass who fn x =
  do CompileState{result} <- get
     p2 <- pass who fn x
     -- In benchmark mode we simply turn OFF the interpreter.
     -- This decision should be finer grained.
     when (dbgLvl >= interpDbgLevel && not (isBench mode)) $ lift $ do
       let Just res1 = result
       -- FIXME: no command line option atm.  Just env vars.
       runConf <- getRunConfig []
       let res2 = gInterpNoLogs s runConf p2
       res2' <- catch (evaluate (force res2))
                (\exn -> error $ "Exception while running interpreter on pass result:\n"++sepline++"\n"
                         ++ show (exn::SomeException) ++ "\n"++sepline++"\nProgram was: "++abbrv 300 p2)
       unless (show res1 == res2') $
         error $ "After pass "++who++", evaluating the program yielded the wrong answer.\nReceived:  "
         ++show res2'++"\nExpected:  "++show res1
       dbgPrintLn interpDbgLevel $ " [interp] answer after " ++ who ++ " was: "++ res2'
     return p2<|MERGE_RESOLUTION|>--- conflicted
+++ resolved
@@ -725,12 +725,9 @@
               -- N.B ThreadRegions doesn't produce a type-correct L2 program --
               -- it adds regions to 'locs' in AppE and LetE which the
               -- typechecker doesn't know how to handle.
-<<<<<<< HEAD
               l2' <- go "threadRegions"    threadRegions l2'
-=======
               l2 <- go "inferFunAllocs"   inferFunAllocs l2
               l2 <- go "threadRegions"    threadRegions  l2
->>>>>>> 3c5e66cd
 
               -- L2 -> L3
               -- TODO: Compose L3.TcM with (ReaderT Config)
