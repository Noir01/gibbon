{-# LANGUAGE StandaloneDeriving         #-}
{-# LANGUAGE DeriveTraversable          #-}
{-# LANGUAGE GeneralizedNewtypeDeriving #-}
{-# LANGUAGE DeriveAnyClass             #-}
{-# LANGUAGE DerivingStrategies         #-}
{-# LANGUAGE FlexibleContexts           #-}
{-# LANGUAGE FlexibleInstances          #-}
{-# LANGUAGE UndecidableInstances       #-}
{-# LANGUAGE MultiParamTypeClasses      #-}
{-# LANGUAGE CPP                        #-}
{-# LANGUAGE ConstraintKinds            #-}
{-# LANGUAGE TemplateHaskell            #-}
<<<<<<< HEAD
{-# LANGUAGE UndecidableInstances       #-}
{-# LANGUAGE InstanceSigs #-}
=======
>>>>>>> d1ff39b3

module Gibbon.Language.Syntax
  (
    -- * Datatype definitions
<<<<<<< HEAD
  ( DDefs
  , DataCon
  , TyCon
  , Tag
  , IsBoxed
  , DDef(..)
  , DataConMap
  , UserOrdering(..)
  , Constr(..)
  , lookupDDef
  , getConOrdering
  , getTyOfDataCon
  , lookupDataCon
  , lkp
  , lookupDataCon'
  , insertDD
  , emptyDD
  , fromListDD
  , isVoidDDef
    
-- * Function definitions
  , FunctionTy(..)
  , FunDefs
  , FunDef(..)
  , FunMeta(..)
  , FunRec(..)
  , FunInline(..)
  , FunOptimizeLayout(..)
  , insertFD
  , fromListFD
  , initFunEnv
    
-- * Programs
  , Prog(..)
  , ProgModule(..)
  , ProgBundle(..)
  , progToEnv
  , getFunTy
    
-- * Environments
  , TyEnv
  , Env2(..)
  , emptyEnv2
  , extendVEnv
  , extendsVEnv
  , lookupVEnv
  , extendFEnv
  , lookupFEnv
  , unionEnv2
  , unionEnv2s
  , lookupVEnv'
    
-- * Expresssions and thier types
  , PreExp(..)
  , Prim(..)
  , UrTy(..)
    
-- * Functors for recursion-schemes
  , PreExpF(..)
  , PrimF(..)
  , UrTyF(..)
    
-- * Generic operations
  , FreeVars(..)
  , Expression(..)
  , Binds
  , Flattenable(..)
  , Simplifiable(..)
  , SimplifiableExt(..)
  , Typeable(..)
  , Substitutable(..)
  , SubstitutableExt(..)
  , Renamable(..)
    
-- * Helpers for writing instances
  , HasSimplifiable
  , HasSimplifiableExt
  , HasSubstitutable
  , HasSubstitutableExt
  , HasRenamable
  , HasOut
  , HasShow
  , HasEq
  , HasGeneric
  , HasNFData
    -- * Interpreter
  , Interp(..)
  , InterpExt(..)
  , InterpProg(..)
  , Value(..)
  , ValEnv
  , InterpLog
  , InterpM
  , runInterpM
  , execAndPrint
=======
    DDefs, DataCon, TyCon, Tag, IsBoxed, DDef(..)
  , lookupDDef, getConOrdering, getTyOfDataCon, lookupDataCon, lkp
  , lookupDataCon', insertDD, emptyDD, fromListDD, isVoidDDef

    -- * Function definitions
  , FunctionTy(..), FunDefs, FunDef(..), FunMeta(..), FunRec(..), FunInline(..)
  , insertFD, fromListFD, initFunEnv

    -- * Programs
  , Prog(..), progToEnv, getFunTy

    -- * Environments
  , TyEnv, Env2(..), emptyEnv2
  , extendVEnv, extendsVEnv, lookupVEnv, extendFEnv, lookupFEnv

    -- * Expresssions and thier types
  , PreExp(..), Prim(..), UrTy(..)

    -- * Functors for recursion-schemes
  , PreExpF(..), PrimF(..), UrTyF(..)

    -- * Generic operations
  , FreeVars(..), Expression(..), Binds, Flattenable(..)
  , Simplifiable(..), SimplifiableExt(..), Typeable(..)
  , Substitutable(..), SubstitutableExt(..), Renamable(..)

    -- * Helpers for writing instances
  , HasSimplifiable, HasSimplifiableExt, HasSubstitutable, HasSubstitutableExt
  , HasRenamable, HasOut, HasShow, HasEq, HasGeneric, HasNFData

  , -- * Interpreter
    Interp(..), InterpExt(..), InterpProg(..), Value(..), ValEnv, InterpLog,
    InterpM, runInterpM, execAndPrint

>>>>>>> d1ff39b3
  ) where

import           Control.DeepSeq
import           Control.Monad.State
import           Control.Monad.Writer
#if !MIN_VERSION_base(4,13,0)
-- https://downloads.haskell.org/ghc/8.8.1/docs/html/users_guide/8.8.1-notes.html
import           Control.Monad.Fail(MonadFail(..))
#endif
import qualified Data.Map as M
import qualified Data.List as L
import qualified Data.Set as S
import           Data.Word ( Word8 )
import           Data.Kind ( Type )
import           Text.PrettyPrint.GenericPretty
<<<<<<< HEAD
import           Text.PrettyPrint               (text)

=======
import           Data.Functor.Foldable.TH
import qualified Data.ByteString.Lazy.Char8 as B
import           Data.ByteString.Builder (Builder)
import           System.IO.Unsafe (unsafePerformIO)
>>>>>>> d1ff39b3

import           Gibbon.Common
import           Language.Haskell.Exts          (ImportDecl, SrcSpanInfo)

--------------------------------------------------------------------------------
-- Data type definitions
--------------------------------------------------------------------------------

type DDefs a = M.Map Var (DDef a)

type DataCon = String
type TyCon   = String
type Tag     = Word8

type IsBoxed = Bool

-- | Data type definitions.
--
-- Monomorphism: In the extreme case we can strip packed datatypes of
-- all type parameters, or we can allow them to retain type params but
-- require that they always be fully instantiated to monomorphic types
-- in the context of our monomorphic programs.
--
-- Here we allow individual to be marked with whether or not they
-- should be boxed.  We say that a regular, pointer-based datatype has
-- all-boxed fields, whereas a fully serialized datatype has no boxed
-- fields.
data DDef a = DDef { tyName   :: Var
                   , tyArgs   :: [TyVar]
                   , dataCons :: [(DataCon,[(IsBoxed,a)])] }
  deriving (Read, Show, Eq, Ord, Functor, Generic)

instance NFData a => NFData (DDef a) where

instance Out a => Out (DDef a)

-- | Lookup a ddef in its entirety
lookupDDef :: Out a => DDefs a -> TyCon -> DDef a
lookupDDef mp tycon =
    case M.lookup (toVar tycon) mp of
      Just x -> x
      Nothing -> error $ "lookupDDef failed on symbol: "++ tycon ++"\nDDefs: "++sdoc mp

-- | Get the canonical ordering for data constructors, currently based
-- on ordering in the original source code.  Takes a TyCon as argument.
getConOrdering :: Out a => DDefs a -> TyCon -> [DataCon]
getConOrdering dd tycon = L.map fst dataCons
  where DDef{dataCons} = lookupDDef dd tycon

-- | Lookup the name of the TyCon that goes with a given DataCon.
--   Must be unique!
getTyOfDataCon :: Out a => DDefs a -> DataCon -> TyCon
getTyOfDataCon dds con = (fromVar . fst) $ lkp dds con

-- | Lookup the arguments to a data contstructor.
lookupDataCon :: Out a => DDefs a -> DataCon -> [a]
lookupDataCon dds con =
    -- dbgTrace 5 ("lookupDataCon -- "++sdoc(dds,con)) $
    L.map snd $ snd $ snd $ lkp dds con

-- | Like 'lookupDataCon' but lookup arguments to a data contstructor for a
-- specific instance of a datatype.
--
--     lookupDataCon' (Maybe Int) Just = [Int]
lookupDataCon' :: Out a => DDef a -> DataCon -> [a]
lookupDataCon' ddf@DDef{dataCons} con =
   case L.filter ((== con) . fst) dataCons of
     []    -> error$ "lookupDataCon': could not find constructor " ++ show con
              ++ ", in datatype:\n  " ++ sdoc ddf
     [hit] -> L.map snd (snd hit)
     _     -> error$ "lookupDataCon': found multiple occurences of constructor "++show con
              ++ ", in datatype:\n  " ++ sdoc ddf

-- | Lookup a Datacon.  Return (TyCon, (DataCon, [flds]))
lkp :: Out a => DDefs a -> DataCon -> (Var, (DataCon, [(IsBoxed,a)]))
lkp dds con =
   -- Here we try to lookup in ALL datatypes, assuming unique datacons:
  case [ (tycon,variant)
       | (tycon, DDef{dataCons}) <- M.toList dds
       , variant <- L.filter ((==con). fst) dataCons ] of
    [] -> error$ "lookupDataCon: could not find constructor "++show con
          ++", in datatypes:\n  "++sdoc dds
    [hit] -> hit
    _ -> error$ "lookupDataCon: found multiple occurences of constructor "++show con
          ++", in datatypes:\n  "++sdoc dds


insertDD :: DDef a -> DDefs a -> DDefs a
insertDD d = M.insertWith err' (tyName d) d
  where
   err' = error $ "insertDD: data definition with duplicate name: "++show (tyName d)

emptyDD :: DDefs a
emptyDD  = M.empty

fromListDD :: [DDef a] -> DDefs a
fromListDD = L.foldr insertDD M.empty

-- | Is this an empty type (like 'data Void' in Haskell) ?
isVoidDDef :: DDef a -> Bool
isVoidDDef DDef{dataCons} = L.null dataCons

--------------------------------------------------------------------------------
-- Function definitions
--------------------------------------------------------------------------------

-- | A type family describing function types.
class (Out (ArrowTy ty), Show (ArrowTy ty)) => FunctionTy ty where
  type ArrowTy ty
  inTys :: ArrowTy ty -> [ty]
  outTy :: ArrowTy ty -> ty

-- | A set of top-level recursive function definitions.
type FunDefs ex = M.Map Var (FunDef ex)

data FunRec = Rec | NotRec | TailRec
  deriving (Read, Show, Eq, Ord, Generic, NFData, Out)

data FunInline = Inline | NoInline | Inlineable
  deriving (Read, Show, Eq, Ord, Generic, NFData, Out)

data FunMeta = FunMeta
  { funRec    :: FunRec
  , funInline :: FunInline
    -- Whether the transitive closure of this function can trigger GC.
  , funCanTriggerGC :: Bool
  }
  deriving (Read, Show, Eq, Ord, Generic, NFData, Out)

-- | A function definiton indexed by a type and expression.
data FunDef ex = FunDef { funName   :: Var
                        , funArgs   :: [Var]
                        , funTy     :: ArrowTy (TyOf ex)
                        , funBody   :: ex
                        , funMeta   :: FunMeta
                        }

deriving instance (Read ex, Read (ArrowTy (TyOf ex))) => Read (FunDef ex)
deriving instance (Show ex, Show (ArrowTy (TyOf ex))) => Show (FunDef ex)
deriving instance (Eq ex, Eq (ArrowTy (TyOf ex))) => Eq (FunDef ex)
deriving instance (Ord ex, Ord (ArrowTy (TyOf ex))) => Ord (FunDef ex)
deriving instance Generic (FunDef ex)
deriving instance (Generic (ArrowTy (TyOf ex)), NFData ex, NFData (ArrowTy (TyOf ex))) => NFData (FunDef ex)
deriving instance (Generic (ArrowTy (TyOf ex)), Out ex, Out (ArrowTy (TyOf ex))) =>  Out (FunDef ex)

-- | Insert a 'FunDef' into 'FunDefs'.
-- Raise an error if a function with the same name already exists.
insertFD :: FunDef ex -> FunDefs ex -> FunDefs ex
insertFD d = M.insertWith err' (funName d) d
  where
   err' = error $ "insertFD: function definition with duplicate name: "++show (funName d)

-- |
fromListFD :: [FunDef ex] -> FunDefs ex
fromListFD = L.foldr insertFD M.empty

-- |
initFunEnv :: FunDefs a -> TyEnv (ArrowTy (TyOf a))
initFunEnv fds = M.map funTy fds

--------------------------------------------------------------------------------
-- Programs
--------------------------------------------------------------------------------

-- | Complete programs include datatype definitions:
--
-- For evaluating a complete program, main's type will be an Int or a
-- datatype.  For running a pass benchmark, main will be Nothing and
-- we will expect a "benchmark" function definition which consumes an
-- appropriate packed AST datatype.
<<<<<<< HEAD
data Prog ex =
  Prog
    { ddefs   :: DDefs (TyOf ex)
    , fundefs :: FunDefs ex
    , mainExp :: Maybe (ex, (TyOf ex))
    }

-------------------------------------------------------------------------------
=======
data Prog ex = Prog { ddefs   :: DDefs (TyOf ex)
                    , fundefs :: FunDefs ex
                    , mainExp :: Maybe (ex, (TyOf ex))
                    }
>>>>>>> d1ff39b3

-- Since 'FunDef' is defined using a type family, we cannot use the deriving clause.
-- Ryan Scott recommended using singletons-like alternative outlined here:
-- https://lpaste.net/365181
--
deriving instance (Read (TyOf ex), Read ex, Read (ArrowTy (TyOf ex))) => Read (Prog ex)
deriving instance (Show (TyOf ex), Show ex, Show (ArrowTy (TyOf ex))) => Show (Prog ex)
deriving instance (Eq (TyOf ex), Eq ex, Eq (ArrowTy (TyOf ex))) => Eq (Prog ex)
deriving instance (Ord (TyOf ex), Ord ex, Ord (ArrowTy (TyOf ex))) => Ord (Prog ex)
deriving instance Generic (Prog ex)
<<<<<<< HEAD

deriving instance
         (NFData (TyOf ex), NFData (ArrowTy (TyOf ex)), NFData ex,
          Generic (ArrowTy (TyOf ex))) =>
         NFData (Prog ex)

-------------------------------------------------------------------------------
-- Module Bundles
-- Before modules get bundled into a single program, they're stored as
-- a tuple of the discrte Prog and it's import declarations
-------------------------------------------------------------------------------


data ProgModule ex = ProgModule String (Prog ex) [ImportDecl SrcSpanInfo]
data ProgBundle ex = ProgBundle [ProgModule ex] (ProgModule ex)

deriving instance
         (Show (TyOf ex), Show ex, Show (ArrowTy (TyOf ex))) =>
         Show (ProgModule ex)
deriving instance Generic (ProgModule ex)
instance Out (ImportDecl SrcSpanInfo) where
    doc         = text . show
    docPrec n v = docPrec n (show v)
instance (NFData (TyOf ex), NFData (ArrowTy (TyOf ex)), NFData ex, Generic (ArrowTy (TyOf ex))) => NFData (ProgModule ex) where
  rnf (ProgModule name prog imports) = rnf prog

deriving instance (Out (Prog ex)) => Out (ProgModule ex)
deriving instance
         (Show (TyOf ex), Show ex, Show (ArrowTy (TyOf ex))) =>
         Show (ProgBundle ex)

deriving instance
         (NFData (TyOf ex), NFData (ArrowTy (TyOf ex)), NFData ex,
          Generic (ArrowTy (TyOf ex))) =>
         NFData (ProgBundle ex)

deriving instance Generic (ProgBundle ex)
deriving instance (Out (ProgModule ex)) => Out (ProgBundle ex)


=======
deriving instance (NFData (TyOf ex), NFData (ArrowTy (TyOf ex)), NFData ex, Generic (ArrowTy (TyOf ex))) => NFData (Prog ex)
>>>>>>> d1ff39b3

-- | Abstract some of the differences of top level program types, by
--   having a common way to extract an initial environment.  The
--   initial environment has types only for functions.
progToEnv :: Prog a -> Env2 (TyOf a)
progToEnv Prog{fundefs} = Env2 M.empty (initFunEnv fundefs)

-- | Look up the input/output type of a top-level function binding.
getFunTy :: Var -> Prog ex -> ArrowTy (TyOf ex)
getFunTy fn Prog{fundefs} =
    case M.lookup fn fundefs of
      Just f -> funTy f
      Nothing -> error $ "getFunTy: L1 program does not contain binding for function: "++show fn

instance (Generic (ArrowTy (TyOf ex)), Out (ArrowTy (TyOf ex)),
          Out (TyOf ex), Out ex) => Out (Prog ex)

--------------------------------------------------------------------------------
-- Environments
--------------------------------------------------------------------------------

-- | A simple type environment
type TyEnv a = M.Map Var a

emptyTyEnv :: TyEnv a
emptyTyEnv = M.empty

-- | A common currency for a two part environment consisting of
-- function bindings and regular value bindings.
data Env2 a = Env2 { vEnv :: TyEnv a
                   , fEnv :: TyEnv (ArrowTy a) }


deriving instance (Show (TyOf a), Show a, Show (ArrowTy a)) => Show (Env2 a)
deriving instance (Read (TyOf a), Read a, Read (ArrowTy a)) => Read (Env2 a)
deriving instance (Eq (TyOf a), Eq a, Eq (ArrowTy a)) => Eq (Env2 a)
-- deriving instance (Ord (TyOf a), Ord a, Ord (ArrowTy a)) => Ord (Env2 a)
deriving instance Generic (Env2 a)
instance (Out a, Out (ArrowTy a)) => Out (Env2 a)

emptyEnv2 :: Env2 a
emptyEnv2 = Env2 { vEnv = emptyTyEnv
                 , fEnv = M.empty }

-- | Extend non-function value environment.
extendVEnv :: Var -> a -> Env2 a -> Env2 a
extendVEnv v t (Env2 ve fe) = Env2 (M.insert v t ve) fe

-- | Extend multiple times in one go.
extendsVEnv :: M.Map Var a -> Env2 a -> Env2 a
extendsVEnv mp (Env2 ve fe) = Env2 (M.union mp ve) fe

lookupVEnv :: Out a => Var -> Env2 a -> a
lookupVEnv v env2 = (vEnv env2) # v

mblookupVEnv :: Var -> Env2 a -> Maybe a
mblookupVEnv cur env2 = M.lookup cur (vEnv env2)

lookupVEnv' :: Var -> Env2 a -> Maybe a
lookupVEnv' v (Env2 ve _) = M.lookup v ve

-- | Extend function type environment.
extendFEnv :: Var -> ArrowTy a -> Env2 a -> Env2 a
extendFEnv v t (Env2 ve fe) = Env2 ve (M.insert v t fe)

lookupFEnv :: Out (ArrowTy a) => Var -> Env2 a -> ArrowTy a
lookupFEnv v env2 = (fEnv env2) # v


--------------------------------------------------------------------------------
-- Expressions
--------------------------------------------------------------------------------

-- Shorthand to make the below definition more readable.
-- I.e., this covers all the verbose recursive fields.
#define EXP (PreExp ext loc dec)

-- | The source language.  It has pointer-based sums and products, as
-- well as packed algebraic datatypes.
--
-- (1) It is parameterized by an a potential extension point.
--
-- (2) It is parameterized by 'loc', the type of locations.
--
-- (3) It is parameterized by a decoration, d, attached to every binder.
--
data PreExp (ext :: Type -> Type -> Type) loc dec =
     VarE Var              -- ^ Variable reference
   | LitE Int              -- ^ Numeric literal
   | CharE Char            -- ^ A character literal
   | FloatE Double         -- ^ Floating point literal
   | LitSymE Var           -- ^ A quoted symbol literal
   | AppE Var [loc] [EXP]
     -- ^ Apply a top-level / first-order function.  Instantiate
     -- its type schema by providing location-variable arguments,
     -- if applicable.
   | PrimAppE (Prim dec) [EXP]
     -- ^ Primitive applications don't manipulate locations.
   | LetE (Var,[loc],dec, EXP) -- binding
          EXP                  -- body
    -- ^ One binding at a time.  Allows binding a list of
    -- implicit *location* return vales from the RHS, plus a single "real" value.
    -- This list of implicit returnsb

   | IfE EXP EXP EXP

   -- TODO: eventually tuples will just be a wired-in datatype.
   | MkProdE   [EXP] -- ^ Tuple construction
   | ProjE Int EXP   -- ^ Tuple projection.

     -- in L0, loc carries the type of the corresponding var
     -- as there is no location information
   | CaseE EXP [(DataCon, [(Var,loc)], EXP)]
     -- ^ Case on a datatype.  Each bound, unpacked variable lives at
     -- a fixed, read-only location.

   | DataConE loc DataCon [EXP]
     -- ^ Construct data that may unpack some fields.  The location
     -- argument, if applicable, is the byte location at which to
     -- write the tag for the sum type.

   | TimeIt EXP dec Bool
    -- ^ The boolean being true indicates this TimeIt is really (iterate _)
    -- This iterate form is used for criterion-style benchmarking.

   | WithArenaE Var EXP

   | SpawnE Var [loc] [EXP]
   | SyncE

   -- Limited list handling:
   -- TODO: RENAME to "Array".
   -- TODO: Replace with Generate, add array reference.
   | MapE  (Var,dec, EXP) EXP
   | FoldE { initial  :: (Var,dec,EXP)
           , iterator :: (Var,dec,EXP)
           , body     :: EXP }

   ----------------------------------------
  | Ext (ext loc dec) -- ^ Extension point for downstream language extensions.

  deriving (Show, Read, Eq, Ord, Generic, NFData, Functor, Foldable, Traversable, Out)


--------------------------------------------------------------------------------
-- Primitives
--------------------------------------------------------------------------------

-- | Some of these primitives are (temporarily) tagged directly with
-- their return types.
data Prim ty
          = AddP | SubP | MulP -- ^ May need more numeric primitives...
          | DivP | ModP        -- ^ Integer division and modulus
          | ExpP               -- ^ Exponentiation
          | RandP              -- ^ Generate a random number.
                               --   Translates to 'rand()' in C.
          | EqIntP             -- ^ Equality on Int
          | LtP | GtP          -- ^ (<) and (>) for Int's
          | LtEqP | GtEqP      -- ^ <= and >=
          | FAddP | FSubP | FMulP | FDivP | FExpP | FRandP | EqFloatP | EqCharP | FLtP | FGtP | FLtEqP | FGtEqP | FSqrtP | IntToFloatP | FloatToIntP
          | FTanP              -- ^ Translates to 'tan()' in C.
          | EqSymP             -- ^ Equality on Sym
          | EqBenchProgP String
          | OrP | AndP
          | MkTrue  -- ^ Zero argument constructor.
          | MkFalse -- ^ Zero argument constructor.

          | ErrorP String ty
              -- ^ crash and issue a static error message.
              --   To avoid needing inference, this is labeled with a return type.

          | SizeParam

          | IsBig   -- ^ Check the size of constructors with size.
          | GetNumProcessors -- ^ Return the number of processors

          | PrintInt   -- ^ Print an integer to standard out
          | PrintChar   -- ^ Print a character to standard out
          | PrintFloat -- ^ Print a floating point number to standard out
          | PrintBool  -- ^ Print a boolean to standard out
          | PrintSym   -- ^ Print a symbol to standard out
          | ReadInt  -- ^ Read an int from standard in

          -- Dictionaries.

          | DictInsertP ty     -- ^ takes dict, k,v; annotated with element type
          | DictLookupP ty     -- ^ takes dict,k errors if absent; annotated with element type
          | DictEmptyP  ty     -- ^ annotated with element type to avoid ambiguity
          | DictHasKeyP ty     -- ^ takes dict,k; returns a Bool, annotated with element type

          | SymSetEmpty    -- ^ Creates an empty set
          | SymSetInsert   -- ^ Inserts a symbol into a set of symbols
          | SymSetContains -- ^ Queries if a symbol is in a set

          | SymHashEmpty   -- ^ Create empty hash table of symbols
          | SymHashInsert  -- ^ Insert a symbol into a hash table
          | SymHashLookup  -- ^ Look up a symbol in a hash table (takes default symbol)
          | SymHashContains -- ^ Queries if a symbol is in a hash

          | IntHashEmpty   -- ^ Create empty hash table of integers
          | IntHashInsert  -- ^ Insert an integer into a hash table
          | IntHashLookup  -- ^ Look up a integer in a hash table (takes default integer)

          -- Thread safe dictionaries.
          | PDictAllocP  ty ty -- ^ annotated with element type to avoid ambiguity
          | PDictInsertP ty ty -- ^ takes dict, k, v; annotated with element type
          | PDictLookupP ty ty -- ^ takes dict, k. errors if absent; annotated with element type
          | PDictHasKeyP ty ty -- ^ takes dict,k; returns a Bool, annotated with element type
          | PDictForkP ty ty   -- ^ takes dict; returns thread safe safe dicts.
          | PDictJoinP ty ty   -- ^ takes 2 dicts; returns a merged dict.

          -- Linked Lists.
          | LLAllocP ty
          | LLIsEmptyP ty
          | LLConsP ty
          | LLHeadP ty
          | LLTailP ty
          | LLFreeP ty    -- ^ Free the list, and it's data.
          | LLFree2P ty   -- ^ Free list struct, but not it's data.
          | LLCopyP ty    -- ^ Copy the list node.

          -- Operations on vectors
          | VAllocP ty   -- ^ Allocate a vector
          | VFreeP ty    -- ^ Free a vector, and it's data.
          | VFree2P ty   -- ^ Free the vector struct, but not it's data.
          | VLengthP ty -- ^ Length of the vector
          | VNthP ty    -- ^ Fetch the nth element
          | VSliceP ty         -- ^ An efficient slice operation
          | InplaceVUpdateP ty -- ^ Update ith element of the vector
          | VConcatP ty        -- ^ Flatten a vector
          | VSortP ty          -- ^ A sort primop that accepts a function pointer
          | InplaceVSortP ty   -- ^ A sort primop that sorts the array in place
          | VMergeP ty         -- ^ ASSUMPTION: the vectors being merged have the same
                               --   underlying mutable array. This assumption is checked
                               --   at the type level with a Rank-2 type variable. But this
                               --   evidence is erased (by the desugarer) by the time we get
                               --   to L0.

          | Write3dPpmFile FilePath

          | ReadPackedFile (Maybe FilePath) TyCon (Maybe Var) ty
            -- ^ Read (mmap) a binary file containing packed data.  This must be annotated with the
            -- type of the file being read.  The `Ty` tracks the type as the program evolvels
            -- (first PackedTy then CursorTy).  The TyCon tracks the original type name.
            -- The variable represents the region that this file will be mapped to, and is
            -- set by InferLocations.

          | WritePackedFile FilePath ty
            -- ^ Write a packed value to a file.
            -- To enable re-reading this packed value with Gibbon, this primitive gets rid
            -- of any absolute pointers in the value. First, it inlines (by copying) any
            -- regions pointed to by the packed value. Next, random access nodes are eliminated.
            -- We could change them to relative pointers (numeric offsets),
            -- but for a first version we can simplify things by getting rid of them completely.

          | ReadArrayFile (Maybe (FilePath, Int)) ty
            -- ^ Parse a file into a Vector. This is decorated with the
            -- element type. If the element type is a struct,
            -- like (Int, Int) for example, each line must contain 2 numbers
            -- separated by a space. The Int is the number of lines in the
            -- file.    
  | RequestEndOf
          -- ^ Conveys a demand for the "end of" some packed value, which is
          -- fulfilled by Cursorize. N.B. the argument must be a VarE that
          -- refers to a packed value.

          | RequestSizeOf
          -- ^ Like 'RequestEndOf' but gets the size of a packed value. Assume
          -- that the value is written in a contiguous region, and size = end_v - v.

          | Gensym

  deriving (Read, Show, Eq, Ord, Generic, NFData, Functor, Foldable, Traversable, Out)


--------------------------------------------------------------------------------
-- Types
--------------------------------------------------------------------------------

-- | Types include boxed/pointer-based products as well as unpacked
-- algebraic datatypes.  This data is parameterized to allow
-- annotation on Packed types later on.
data UrTy loc
  = IntTy
  | CharTy
  | FloatTy
  | SymTy -- ^ Symbols used in writing compiler passes.
  | BoolTy
  | ProdTy [UrTy loc] -- ^ An N-ary tuple
  | SymDictTy (Maybe Var) (UrTy ()) -- ^ A map from SymTy to Ty
          -- ^ We allow built-in dictionaries from symbols to a value type.
  | PackedTy TyCon loc -- ^ No type arguments to TyCons for now.  (No polymorphism.)
  | VectorTy (UrTy loc) -- ^ Vectors are decorated with the types of their elements;
                             -- which can only include scalars or flat products of scalars.
  | PDictTy (UrTy loc) (UrTy loc) -- ^ Thread safe dictionaries decorated with
                                    -- key and value type.
  | ListTy (UrTy loc) -- ^ Linked lists are decorated with the types of their elements;
                          -- which can only include scalars or flat products of scalars.

        | ArenaTy -- ^ Collection of allocated, non-packed values

        | SymSetTy -- ^ Set of symbols

        | SymHashTy  -- ^ Hash table of symbols

        | IntHashTy -- ^ Hash table of integers

        ---------- These are not used initially ----------------
        -- (They could be added by a later IR instead:)

        | PtrTy -- ^ A machine pointer tvo a complete value in memory.
                -- This is decorated with the region it points into, which
                -- may affect the memory layout.

        | CursorTy -- ^ A cursor for reading or writing, which may point
                   -- to an unkwown type or to a fraction of a complete value.
                   -- It is a machine pointer that can point to any byte.

  deriving (Show, Read, Ord, Eq, Generic, NFData, Functor, Foldable, Traversable, Out)


--------------------------------------------------------------------------------
-- Generic Ops
--------------------------------------------------------------------------------

-- | Expression and program types which support a notion of free variables.
class FreeVars a where
    -- | Return a set of free TERM variables.  Does not return location variables.
    gFreeVars :: a -> S.Set Var


-- | A generic interface to expressions found in different phases of
-- the compiler.
class (Show e, Out e, FreeVars e) => Expression e where
  -- | The type representation used in this expression.
  type TyOf e
  -- | The location (variable) representation used in this expression.
  type LocOf e
  -- | Is an expression considered trivial (duplicatable by the compiler)?
  isTrivial :: e -> Bool


-- | IRs amenable to flattening
class Expression e => Flattenable e where
  -- | Process an expression into a fully-flattened expression which typically includes a
  -- larger number of temporary, local variable bindings.
  gFlattenExp :: DDefs (TyOf e) -> Env2 (TyOf e) -> e -> PassM e

  -- | A private method.  Gather the bindings from a subexpression,
  -- but do not "discharge" them by creating a let expression.  They
  -- are in order, so later may depend on earlier.
  gFlattenGatherBinds :: DDefs (TyOf e) -> Env2 (TyOf e) -> e -> PassM ([Binds e],e)

type Binds e = (Var,[LocOf e],TyOf e, e)


-- | IRs amenable to simplification/inlineTrivs. Note that there's a
-- separate 'SimplifiableExt' for simplifying extensions. 'Simplifiable' is
-- the only class which makes such a distinction -- b/c when it's simplifying
-- an extension point, the type of the environment would still be 'M.Map Var e',
-- where e is a top-level IR. Right now we don't have a class (and probably
-- don't want to have one as well) which ties an extension point with an IR.
-- Keeping these classes separate works out nicely.
class Expression e => Simplifiable e where
  gInlineTrivExp :: M.Map Var e -> e -> e

class Expression e => SimplifiableExt e ext where
  gInlineTrivExt :: M.Map Var e -> ext -> ext

type HasSimplifiable e l d = ( Show l, Out l, Show d, Out d
                             , Expression (e l d)
                             , SimplifiableExt (PreExp e l d) (e l d)
                             )

type HasSimplifiableExt e l d = ( Show l, Out l, Show d, Out d
                                , Simplifiable (PreExp e l d)
                                )


-- | This is NOT a replacement for any typechecker. This only recover type of
-- an expression given a type-environment. Without this, we cannot have truly
-- generic Flattenable, b/c we need to know the type of an expression before we
-- bind it with a LetE.
class Expression e => Typeable e where
  gRecoverType :: DDefs (TyOf e) -> Env2 (TyOf e) -> e -> TyOf e

-- | Generic substitution over expressions.
class Expression e => Substitutable e where
  gSubst  :: Var -> e -> e -> e
  gSubstE :: e   -> e -> e -> e

class Expression e => SubstitutableExt e ext where
  gSubstExt  :: Var -> e -> ext -> ext
  gSubstEExt :: e   -> e -> ext -> ext

type HasSubstitutable e l d = ( Expression (e l d)
                              , SubstitutableExt (PreExp e l d) (e l d)
                              , Eq d, Show d, Out d, Eq l, Show l, Out l
                              , Eq (e l d) )

type HasSubstitutableExt e l d = ( Eq d, Show d, Out d, Eq l, Show l, Out l
                                 , Substitutable (PreExp e l d) )

-- | Alpha renaming, without worrying about name capture -- assuming that Freshen
-- has run before!
class Renamable e where
  gRename :: M.Map Var Var -> e -> e

type HasRenamable e l d = (Renamable l, Renamable d, Renamable (e l d))

-- A convenience wrapper over some of the constraints.
type HasOut ex = (Out ex, Out (TyOf ex), Out (ArrowTy (TyOf ex)))
type HasShow ex = (Show ex, Show (TyOf ex), Show (ArrowTy (TyOf ex)))
type HasEq ex = (Eq ex, Eq (TyOf ex), Eq (ArrowTy (TyOf ex)))
type HasGeneric ex = (Generic ex, Generic (TyOf ex), Generic (ArrowTy (TyOf ex)))
type HasNFData ex = (NFData ex, NFData (TyOf ex), NFData (ArrowTy (TyOf ex)))

--------------------------------------------------------------------------------
-- Things which can be interpreted to yield a final, printed value.
--------------------------------------------------------------------------------

type ValEnv e = M.Map Var (Value e)
type InterpLog = Builder

newtype InterpM s e a = InterpM { unInterpM ::  WriterT InterpLog (StateT s IO) a }
    deriving newtype (Functor, Applicative, Monad, MonadState s, MonadIO, MonadWriter InterpLog)

instance MonadFail (InterpM a b) where
    fail = error

runInterpM :: InterpM s e a -> s -> IO (a, InterpLog, s)
runInterpM m s = do
    ((v,logs), s1) <- runStateT (runWriterT (unInterpM m)) s
    pure (v, logs, s1)

-- | Pure Gibbon programs, at any stage of compilation, should always
-- be evaluatable to a unique value.  The only side effects are timing.
class Expression e => Interp s e where
  gInterpExp :: RunConfig -> ValEnv e -> DDefs (TyOf e) -> FunDefs e -> e -> InterpM s e (Value e)

class (Expression e, Expression ext) => InterpExt s e ext where
  gInterpExt :: RunConfig -> ValEnv e -> DDefs (TyOf e) -> FunDefs e -> ext -> InterpM s e (Value e)

class Interp s e => InterpProg s e where
  {-# MINIMAL gInterpProg #-}
  gInterpProg :: s -> RunConfig -> Prog e -> IO (s, Value e, B.ByteString)

  -- | Interpret while ignoring timing constructs, and dropping the
  -- corresponding output to stdout.
  gInterpNoLogs :: s -> RunConfig -> Prog e -> String
  gInterpNoLogs s rc p = unsafePerformIO $ show . snd3 <$> gInterpProg s rc p

  -- | Interpret and produce a "log" of output lines, as well as a
  -- final, printed result.  The output lines include timing information.
  gInterpWithStdout :: s -> RunConfig -> Prog e -> IO (String,[String])
  gInterpWithStdout s rc p = do
    (_s1,res,logs) <- gInterpProg s rc p
    return (show res, lines (B.unpack logs))


-- | It's a first order language with simple values.
data Value e = VInt Int
             | VChar Char
             | VFloat Double
             | VSym String
             | VBool Bool
             | VDict (M.Map (Value e) (Value e))
             | VProd [(Value e)]
             | VList [(Value e)]
             | VPacked DataCon [(Value e)]
             | VLoc { bufID :: Var, offset :: Int }
             | VCursor { bufID :: Var, offset :: Int }
             | VPtr { bufID :: Var, offset :: Int }
               -- ^ Cursor are a pointer into the Store plus an offset into the Buffer.
             | VLam [Var] e (ValEnv e)
             | VWrapId Int (Value e)
               -- ^ A wrapper for vectors that wraps the value with an "id".
               -- All Inplace* operations use this "id" to update the value
               -- in 'ValEnv'.
  deriving (Read,Eq,Ord,Generic)

instance Out e => Out (Value e)
instance NFData e => NFData (Value e)

instance Show e => Show (Value e) where
 show v =
  case v of
   VInt n   -> show n
   VChar c  -> show c
   VFloat n -> show n
   VSym s   -> "'" ++ s
   VBool b  -> if b then truePrinted else falsePrinted
-- TODO: eventually want Haskell style tuple-printing:
--    VProd ls -> "("++ concat(intersperse ", " (L.map show ls)) ++")"
-- For now match Gibbon's Racket backend
   VProd [] -> ""
   VProd ls -> "'#("++ concat(L.intersperse " " (L.map show ls)) ++")"
   VList ls -> show ls
   VDict m      -> show (M.toList m)
   -- For now, Racket style:
   VPacked k ls -> "(" ++ k ++ concat (L.map ((" "++) . show) ls) ++ ")"
   VLoc buf off -> "<location "++show buf++", "++show off++">"
   VCursor idx off -> "<cursor "++show idx++", "++show off++">"
   VPtr idx off -> "<ptr "++show idx++", "++show off++">"
   VLam args bod env -> "(Clos (lambda (" ++ concat (map ((++" ") . show) args) ++ ") " ++ show bod ++ ") #{" ++ show env ++ "})"
   VWrapId vid val -> "(id: " ++ show vid ++ " " ++ show val ++ ")"

execAndPrint :: (InterpProg s ex) => s -> RunConfig -> Prog ex -> IO ()
execAndPrint s rc prg = do
  (_s1,val,logs) <- gInterpProg s rc prg
  B.putStr logs
  case val of
    -- Special case: don't print void return:
    VProd [] -> return () -- FIXME: remove this.
    _ -> print val

--------------------------------------------------------------------------------

makeBaseFunctor ''PreExp
makeBaseFunctor ''UrTy
makeBaseFunctor ''Prim<|MERGE_RESOLUTION|>--- conflicted
+++ resolved
@@ -10,16 +10,12 @@
 {-# LANGUAGE CPP                        #-}
 {-# LANGUAGE ConstraintKinds            #-}
 {-# LANGUAGE TemplateHaskell            #-}
-<<<<<<< HEAD
 {-# LANGUAGE UndecidableInstances       #-}
 {-# LANGUAGE InstanceSigs #-}
-=======
->>>>>>> d1ff39b3
 
 module Gibbon.Language.Syntax
   (
     -- * Datatype definitions
-<<<<<<< HEAD
   ( DDefs
   , DataCon
   , TyCon
@@ -115,42 +111,6 @@
   , InterpM
   , runInterpM
   , execAndPrint
-=======
-    DDefs, DataCon, TyCon, Tag, IsBoxed, DDef(..)
-  , lookupDDef, getConOrdering, getTyOfDataCon, lookupDataCon, lkp
-  , lookupDataCon', insertDD, emptyDD, fromListDD, isVoidDDef
-
-    -- * Function definitions
-  , FunctionTy(..), FunDefs, FunDef(..), FunMeta(..), FunRec(..), FunInline(..)
-  , insertFD, fromListFD, initFunEnv
-
-    -- * Programs
-  , Prog(..), progToEnv, getFunTy
-
-    -- * Environments
-  , TyEnv, Env2(..), emptyEnv2
-  , extendVEnv, extendsVEnv, lookupVEnv, extendFEnv, lookupFEnv
-
-    -- * Expresssions and thier types
-  , PreExp(..), Prim(..), UrTy(..)
-
-    -- * Functors for recursion-schemes
-  , PreExpF(..), PrimF(..), UrTyF(..)
-
-    -- * Generic operations
-  , FreeVars(..), Expression(..), Binds, Flattenable(..)
-  , Simplifiable(..), SimplifiableExt(..), Typeable(..)
-  , Substitutable(..), SubstitutableExt(..), Renamable(..)
-
-    -- * Helpers for writing instances
-  , HasSimplifiable, HasSimplifiableExt, HasSubstitutable, HasSubstitutableExt
-  , HasRenamable, HasOut, HasShow, HasEq, HasGeneric, HasNFData
-
-  , -- * Interpreter
-    Interp(..), InterpExt(..), InterpProg(..), Value(..), ValEnv, InterpLog,
-    InterpM, runInterpM, execAndPrint
-
->>>>>>> d1ff39b3
   ) where
 
 import           Control.DeepSeq
@@ -166,18 +126,16 @@
 import           Data.Word ( Word8 )
 import           Data.Kind ( Type )
 import           Text.PrettyPrint.GenericPretty
-<<<<<<< HEAD
 import           Text.PrettyPrint               (text)
 
-=======
 import           Data.Functor.Foldable.TH
 import qualified Data.ByteString.Lazy.Char8 as B
 import           Data.ByteString.Builder (Builder)
 import           System.IO.Unsafe (unsafePerformIO)
->>>>>>> d1ff39b3
 
 import           Gibbon.Common
 import           Language.Haskell.Exts          (ImportDecl, SrcSpanInfo)
+
 
 --------------------------------------------------------------------------------
 -- Data type definitions
@@ -345,21 +303,12 @@
 -- datatype.  For running a pass benchmark, main will be Nothing and
 -- we will expect a "benchmark" function definition which consumes an
 -- appropriate packed AST datatype.
-<<<<<<< HEAD
-data Prog ex =
-  Prog
-    { ddefs   :: DDefs (TyOf ex)
-    , fundefs :: FunDefs ex
-    , mainExp :: Maybe (ex, (TyOf ex))
-    }
-
--------------------------------------------------------------------------------
-=======
 data Prog ex = Prog { ddefs   :: DDefs (TyOf ex)
                     , fundefs :: FunDefs ex
                     , mainExp :: Maybe (ex, (TyOf ex))
                     }
->>>>>>> d1ff39b3
+
+-------------------------------------------------------------------------------
 
 -- Since 'FunDef' is defined using a type family, we cannot use the deriving clause.
 -- Ryan Scott recommended using singletons-like alternative outlined here:
@@ -370,7 +319,6 @@
 deriving instance (Eq (TyOf ex), Eq ex, Eq (ArrowTy (TyOf ex))) => Eq (Prog ex)
 deriving instance (Ord (TyOf ex), Ord ex, Ord (ArrowTy (TyOf ex))) => Ord (Prog ex)
 deriving instance Generic (Prog ex)
-<<<<<<< HEAD
 
 deriving instance
          (NFData (TyOf ex), NFData (ArrowTy (TyOf ex)), NFData ex,
@@ -411,9 +359,6 @@
 deriving instance (Out (ProgModule ex)) => Out (ProgBundle ex)
 
 
-=======
-deriving instance (NFData (TyOf ex), NFData (ArrowTy (TyOf ex)), NFData ex, Generic (ArrowTy (TyOf ex))) => NFData (Prog ex)
->>>>>>> d1ff39b3
 
 -- | Abstract some of the differences of top level program types, by
 --   having a common way to extract an initial environment.  The
