{-# LANGUAGE DeriveAnyClass        #-}
{-# LANGUAGE FlexibleContexts      #-}
{-# LANGUAGE FlexibleInstances     #-}
{-# LANGUAGE MultiParamTypeClasses #-}
{-# LANGUAGE UndecidableInstances  #-}
{-# OPTIONS_GHC -fno-warn-name-shadowing #-}
{-# OPTIONS_GHC -fno-warn-orphans #-}
{-# OPTIONS_GHC -fdefer-typed-holes #-}


-- | An intermediate language with an effect system that captures traversals.
module Gibbon.L2.Syntax
    -- * Extended language L2 with location types.
<<<<<<< HEAD
      E2Ext(..)
    , Prog2, DDefs2, DDef2, FunDef2, FunDefs2, Exp2, E2, Ty2
    , Effect(..), ArrowTy2(..) , LocRet(..), LocExp, PreLocExp(..)

    -- * Regions and locations
    , LocVar, Region(..), Modality(..), LRM(..), dummyLRM
    , Multiplicity(..), RegionSize(..), RegionType(..), regionToVar

    -- * Operations on types
    , allLocVars, inLocVars, outLocVars, outRegVars, inRegVars, allRegVars, substLoc
    , substLocs, substEff, substEffs, extendPatternMatchEnv
    , locsInTy, dummyTyLocs, allFreeVars, freeLocVars

    -- * Other helpers
    , revertToL1, occurs, mapPacked, constPacked, depList, changeAppToSpawn

    , module Gibbon.Language
    )
    where
=======
  ( E2Ext(..)
  , Prog2
  , DDefs2
  , DDef2
  , FunDef2
  , FunDefs2
  , Exp2
  , E2
  , Ty2
  , Effect(..)
  , ArrowTy2(..)
  , LocRet(..)
  , LocExp
  , PreLocExp(..)
    
-- * Regions and locations
  , LocVar
  , Region(..)
  , Modality(..)
  , LRM(..)
  , dummyLRM
  , Multiplicity(..)
  , RegionSize(..)
  , RegionType(..)
  , regionToVar
    
-- * Operations on types
  , allLocVars
  , inLocVars
  , outLocVars
  , outRegVars
  , inRegVars
  , allRegVars
  , substLoc
  , substLocs
  , substEff
  , substEffs
  , extendPatternMatchEnv
  , locsInTy
  , dummyTyLocs
  , allFreeVars
    
-- * Other helpers
  , revertToL1
  , occurs
  , mapPacked
  , constPacked
  , depList
  , changeAppToSpawn
  , module Gibbon.Language
  ) where
>>>>>>> 5827f62c

import           Control.DeepSeq
import qualified Data.List                      as L
import qualified Data.Map                       as M
import qualified Data.Set                       as S
import           GHC.Stack                      (HasCallStack)
import           Text.PrettyPrint.GenericPretty

import           Gibbon.Common
import           Gibbon.L1.Syntax               hiding (AddFixed)
import           Gibbon.Language
import           Text.PrettyPrint.HughesPJ
<<<<<<< HEAD
import           Gibbon.L1.Syntax hiding (AddFixed, StartOfPkdCursor)
import qualified Gibbon.L1.Syntax as L1
=======

>>>>>>> 5827f62c

--------------------------------------------------------------------------------
type Prog2 = Prog Exp2

type DDef2 = DDef Ty2

type DDefs2 = DDefs Ty2

type FunDef2 = FunDef Exp2

type FunDefs2 = FunDefs Exp2


-- | Function types know about locations and traversal effects.
<<<<<<< HEAD
instance FunctionTy Ty2 where
  type ArrowTy Ty2 = ArrowTy2 Ty2
  inTys = arrIns
  outTy = arrOut
=======
instance FunctionTy Ty2
 where
  type ArrowTy Ty2 = ArrowTy2
  inTys            = arrIns
  outTy            = arrOut

>>>>>>> 5827f62c

-- | Extended expressions, L2.
--
--   By adding a `LocVar` decoration, all data constructors,
--   applications, and bindings gain a location annotation.
type Exp2 = E2 LocVar Ty2


-- | L1 Types extended with abstract Locations.
type Ty2 = UrTy LocVar


--------------------------------------------------------------------------------

-- | Shorthand for recursions.
type E2 l d = PreExp E2Ext l d

data RegionSize
  = BoundedSize Int
  | Undefined
  deriving (Eq, Read, Show, Generic, NFData, Out)

data RegionType
  = IndirectionFree
  | RightwardLocalIndirections
  | LocalIndirections
  | NoSharing
  deriving (Eq, Ord, Read, Show, Generic, NFData, Out)


-- | 'Undefined' is at the top of this lattice.
instance Ord RegionSize
 where
  (<=) (BoundedSize sz1) (BoundedSize sz2) = sz1 <= sz2
  (<=) Undefined (BoundedSize {})          = False
  (<=) (BoundedSize {}) Undefined          = True
  (<=) Undefined Undefined                 = True

instance Semigroup RegionType
  -- IndirectionFree < RightwardLocalIndirections < LocalIndirections < NoSharing
                                                                                  where
  (<>) IndirectionFree v            = v
  (<>) v IndirectionFree            = v
  (<>) RightwardLocalIndirections v = v
  (<>) v RightwardLocalIndirections = v
  (<>) LocalIndirections v          = v
  (<>) v LocalIndirections          = v
  (<>) NoSharing v                  = v

instance Semigroup RegionSize
 where
  (<>) (BoundedSize sz1) (BoundedSize sz2) = BoundedSize (sz1 + sz2)
  (<>) Undefined _                         = Undefined
  (<>) _ Undefined                         = Undefined

instance Monoid RegionSize
 where
  mempty = BoundedSize 0


-- | The extension that turns L1 into L2.
data E2Ext loc dec
  = LetRegionE Region RegionSize (Maybe RegionType) (E2 loc dec) -- ^ Allocate a new region.
  | LetParRegionE Region RegionSize (Maybe RegionType) (E2 loc dec) -- ^ Allocate a new region for parallel allocations.
<<<<<<< HEAD
  | LetLocE LocVar (PreLocExp loc) (E2 loc dec) -- ^ Bind a new location.
  | RetE [loc] Var          -- ^ Return a value together with extra loc values.
  | FromEndE loc            -- ^ Bind a location from an EndOf location (for RouteEnds and after).
  | BoundsCheck Int -- Bytes required
                loc -- Region
                loc -- Write cursor
  | AddFixed Var Int
  | IndirectionE TyCon     -- Type of the data pointed to by this indirection.
                 DataCon   -- Constructor for an indirection in this type.
                 (loc,loc) -- Pointer.
                 (loc,loc) -- Pointee (the thing that the pointer points to).
                 (E2 loc dec) -- If this indirection was added to get rid
=======
  | LetLocE loc (PreLocExp loc) (E2 loc dec) -- ^ Bind a new location.
  | RetE [loc] Var -- ^ Return a value together with extra loc values.
  | FromEndE loc -- ^ Bind a location from an EndOf location (for RouteEnds and after).
  | BoundsCheck
      Int -- Bytes required
      loc -- Region
      loc -- Write cursor
  | AddFixed Var Int
  | IndirectionE
      TyCon
      DataCon
      (loc, Var) -- Pointer
      (loc, Var) -- Pointee (the thing that the pointer points to)
      (E2 loc dec) -- If this indirection was added to get rid
>>>>>>> 5827f62c
                              -- of a copy_Foo call, we keep the fn call
                              -- around in case we want to go back to it.
                              -- E.g. when reverting from L2 to L1.
    -- ^ A indirection node.

  | StartOfPkdCursor Var -- Cursor to a packed value, created by AddRAN.

  | TagCursor Var Var    -- Create a tagged cursor.

  | GetCilkWorkerNum
    -- ^ Translates to  __cilkrts_get_worker_number().
  | LetAvail [Var] (E2 loc dec) -- ^ These variables are available to use before the join point.
  | AllocateTagHere LocVar TyCon
  | AllocateScalarsHere LocVar
    -- ^ A marker which tells subsequent a compiler pass where to
    -- move the tag and scalar field allocations so that they happen
    -- before any of the subsequent packed fields.
  | SSPush SSModality LocVar LocVar TyCon
  | SSPop SSModality LocVar LocVar
    -- ^ Spill and restore from the shadow-stack.
  deriving (Show, Ord, Eq, Read, Generic, NFData)


-- | Define a location in terms of a different location.
<<<<<<< HEAD
data PreLocExp loc = StartOfRegionLE Region
                   | AfterConstantLE Int  -- Number of bytes after.
                                     loc  -- Location which this location is offset from.
                   | AfterVariableLE Var  -- Name of variable v. This loc is size(v) bytes after.
                                     loc  -- Location which this location is offset from.
                                     Bool -- Whether it's running in a stolen continuation i.e
                                          -- whether this should return an index in a fresh region or not.
                                          -- It's True by default and flipped by ParAlloc if required.
                   | InRegionLE Region
                   | FreeLE
                   | FromEndLE  loc
  deriving (Read, Show, Eq, Ord, Functor, Generic, NFData)
=======
data PreLocExp loc
  = StartOfLE Region
  | AfterConstantLE
      Int -- Number of bytes after.
      loc -- Location which this location is offset from.
  | AfterVariableLE
      Var -- Name of variable v. This loc is size(v) bytes after.
      loc -- Location which this location is offset from.
      Bool -- Whether it's running in a stolen continuation i.e
                                          -- whether this should return an index in a fresh region or not.
                                          -- It's True by default and flipped by ParAlloc if required.
  | InRegionLE Region
  | FreeLE
  | FromEndLE loc
  deriving (Read, Show, Eq, Ord, Generic, NFData)
>>>>>>> 5827f62c

type LocExp = PreLocExp LocVar


-- | Locations (end-witnesses) returned from functions after RouteEnds.
data LocRet =
  EndOf LRM
  deriving (Read, Show, Eq, Ord, Generic, NFData)

instance (Out l, Out d) => FreeVars (E2Ext l d) where
  gFreeVars e =
    case e of
<<<<<<< HEAD
     LetRegionE _ _ _ bod   -> gFreeVars bod
     LetParRegionE _ _ _ bod   -> gFreeVars bod
     LetLocE _ rhs bod  -> (case rhs of
                              AfterVariableLE v _loc _ -> S.singleton v
                              _ -> S.empty)
                           `S.union`
                           gFreeVars bod
     StartOfPkdCursor cur -> S.singleton cur
     TagCursor a b      -> S.fromList [a,b]
     RetE _ vr          -> S.singleton vr
     FromEndE _         -> S.empty
     AddFixed vr _      -> S.singleton vr
     BoundsCheck{}      -> S.empty
     IndirectionE _ _ _ _ e -> gFreeVars e
     GetCilkWorkerNum   -> S.empty
     LetAvail vs bod    -> S.fromList vs `S.union` gFreeVars bod
     AllocateTagHere{}  -> S.empty
     AllocateScalarsHere{}  -> S.empty
     SSPush{} -> S.empty
     SSPop{} -> S.empty

=======
      LetRegionE _ _ _ bod -> gFreeVars bod
      LetParRegionE _ _ _ bod -> gFreeVars bod
      LetLocE _ rhs bod ->
        (case rhs of
           AfterVariableLE v _loc _ -> S.singleton v
           _                        -> S.empty) `S.union`
        gFreeVars bod
      RetE _ vr -> S.singleton vr
      FromEndE _ -> S.empty
      AddFixed vr _ -> S.singleton vr
      BoundsCheck {} -> S.empty
      IndirectionE {} -> S.empty
      GetCilkWorkerNum -> S.empty
      LetAvail vs bod -> S.fromList vs `S.union` gFreeVars bod
>>>>>>> 5827f62c

instance FreeVars LocExp where
  gFreeVars e =
    case e of
      AfterConstantLE _ loc   -> S.singleton loc
      AfterVariableLE v loc _ -> S.fromList [v, loc]
      _                       -> S.empty

instance (Out l, Out d, Show l, Show d) => Expression (E2Ext l d)
 where
  type LocOf (E2Ext l d) = l
  type TyOf (E2Ext l d)  = d
  isTrivial e =
    case e of
<<<<<<< HEAD
      LetRegionE{} -> False
      LetParRegionE{} -> False
      LetLocE{}    -> False
      StartOfPkdCursor{} -> False
      TagCursor{} -> False
      RetE{}       -> False -- Umm... this one could be potentially.
      FromEndE{}   -> True
      AddFixed{}     -> True
      BoundsCheck{}  -> False
      IndirectionE{} -> False
      GetCilkWorkerNum-> False
      LetAvail{}      -> False
      AllocateTagHere{} -> False
      AllocateScalarsHere{} -> False
      SSPush{} -> False
      SSPop{} -> False

instance (Out l, Show l, Typeable (E2 l (UrTy l))) => Typeable (E2Ext l (UrTy l)) where
  gRecoverType ddfs env2 ex =
    case ex of
      LetRegionE _r _ _ bod    -> gRecoverType ddfs env2 bod
      LetParRegionE _r _ _ bod -> gRecoverType ddfs env2 bod
      LetLocE _l _rhs bod -> gRecoverType ddfs env2 bod
      StartOfPkdCursor{}  -> CursorTy
      TagCursor{}         -> CursorTy
      RetE _loc var       -> case M.lookup var (vEnv env2) of
                               Just ty -> ty
                               Nothing -> error $ "gRecoverType: unbound variable " ++ sdoc var
      FromEndE _loc       -> error "Shouldn't enconter FromEndE in tail position"
      BoundsCheck{}       -> error "Shouldn't enconter BoundsCheck in tail position"
      IndirectionE tycon _ _ (to,_) _ -> PackedTy tycon to
      AddFixed{}          -> error "Shouldn't enconter AddFixed in tail position"
      GetCilkWorkerNum    -> IntTy
=======
      LetRegionE {}    -> False
      LetParRegionE {} -> False
      LetLocE {}       -> False
      RetE {}          -> False -- Umm... this one could be potentially.
      FromEndE {}      -> True
      AddFixed {}      -> True
      BoundsCheck {}   -> False
      IndirectionE {}  -> False
      GetCilkWorkerNum -> False
      LetAvail {}      -> False

instance (Out l, Show l, Typeable (E2 l (UrTy l))) =>
         Typeable (E2Ext l (UrTy l)) where
  gRecoverType ddfs env2 ex =
    case ex of
      LetRegionE _r _ _ bod -> gRecoverType ddfs env2 bod
      LetParRegionE _r _ _ bod -> gRecoverType ddfs env2 bod
      LetLocE _l _rhs bod -> gRecoverType ddfs env2 bod
      RetE _loc var ->
        case M.lookup var (vEnv env2) of
          Just ty -> ty
          Nothing -> error $ "gRecoverType: unbound variable " ++ sdoc var
      FromEndE _loc -> error "Shouldn't enconter FromEndE in tail position"
      BoundsCheck {} -> error "Shouldn't enconter BoundsCheck in tail position"
      IndirectionE tycon _ _ (to, _) _ -> PackedTy tycon to
      AddFixed {} -> error "Shouldn't enconter AddFixed in tail position"
      GetCilkWorkerNum -> IntTy
>>>>>>> 5827f62c
      LetAvail _ bod -> gRecoverType ddfs env2 bod
      AllocateTagHere{} -> ProdTy []
      AllocateScalarsHere{} -> ProdTy []
      SSPush{} -> ProdTy []
      SSPop{} -> ProdTy []

<<<<<<< HEAD

instance (Typeable (E2Ext l d),
          Expression (E2Ext l d),
          Flattenable (E2 l d))
      => Flattenable (E2Ext l d) where

  gFlattenGatherBinds ddfs env ex =
      case ex of
          LetRegionE r sz ty bod -> do
                                (bnds,bod') <- go bod
                                return ([], LetRegionE r sz ty (flatLets bnds bod'))

          LetParRegionE r sz ty bod -> do
                                (bnds,bod') <- go bod
                                return ([], LetParRegionE r sz ty (flatLets bnds bod'))

          LetLocE l rhs bod -> do (bnds,bod') <- go bod
                                  return ([], LetLocE l rhs $ flatLets bnds bod')

          TagCursor{}-> return ([],ex)
          StartOfPkdCursor{} -> return ([],ex)
          RetE{}        -> return ([],ex)
          FromEndE{}    -> return ([],ex)
          AddFixed{}    -> return ([],ex)
          BoundsCheck{} -> return ([],ex)
          IndirectionE{}-> return ([],ex)
          GetCilkWorkerNum-> return ([],ex)
          LetAvail vs bod -> do (bnds,bod') <- go bod
                                return ([], LetAvail vs $ flatLets bnds bod')
          AllocateTagHere{} -> return ([],ex)
          AllocateScalarsHere{} -> return ([],ex)
          SSPush{} -> return ([],ex)
          SSPop{} -> return ([],ex)

    where go = gFlattenGatherBinds ddfs env

  gFlattenExp ddfs env ex = do (_b,e') <- gFlattenGatherBinds ddfs env ex
                               return e'
=======
instance ( Typeable (E2Ext l (UrTy l))
         , Expression (E2Ext l (UrTy l))
         , Flattenable (E2 l (UrTy l))
         ) =>
         Flattenable (E2Ext l (UrTy l)) where
  gFlattenGatherBinds ddfs env ex =
    case ex of
      LetRegionE r sz ty bod -> do
        (bnds, bod') <- go bod
        return ([], LetRegionE r sz ty (flatLets bnds bod'))
      LetParRegionE r sz ty bod -> do
        (bnds, bod') <- go bod
        return ([], LetParRegionE r sz ty (flatLets bnds bod'))
      LetLocE l rhs bod -> do
        (bnds, bod') <- go bod
        return ([], LetLocE l rhs $ flatLets bnds bod')
      RetE {} -> return ([], ex)
      FromEndE {} -> return ([], ex)
      AddFixed {} -> return ([], ex)
      BoundsCheck {} -> return ([], ex)
      IndirectionE {} -> return ([], ex)
      GetCilkWorkerNum -> return ([], ex)
      LetAvail vs bod -> do
        (bnds, bod') <- go bod
        return ([], LetAvail vs $ flatLets bnds bod')
    where
      go                  = gFlattenGatherBinds ddfs env
  gFlattenExp ddfs env ex = do
    (_b, e') <- gFlattenGatherBinds ddfs env ex
    return e'
>>>>>>> 5827f62c

instance HasSimplifiableExt E2Ext l d =>
         SimplifiableExt (PreExp E2Ext l d) (E2Ext l d) where
  gInlineTrivExt env ext =
    case ext of
      LetRegionE r sz ty bod -> LetRegionE r sz ty (gInlineTrivExp env bod)
      LetParRegionE r sz ty bod ->
        LetParRegionE r sz ty (gInlineTrivExp env bod)
      LetLocE loc le bod -> LetLocE loc le (gInlineTrivExp env bod)
<<<<<<< HEAD
      TagCursor{} -> ext
      StartOfPkdCursor{} -> ext
      RetE{}         -> ext
      FromEndE{}     -> ext
      BoundsCheck{}  -> ext
      IndirectionE{} -> ext
      AddFixed{}     -> ext
      GetCilkWorkerNum-> ext
=======
      RetE {} -> ext
      FromEndE {} -> ext
      BoundsCheck {} -> ext
      IndirectionE {} -> ext
      AddFixed {} -> ext
      GetCilkWorkerNum -> ext
>>>>>>> 5827f62c
      LetAvail vs bod -> LetAvail vs (gInlineTrivExp env bod)
      AllocateTagHere{} -> ext
      AllocateScalarsHere{} -> ext
      SSPush{} -> ext
      SSPop{} -> ext

instance HasSubstitutableExt E2Ext l d =>
         SubstitutableExt (PreExp E2Ext l d) (E2Ext l d) where
  gSubstExt old new ext =
    case ext of
      LetRegionE r sz ty bod    -> LetRegionE r sz ty (gSubst old new bod)
      LetParRegionE r sz ty bod -> LetParRegionE r sz ty (gSubst old new bod)
<<<<<<< HEAD
      LetLocE l le bod -> LetLocE l le (gSubst old new bod)
      TagCursor{}   -> ext
      StartOfPkdCursor{} -> ext
      RetE{}           -> ext
      FromEndE{}       -> ext
      BoundsCheck{}    -> ext
      IndirectionE{}   -> ext
      AddFixed{}       -> ext
      GetCilkWorkerNum -> ext
      LetAvail vs bod  -> LetAvail vs (gSubst old new bod)
      AllocateTagHere{} -> ext
      AllocateScalarsHere{} -> ext
      SSPush{} -> ext
      SSPop{} -> ext

=======
      LetLocE l le bod          -> LetLocE l le (gSubst old new bod)
      RetE {}                   -> ext
      FromEndE {}               -> ext
      BoundsCheck {}            -> ext
      IndirectionE {}           -> ext
      AddFixed {}               -> ext
      GetCilkWorkerNum          -> ext
      LetAvail vs bod           -> LetAvail vs (gSubst old new bod)
>>>>>>> 5827f62c
  gSubstEExt old new ext =
    case ext of
      LetRegionE r sz ty bod    -> LetRegionE r sz ty (gSubstE old new bod)
      LetParRegionE r sz ty bod -> LetParRegionE r sz ty (gSubstE old new bod)
<<<<<<< HEAD
      LetLocE l le bod -> LetLocE l le (gSubstE old new bod)
      TagCursor{}   -> ext
      StartOfPkdCursor{} -> ext
      RetE{}           -> ext
      FromEndE{}       -> ext
      BoundsCheck{}    -> ext
      IndirectionE{}   -> ext
      AddFixed{}       -> ext
      GetCilkWorkerNum -> ext
      LetAvail vs bod  -> LetAvail vs (gSubstE old new bod)
      AllocateTagHere{} -> ext
      AllocateScalarsHere{} -> ext
      SSPush{} -> ext
      SSPop{} -> ext
=======
      LetLocE l le bod          -> LetLocE l le (gSubstE old new bod)
      RetE {}                   -> ext
      FromEndE {}               -> ext
      BoundsCheck {}            -> ext
      IndirectionE {}           -> ext
      AddFixed {}               -> ext
      GetCilkWorkerNum          -> ext
      LetAvail vs bod           -> LetAvail vs (gSubstE old new bod)
>>>>>>> 5827f62c

instance HasRenamable E2Ext l d => Renamable (E2Ext l d) where
  gRename env ext =
    case ext of
      LetRegionE r sz ty bod    -> LetRegionE r sz ty (gRename env bod)
      LetParRegionE r sz ty bod -> LetParRegionE r sz ty (gRename env bod)
<<<<<<< HEAD
      LetLocE l le bod -> LetLocE l le (gRename env bod)
      TagCursor a b -> TagCursor (gRename env a) (gRename env b)
      StartOfPkdCursor cur -> StartOfPkdCursor (gRename env cur)
      RetE{}           -> ext
      FromEndE{}       -> ext
      BoundsCheck{}    -> ext
      IndirectionE{}   -> ext
      AddFixed{}       -> ext
      GetCilkWorkerNum -> ext
      LetAvail vs bod  -> LetAvail vs (gRename env bod)
      AllocateTagHere{} -> ext
      AllocateScalarsHere{} -> ext
      SSPush{} -> ext
      SSPop{} -> ext

-- | Our type for functions grows to include effects, and explicit universal
-- quantification over location/region variables.
data ArrowTy2 ty2 = ArrowTy2
    { locVars :: [LRM]          -- ^ Universally-quantified location params.
                                -- Only these should be referenced in arrIn/arrOut.
    , arrIns  :: [ty2]          -- ^ Input type for the function.
    , arrEffs :: (S.Set Effect) -- ^ These are present-but-empty initially,
                                -- and the populated by InferEffects.
    , arrOut  :: ty2            -- ^ Output type for the function.
    , locRets :: [LocRet]       -- ^ L2B feature: multi-valued returns.
    , hasParallelism :: Bool        -- ^ Does this function have parallelism
    }
  deriving (Read, Show, Eq, Ord, Functor, Generic, NFData)
=======
      LetLocE l le bod          -> LetLocE l le (gRename env bod)
      RetE {}                   -> ext
      FromEndE {}               -> ext
      BoundsCheck {}            -> ext
      IndirectionE {}           -> ext
      AddFixed {}               -> ext
      GetCilkWorkerNum          -> ext
      LetAvail vs bod           -> LetAvail vs (gRename env bod)


-- | Our type for functions grows to include effects, and explicit universal
-- quantification over location/region variables.
data ArrowTy2 =
  ArrowTy2
    { locVars        :: [LRM] -- ^ Universally-quantified location params.
                                -- Only these should be referenced in arrIn/arrOut.
    , arrIns         :: [Ty2] -- ^ Input type for the function.
    , arrEffs        :: (S.Set Effect) -- ^ These are present-but-empty initially,
                                -- and the populated by InferEffects.
    , arrOut         :: Ty2 -- ^ Output type for the function.
    , locRets        :: [LocRet] -- ^ L2B feature: multi-valued returns.
    , hasParallelism :: Bool -- ^ Does this function have parallelism
    }
  deriving (Read, Show, Eq, Ord, Generic, NFData)

>>>>>>> 5827f62c

-- | The side-effect of evaluating a function.
data Effect =
  Traverse LocVar
              -- ^ The function, during its execution, traverses all
              -- of the value living at this location.
  deriving (Read, Show, Eq, Ord, Generic, NFData)


--------------------------------------------------------------------------------
--
-- See https://github.com/iu-parfunc/gibbon/issues/79 for more details
-- | Region variants (multiplicities)
data Multiplicity
  = Bounded Int -- ^ Contain a finite number of values and can be
                  --   stack-allocated.
  | Infinite -- ^ Consist of a linked list of buffers, spread
                  --   throughout memory (though possible constrained
                  --   to 4GB regions). Writing into these regions requires
                  --   bounds-checking. The buffers can start very small
                  --   at the head of the list, but probably grow
                  --   geometrically in size, making the cost of traversing
                  --   all of them logarithmic.
  | BigInfinite -- ^ These regions are infinite, but also have the
                  --   expectation of containing many values. Thus we give
                  --   them large initial page sizes. This is also could be
                  --   the appropriate place to use mmap to grow the region
                  --   and to establish guard places.
  deriving (Read, Show, Eq, Ord, Generic)

instance Out Multiplicity
 where
  doc = text . show

instance NFData Multiplicity
 where
  rnf _ = ()


-- | An abstract region identifier.  This is used inside type signatures and elsewhere.
data Region
  = GlobR Var Multiplicity -- ^ A global region with lifetime equal to the
                                     --   whole program.
  | DynR Var Multiplicity -- ^ A dynamic region that may be created or
                                     --   destroyed, tagged by an identifier.
  | VarR Var -- ^ A region metavariable that can range over
                                     --   either global or dynamic regions.
  | MMapR Var -- ^ A region that doesn't result in an (explicit)
                                     --   memory allocation. It merely ensures that there
                                     --   are no free locations in the program.
  deriving (Read, Show, Eq, Ord, Generic)

instance Out Region

instance NFData Region
 where
  rnf (GlobR v _) = rnf v
  rnf (DynR v _)  = rnf v
  rnf (VarR v)    = rnf v
  rnf (MMapR v)   = rnf v


-- | The modality of locations and cursors: input/output, for reading
-- and writing, respectively.
data Modality
  = Input
  | Output
  deriving (Read, Show, Eq, Ord, Generic)

instance Out Modality

instance NFData Modality
 where
  rnf Input  = ()
  rnf Output = ()


-- | A location and region, together with modality.
data LRM =
  LRM
    { lrmLoc  :: LocVar
    , lrmReg  :: Region
    , lrmMode :: Modality
    }
  deriving (Read, Show, Eq, Ord, Generic)

instance Out LRM

instance NFData LRM
 where
  rnf (LRM a b c) = rnf a `seq` rnf b `seq` rnf c


-- | A designated doesn't-really-exist-anywhere location.
dummyLRM :: LRM
dummyLRM = LRM "l_dummy" (VarR "r_dummy") Input

regionToVar :: Region -> Var
regionToVar r =
  case r of
    GlobR v _ -> v
    DynR v _  -> v
    VarR v    -> v
    MMapR v   -> v


-- | The 'gRecoverType' instance defined in Language.Syntax is incorrect for L2.
-- For the AppE case, it'll just return the type with with the function was
-- defined. However, we want the recovered type to have the locations actually
-- used at the callsites! For example,
--
--     add1 :: Tree @ a -> Tree @ b
--     add1 = _
--
--     ... (add1 [loc1, loc2] tr1) ..
--
-- in this case, we want the type of (add1 tr1) to be (Tree @ loc2)
-- and NOT (Tree @ b). We have to do something similar for variables bound by
-- a pattern match.
instance Typeable (PreExp E2Ext LocVar (UrTy LocVar)) where
  gRecoverType ddfs env2 ex =
    case ex of
      VarE v ->
        M.findWithDefault
          (error $
           "Cannot find type of variable " ++
           show v ++ " in " ++ show (vEnv env2))
          v
          (vEnv env2)
      LitE _ -> IntTy
      CharE {} -> CharTy
      FloatE {} -> FloatTy
      LitSymE _ -> SymTy
      AppE v locs _ ->
        let fnty = fEnv env2 # v
            outty = arrOut fnty
            mp = M.fromList $ zip (allLocVars fnty) locs
         in substLoc mp outty
      PrimAppE (DictInsertP ty) ((VarE v):_) ->
        SymDictTy (Just v) $ stripTyLocs ty
      PrimAppE (DictEmptyP ty) ((VarE v):_) ->
        SymDictTy (Just v) $ stripTyLocs ty
      PrimAppE p _ -> primRetTy p
      LetE (v, _, t, _) e -> gRecoverType ddfs (extendVEnv v t env2) e
      IfE _ e _ -> gRecoverType ddfs env2 e
      MkProdE es -> ProdTy $ L.map (gRecoverType ddfs env2) es
      DataConE loc c _ -> PackedTy (getTyOfDataCon ddfs c) loc
      TimeIt e _ _ -> gRecoverType ddfs env2 e
      MapE _ e -> gRecoverType ddfs env2 e
      FoldE _ _ e -> gRecoverType ddfs env2 e
      Ext ext -> gRecoverType ddfs env2 ext
      ProjE i e ->
        case gRecoverType ddfs env2 e of
          (ProdTy tys) -> tys !! i
          oth ->
            error $
            "typeExp: Cannot project fields from this type: " ++
            show oth ++
            "\nExpression:\n  " ++
            sdoc ex ++ "\nEnvironment:\n  " ++ sdoc (vEnv env2)
      SpawnE v locs _ ->
        let fnty = fEnv env2 # v
            outty = arrOut fnty
            mp = M.fromList $ zip (allLocVars fnty) locs
         in substLoc mp outty
      SyncE -> voidTy
      WithArenaE _v e -> gRecoverType ddfs env2 e
      CaseE _ mp ->
        let (c, vlocs, e) = head mp
            (vars, locs) = unzip vlocs
            env2' = extendPatternMatchEnv c ddfs vars locs env2
         in gRecoverType ddfs env2' e


--------------------------------------------------------------------------------
-- Do this manually to get prettier formatting: (Issue #90)
<<<<<<< HEAD

instance Out (ArrowTy2 Ty2)
=======
instance Out ArrowTy2

>>>>>>> 5827f62c
instance Out Effect

instance Out a => Out (S.Set a)
 where
  docPrec n x = docPrec n (S.toList x)
  doc x       = doc (S.toList x)

instance (Out l, Out d) => Out (E2Ext l d)

instance Out l => Out (PreLocExp l)

instance Out LocRet

-------------------------------------------------------------------------------

-- | Retrieve all LocVars from a fn type (Arrow)
allLocVars :: ArrowTy2 ty2 -> [LocVar]
allLocVars ty = L.map (\(LRM l _ _) -> l) (locVars ty)

<<<<<<< HEAD

inLocVars :: ArrowTy2 ty2 -> [LocVar]
inLocVars ty = L.map (\(LRM l _ _) -> l) $
               L.filter (\(LRM _ _ m) -> m == Input) (locVars ty)

outLocVars :: ArrowTy2 ty2 -> [LocVar]
outLocVars ty = L.map (\(LRM l _ _) -> l) $
                L.filter (\(LRM _ _ m) -> m == Output) (locVars ty)

outRegVars :: ArrowTy2 ty2 -> [LocVar]
outRegVars ty = L.map (\(LRM _ r _) -> regionToVar r) $
                L.filter (\(LRM _ _ m) -> m == Output) (locVars ty)

inRegVars :: ArrowTy2 ty2 -> [LocVar]
inRegVars ty = L.nub $ L.map (\(LRM _ r _) -> regionToVar r) $
               L.filter (\(LRM _ _ m) -> m == Input) (locVars ty)
=======
inLocVars :: ArrowTy2 -> [LocVar]
inLocVars ty =
  L.map (\(LRM l _ _) -> l) $ L.filter (\(LRM _ _ m) -> m == Input) (locVars ty)

outLocVars :: ArrowTy2 -> [LocVar]
outLocVars ty =
  L.map (\(LRM l _ _) -> l) $
  L.filter (\(LRM _ _ m) -> m == Output) (locVars ty)

outRegVars :: ArrowTy2 -> [LocVar]
outRegVars ty =
  L.map (\(LRM _ r _) -> regionToVar r) $
  L.filter (\(LRM _ _ m) -> m == Output) (locVars ty)

inRegVars :: ArrowTy2 -> [LocVar]
inRegVars ty =
  L.nub $
  L.map (\(LRM _ r _) -> regionToVar r) $
  L.filter (\(LRM _ _ m) -> m == Input) (locVars ty)
>>>>>>> 5827f62c

allRegVars :: ArrowTy2 ty2 -> [LocVar]
allRegVars ty = L.nub $ L.map (\(LRM _ r _) -> regionToVar r) (locVars ty)


-- | Apply a location substitution to a type.
substLoc :: M.Map LocVar LocVar -> Ty2 -> Ty2
substLoc mp ty =
  case ty of
    SymDictTy v te -> SymDictTy v te -- (go te)
    ProdTy ts -> ProdTy (L.map go ts)
    PackedTy k l ->
      case M.lookup l mp of
        Just v  -> PackedTy k v
        Nothing -> PackedTy k l
    _ -> ty
  where
    go = substLoc mp


-- | List version of 'substLoc'.
substLocs :: M.Map LocVar LocVar -> [Ty2] -> [Ty2]
substLocs mp tys = L.map (substLoc mp) tys


-- | Extend an environment for a pattern match. E.g.
--
--     data Foo = MkFoo Int Foo | ...
--
--     case foo1 of
--        MkFoo (i:loc1) (f:loc2) ->
--          new_env2 = extendPatternMatchEnv [loc1,loc2] old_env2
extendPatternMatchEnv ::
     HasCallStack
  => DataCon
  -> DDefs Ty2
  -> [Var]
  -> [LocVar]
  -> Env2 Ty2
  -> Env2 Ty2
extendPatternMatchEnv dcon ddefs vars locs env2 =
  let tys = lookupDataCon ddefs dcon
      tys' =
        foldr
          (\(loc, ty) acc ->
             case locsInTy ty of
               [] -> ty : acc
               [loc2] -> (substLoc (M.singleton loc2 loc) ty) : acc
               _ ->
                 error $
                 "extendPatternMatchEnv': Found more than 1 location in type: " ++
                 sdoc ty)
          []
          (fragileZip locs tys)
   in extendsVEnv (M.fromList $ fragileZip vars tys') env2


-- | Apply a substitution to an effect.
substEff :: M.Map LocVar LocVar -> Effect -> Effect
substEff mp (Traverse v) =
  case M.lookup v mp of
    Just v2 -> Traverse v2
    Nothing -> Traverse v


-- | Apply a substitution to an effect set.
substEffs :: M.Map LocVar LocVar -> S.Set Effect -> S.Set Effect
substEffs mp effs = S.map (\ef -> substEff mp ef) effs

dummyTyLocs :: Applicative f => UrTy () -> f (UrTy LocVar)
dummyTyLocs ty = traverse (const (pure (toVar "dummy"))) ty


-- | Collect all the locations mentioned in a type.
locsInTy :: Ty2 -> [LocVar]
locsInTy ty =
  case ty of
    PackedTy _ lv -> [lv]
    ProdTy tys    -> concatMap locsInTy tys
    _             -> []


-- Because L2 just adds a bit of metadata and enriched types, it is
-- possible to strip it back down to L1.
revertToL1 :: Prog2 -> Prog1
revertToL1 Prog {ddefs, fundefs, mainExp} = Prog ddefs' funefs' mainExp'
  where
    ddefs'  = M.map revertDDef ddefs
    funefs' = M.map revertFunDef fundefs
    mainExp' =
      case mainExp of
        Nothing      -> Nothing
        Just (e, ty) -> Just (revertExp e, stripTyLocs ty)

revertDDef :: DDef Ty2 -> DDef Ty1
revertDDef (DDef tyargs a b) =
  DDef
    tyargs
    a
    (L.filter (\(dcon, _) -> not $ isIndirectionTag dcon) $
     L.map (\(dcon, tys) -> (dcon, L.map (\(x, y) -> (x, stripTyLocs y)) tys)) b)

revertFunDef :: FunDef2 -> FunDef1
revertFunDef FunDef {funName, funArgs, funTy, funBody, funMeta} =
  FunDef
    { funName = funName
    , funArgs = funArgs
    , funTy = (L.map stripTyLocs (arrIns funTy), stripTyLocs (arrOut funTy))
    , funBody = revertExp funBody
    , funMeta = funMeta
    }

revertExp :: Exp2 -> Exp1
revertExp ex =
  case ex of
    VarE v -> VarE v
    LitE n -> LitE n
    CharE c -> CharE c
    FloatE n -> FloatE n
    LitSymE v -> LitSymE v
    AppE v _ args -> AppE v [] (L.map revertExp args)
    PrimAppE p args -> PrimAppE (revertPrim p) $ L.map revertExp args
    LetE (v, _, ty, (Ext (IndirectionE _ _ _ _ arg))) bod ->
      let PackedTy tycon _ = ty
       in LetE
            ( v
            , []
            , (stripTyLocs ty)
            , AppE (mkCopyFunName tycon) [] [revertExp arg])
            (revertExp bod)
    LetE (v, _, ty, rhs) bod ->
      LetE (v, [], stripTyLocs ty, revertExp rhs) (revertExp bod)
    IfE a b c -> IfE (revertExp a) (revertExp b) (revertExp c)
    MkProdE ls -> MkProdE $ L.map revertExp ls
    ProjE i e -> ProjE i (revertExp e)
    CaseE scrt brs -> CaseE (revertExp scrt) (L.map docase brs)
    DataConE _ dcon ls -> DataConE () dcon $ L.map revertExp ls
    TimeIt e ty b -> TimeIt (revertExp e) (stripTyLocs ty) b
    SpawnE v _ args -> SpawnE v [] (L.map revertExp args)
    SyncE -> SyncE
    WithArenaE v e -> WithArenaE v (revertExp e)
    Ext ext ->
      case ext of
        LetRegionE _ _ _ bod    -> revertExp bod
        LetParRegionE _ _ _ bod -> revertExp bod
<<<<<<< HEAD
        LetLocE _ _ bod  -> revertExp bod
        StartOfPkdCursor cur -> Ext (L1.StartOfPkdCursor cur)
        TagCursor a _b -> Ext (L1.StartOfPkdCursor a)
        RetE _ v -> VarE v
        AddFixed{} -> error "revertExp: TODO AddFixed."
        FromEndE{} -> error "revertExp: TODO FromEndLE"
        BoundsCheck{}   -> error "revertExp: TODO BoundsCheck"
        IndirectionE{}  -> error "revertExp: TODO IndirectionE"
        GetCilkWorkerNum-> LitE 0
        LetAvail _ bod  -> revertExp bod
        AllocateTagHere{} -> error "revertExp: TODO AddFixed."
        AllocateScalarsHere{} -> error "revertExp: TODO AddFixed."
        SSPush{} -> error "revertExp: TODO SSPush."
        SSPop{} -> error "revertExp: TODO SSPop."
    MapE{}  -> error $ "revertExp: TODO MapE"
    FoldE{} -> error $ "revertExp: TODO FoldE"
  where
    -- Ugh .. this is bad. Can we remove the identity cases here ?
    -- TODO: Get rid of this (and L3.toL3Prim) soon.
    revertPrim :: Prim Ty2 -> Prim Ty1
    revertPrim pr = fmap stripTyLocs pr
=======
        LetLocE _ _ bod         -> revertExp bod
        RetE _ v                -> VarE v
        AddFixed {}             -> error "revertExp: AddFixed not handled."
        FromEndE {}             -> error "revertExp: TODO FromEndLE"
        BoundsCheck {}          -> error "revertExp: TODO BoundsCheck"
        IndirectionE {}         -> error "revertExp: TODO IndirectionE"
        GetCilkWorkerNum        -> LitE 0
        LetAvail _ bod          -> revertExp bod
    MapE {} -> error $ "revertExp: TODO MapE"
    FoldE {} -> error $ "revertExp: TODO FoldE"

>>>>>>> 5827f62c

    docase :: (DataCon, [(Var,LocVar)], Exp2) -> (DataCon, [(Var,())], Exp1)
    docase (dcon,vlocs,rhs) =
      let (vars,_) = unzip vlocs
      in (dcon, zip vars (repeat ()), revertExp rhs)

<<<<<<< HEAD
=======
docase :: (DataCon, [(Var, LocVar)], Exp2) -> (DataCon, [(Var, ())], Exp1)
docase (dcon, vlocs, rhs) =
  let (vars, _) = unzip vlocs
   in (dcon, zip vars (repeat ()), revertExp rhs)

>>>>>>> 5827f62c

-- | Does a variable occur in an expression ?
--
-- N.B. it only looks for actual variables, not LocVar's or RegionVar's.
occurs :: S.Set Var -> Exp2 -> Bool
occurs w ex =
  case ex of
    VarE v -> v `S.member` w
    LitE {} -> False
    CharE {} -> False
    FloatE {} -> False
    LitSymE {} -> False
    AppE _ _ ls -> any go ls
    PrimAppE _ ls -> any go ls
    LetE (_, _, _, rhs) bod -> go rhs || go bod
    IfE a b c -> go a || go b || go c
    MkProdE ls -> any go ls
    ProjE _ e -> go e
    CaseE e brs -> go e || any (\(_, _, bod) -> go bod) brs
    DataConE _ _ ls -> any go ls
    TimeIt e _ _ -> go e
    SpawnE _ _ ls -> any go ls
    SyncE -> False
    WithArenaE v rhs -> v `S.member` w || go rhs
    Ext ext ->
      case ext of
<<<<<<< HEAD
        LetRegionE _ _ _ bod  -> go bod
        LetParRegionE _ _ _ bod  -> go bod
        LetLocE _ le bod  ->
          let oc_bod = go bod in
          case le of
            AfterVariableLE v _  _ -> v `S.member` w || oc_bod
            StartOfRegionLE{}         -> oc_bod
            AfterConstantLE{}   -> oc_bod
            InRegionLE{}        -> oc_bod
            FreeLE{}            -> oc_bod
            FromEndLE{}         -> oc_bod
        StartOfPkdCursor v -> v `S.member` w
        TagCursor a b -> a `S.member` w || b `S.member` w
        RetE _ v      -> v `S.member` w
        FromEndE{}    -> False
        BoundsCheck{} -> False
        AddFixed v _  -> v `S.member` w
        IndirectionE _ _ (_,v1) (_,v2) ib ->
          v1 `S.member` w  || v2 `S.member` w || go ib
        GetCilkWorkerNum -> False
        LetAvail _ bod -> go bod
        AllocateTagHere{} -> False
        AllocateScalarsHere{} -> False
        SSPush{} -> False
        SSPop{} -> False
    MapE{}  -> error "occurs: TODO MapE"
    FoldE{} -> error "occurs: TODO FoldE"
=======
        LetRegionE _ _ _ bod -> go bod
        LetParRegionE _ _ _ bod -> go bod
        LetLocE _ le bod ->
          let oc_bod = go bod
           in case le of
                AfterVariableLE v _ _ -> v `S.member` w || oc_bod
                StartOfLE {}          -> oc_bod
                AfterConstantLE {}    -> oc_bod
                InRegionLE {}         -> oc_bod
                FreeLE {}             -> oc_bod
                FromEndLE {}          -> oc_bod
        RetE _ v -> v `S.member` w
        FromEndE {} -> False
        BoundsCheck {} -> False
        AddFixed v _ -> v `S.member` w
        IndirectionE _ _ (_, v1) (_, v2) ib ->
          v1 `S.member` w || v2 `S.member` w || go ib
        GetCilkWorkerNum -> False
        LetAvail _ bod -> go bod
    MapE {} -> error "occurs: TODO MapE"
    FoldE {} -> error "occurs: TODO FoldE"
>>>>>>> 5827f62c
  where
    go = occurs w

mapPacked :: (Var -> l -> UrTy l) -> UrTy l -> UrTy l
mapPacked fn t =
  case t of
    IntTy           -> IntTy
    CharTy          -> CharTy
    FloatTy         -> FloatTy
    BoolTy          -> BoolTy
    SymTy           -> SymTy
    (ProdTy x)      -> ProdTy $ L.map (mapPacked fn) x
    (SymDictTy v x) -> SymDictTy v x
    PDictTy k v     -> PDictTy k v
    PackedTy k l    -> fn (toVar k) l
    PtrTy           -> PtrTy
    CursorTy        -> CursorTy
    ArenaTy         -> ArenaTy
    VectorTy elty   -> VectorTy elty
    ListTy elty     -> ListTy elty
    SymSetTy        -> SymSetTy
    SymHashTy       -> SymHashTy
    IntHashTy       -> IntHashTy

constPacked :: UrTy a1 -> UrTy a2 -> UrTy a1
constPacked c t =
  case t of
    IntTy            -> IntTy
    CharTy           -> CharTy
    FloatTy          -> FloatTy
    BoolTy           -> BoolTy
    SymTy            -> SymTy
    (ProdTy x)       -> ProdTy $ L.map (constPacked c) x
    (SymDictTy v _x) -> SymDictTy v $ stripTyLocs c
    PDictTy k v      -> PDictTy (constPacked c k) (constPacked c v)
    PackedTy _k _l   -> c
    PtrTy            -> PtrTy
    CursorTy         -> CursorTy
    ArenaTy          -> ArenaTy
    VectorTy el_ty   -> VectorTy (constPacked c el_ty)
    ListTy el_ty     -> ListTy (constPacked c el_ty)
    SymSetTy         -> SymSetTy
    SymHashTy        -> SymHashTy
    IntHashTy        -> IntHashTy


-- | Build a dependency list which can be later converted to a graph
depList :: Exp2 -> [(Var, Var, [Var])]
-- The helper function, go, works with a map rather than list so that all
-- dependencies are properly grouped, without any duplicate keys. But we
-- convert it back to a list so that we can hand it off to 'graphFromEdges'.
-- Reversing the list makes it easy to peek at the return value of this AST later.
<<<<<<< HEAD
depList = L.map (\(a,b) -> (a,a,b)) . M.toList . go M.empty
    where
      go :: M.Map Var [Var] -> Exp2 -> M.Map Var [Var]
      go acc ex =
        case ex of
          VarE v    -> M.insertWith (++) v [v] acc
          LitE{}    -> acc
          CharE{}   -> acc
          FloatE{}  -> acc
          LitSymE{} -> acc
          AppE _ _ args   -> foldl go acc args
          PrimAppE _ args -> foldl go acc args
          LetE (v,_,_,rhs) bod ->
            let acc_rhs = go acc rhs
            in go (M.insertWith (++) v (S.toList $ allFreeVars rhs) acc_rhs) bod
          IfE _ b c  -> go (go acc b) c
          MkProdE ls -> foldl go acc ls
          ProjE _ e  -> go acc e
          CaseE (VarE v) mp ->
            L.foldr (\(_,vlocs,e) acc' ->
                       let (vars,locs) = unzip vlocs
                           acc'' = L.foldr (\w acc''' -> M.insertWith (++) v [w] acc''')
                                           acc'
                                           (vars ++ locs)
                       in go acc'' e)
                    acc
                    mp
          CaseE _scrt mp -> L.foldr (\(_,_,e) acc' -> go acc' e) acc mp
          DataConE _ _ args -> foldl go acc args
          TimeIt e _ _ -> go acc e
          WithArenaE _ e -> go acc e
          SpawnE _ _ ls  -> foldl go acc ls
          SyncE          -> acc
          MapE{}  -> acc
          FoldE{} -> acc
          Ext ext ->
            case ext of
              LetRegionE r _ _ rhs ->
                go (M.insertWith (++) (regionToVar r) (S.toList $ allFreeVars rhs) acc) rhs
              LetParRegionE r _ _ rhs ->
                go (M.insertWith (++) (regionToVar r) (S.toList $ allFreeVars rhs) acc) rhs
              LetLocE loc phs rhs  ->
                go (M.insertWith (++) loc (dep phs ++ (S.toList $ allFreeVars rhs)) acc) rhs
              RetE{}         -> acc
              FromEndE{}     -> acc
              BoundsCheck{}  -> acc
              IndirectionE{} -> acc
              AddFixed v _   -> M.insertWith (++) v [v] acc
              GetCilkWorkerNum -> acc
              LetAvail _ bod -> go acc bod
              AllocateTagHere{} -> acc
              AllocateScalarsHere{} -> acc
              SSPush{} -> acc
              SSPop{} -> acc
              StartOfPkdCursor w -> go acc (VarE w)
              TagCursor a b -> go (go acc (VarE a)) (VarE b)

      dep :: PreLocExp LocVar -> [Var]
      dep ex =
        case ex of
          StartOfRegionLE r -> [regionToVar r]
          AfterConstantLE _ loc   -> [loc]
          AfterVariableLE v loc _ -> [v,loc]
          InRegionLE r  -> [regionToVar r]
          FromEndLE loc -> [loc]
          FreeLE -> []
=======
depList = L.map (\(a, b) -> (a, a, b)) . M.toList . go M.empty
  where
    go :: M.Map Var [Var] -> Exp2 -> M.Map Var [Var]
    go acc ex =
      case ex of
        VarE v -> M.insertWith (++) v [v] acc
        LitE {} -> acc
        CharE {} -> acc
        FloatE {} -> acc
        LitSymE {} -> acc
        AppE _ _ args -> foldl go acc args
        PrimAppE _ args -> foldl go acc args
        LetE (v, _, _, rhs) bod ->
          let acc_rhs = go acc rhs
           in go (M.insertWith (++) v (S.toList $ allFreeVars rhs) acc_rhs) bod
        IfE _ b c -> go (go acc b) c
        MkProdE ls -> foldl go acc ls
        ProjE _ e -> go acc e
        CaseE _ mp -> L.foldr (\(_, _, e) acc' -> go acc' e) acc mp
        DataConE _ _ args -> foldl go acc args
        TimeIt e _ _ -> go acc e
        WithArenaE _ e -> go acc e
        SpawnE _ _ ls -> foldl go acc ls
        SyncE -> acc
        MapE {} -> acc
        FoldE {} -> acc
        Ext ext ->
          case ext of
            LetRegionE r _ _ rhs ->
              go
                (M.insertWith
                   (++)
                   (regionToVar r)
                   (S.toList (allFreeVars rhs))
                   acc)
                rhs
            LetParRegionE r _ _ rhs ->
              go
                (M.insertWith
                   (++)
                   (regionToVar r)
                   (S.toList (allFreeVars rhs))
                   acc)
                rhs
            LetLocE loc phs rhs ->
              go
                (M.insertWith
                   (++)
                   loc
                   (dep phs ++ S.toList (allFreeVars rhs))
                   acc)
                rhs
            RetE {} -> acc
            FromEndE {} -> acc
            BoundsCheck {} -> acc
            IndirectionE {} -> acc
            AddFixed v _ -> M.insertWith (++) v [v] acc
            GetCilkWorkerNum -> acc
            LetAvail _ bod -> go acc bod
    dep :: PreLocExp LocVar -> [Var]
    dep ex =
      case ex of
        StartOfLE r             -> [regionToVar r]
        AfterConstantLE _ loc   -> [loc]
        AfterVariableLE v loc _ -> [v, loc]
        InRegionLE r            -> [regionToVar r]
        FromEndLE loc           -> [loc]
        FreeLE                  -> []

>>>>>>> 5827f62c

-- gFreeVars ++ locations ++ region variables
allFreeVars :: Exp2 -> S.Set Var
allFreeVars ex =
  case ex of
    AppE _ locs args ->
      S.fromList locs `S.union` (S.unions (map allFreeVars args))
    PrimAppE _ args -> (S.unions (map allFreeVars args))
    LetE (v, locs, _, rhs) bod ->
      (S.fromList locs `S.union` (allFreeVars rhs) `S.union` (allFreeVars bod)) `S.difference`
      S.singleton v
    IfE a b c -> allFreeVars a `S.union` allFreeVars b `S.union` allFreeVars c
    MkProdE args -> (S.unions (map allFreeVars args))
    ProjE _ bod -> allFreeVars bod
<<<<<<< HEAD
    CaseE scrt brs -> (allFreeVars scrt) `S.union` (S.unions (map (\(_,vlocs,c) -> allFreeVars c `S.difference`
                                                                                   S.fromList (map fst vlocs) `S.difference`
                                                                                   S.fromList (map snd vlocs))
                                                                  brs))
    DataConE loc _ args -> S.singleton loc `S.union` (S.unions (map allFreeVars args))
=======
    CaseE scrt brs ->
      (allFreeVars scrt) `S.union`
      (S.unions
         (map
            (\(_, vlocs, c) ->
               allFreeVars c `S.difference` S.fromList (map fst vlocs))
            brs))
    DataConE loc _ args ->
      S.singleton loc `S.union` (S.unions (map allFreeVars args))
>>>>>>> 5827f62c
    TimeIt e _ _ -> allFreeVars e
    WithArenaE _ e -> allFreeVars e
    SpawnE _ locs args ->
      S.fromList locs `S.union` (S.unions (map allFreeVars args))
    Ext ext ->
      case ext of
        LetRegionE r _ _ bod -> S.delete (regionToVar r) (allFreeVars bod)
        LetParRegionE r _ _ bod -> S.delete (regionToVar r) (allFreeVars bod)
<<<<<<< HEAD
        LetLocE loc locexp bod -> S.delete loc (allFreeVars bod `S.union` gFreeVars locexp)
        StartOfPkdCursor cur -> S.singleton cur
        TagCursor a b-> S.fromList [a,b]
        RetE locs v     -> S.insert v (S.fromList locs)
        FromEndE loc    -> S.singleton loc
        BoundsCheck _ reg cur -> S.fromList [reg,cur]
        IndirectionE _ _ (a,b) (c,d) _ -> S.fromList $ [a,b,c,d]
        AddFixed v _    -> S.singleton v
        GetCilkWorkerNum-> S.empty
=======
        LetLocE loc locexp bod ->
          S.delete loc (allFreeVars bod `S.union` gFreeVars locexp)
        RetE locs v -> S.insert v (S.fromList locs)
        FromEndE loc -> S.singleton loc
        BoundsCheck _ reg cur -> S.fromList [reg, cur]
        IndirectionE _ _ (a, b) (c, d) _ -> S.fromList $ [a, b, c, d]
        AddFixed v _ -> S.singleton v
        GetCilkWorkerNum -> S.empty
>>>>>>> 5827f62c
        LetAvail vs bod -> S.fromList vs `S.union` gFreeVars bod
        AllocateTagHere loc _ -> S.singleton loc
        AllocateScalarsHere loc -> S.singleton loc
        SSPush _ a b _ -> S.fromList [a,b]
        SSPop _ a b -> S.fromList [a,b]
    _ -> gFreeVars ex

freeLocVars :: Exp2 -> [Var]
freeLocVars ex = S.toList $ (allFreeVars ex) `S.difference` (gFreeVars ex)

changeAppToSpawn :: (Eq loc, Eq dec) => Var -> [PreExp E2Ext loc dec] -> PreExp E2Ext loc dec -> PreExp E2Ext loc dec
changeAppToSpawn v args2 ex1 =
  case ex1 of
    VarE {} -> ex1
    LitE {} -> ex1
    CharE {} -> ex1
    FloatE {} -> ex1
    LitSymE {} -> ex1
    AppE f locs args
      | v == f && args == args2 -> SpawnE f locs $ map go args
    AppE f locs args -> AppE f locs $ map go args
    PrimAppE f args -> PrimAppE f $ map go args
    LetE (v, loc, ty, rhs) bod -> LetE (v, loc, ty, go rhs) (go bod)
    IfE a b c -> IfE (go a) (go b) (go c)
    MkProdE xs -> MkProdE $ map go xs
    ProjE i e -> ProjE i $ go e
    DataConE loc dcon args -> DataConE loc dcon $ map go args
    CaseE scrt mp -> CaseE (go scrt) $ map (\(a, b, c) -> (a, b, go c)) mp
    TimeIt e ty b -> TimeIt (go e) ty b
    WithArenaE v e -> WithArenaE v (go e)
    SpawnE {} -> ex1
    SyncE {} -> ex1
    Ext ext ->
      case ext of
<<<<<<< HEAD
        LetRegionE r sz ty rhs  -> Ext $ LetRegionE r sz ty (go rhs)
        LetParRegionE r sz ty rhs  -> Ext $ LetParRegionE r sz ty (go rhs)
        LetLocE l lhs rhs -> Ext $ LetLocE l lhs (go rhs)
        StartOfPkdCursor{} -> ex1
        TagCursor{}    -> ex1
        RetE{}            -> ex1
        FromEndE{}        -> ex1
        BoundsCheck{}     -> ex1
        IndirectionE{}    -> ex1
        AddFixed{}        -> ex1
        GetCilkWorkerNum  -> ex1
        LetAvail vs bod   -> Ext $ LetAvail vs (go bod)
        AllocateTagHere{} -> ex1
        AllocateScalarsHere{} -> ex1
        SSPush{} -> ex1
        SSPop{} -> ex1
    MapE{}  -> error "addRANExp: TODO MapE"
    FoldE{}  -> error "addRANExp: TODO FoldE"

  where go = changeAppToSpawn v args2
=======
        LetRegionE r sz ty rhs    -> Ext $ LetRegionE r sz ty (go rhs)
        LetParRegionE r sz ty rhs -> Ext $ LetParRegionE r sz ty (go rhs)
        LetLocE l lhs rhs         -> Ext $ LetLocE l lhs (go rhs)
        RetE {}                   -> ex1
        FromEndE {}               -> ex1
        BoundsCheck {}            -> ex1
        IndirectionE {}           -> ex1
        AddFixed {}               -> ex1
        GetCilkWorkerNum          -> ex1
        LetAvail vs bod           -> Ext $ LetAvail vs (go bod)
    MapE {} -> error "addRANExp: TODO MapE"
    FoldE {} -> error "addRANExp: TODO FoldE"
  where
    go = changeAppToSpawn v args2
>>>>>>> 5827f62c
<|MERGE_RESOLUTION|>--- conflicted
+++ resolved
@@ -11,27 +11,6 @@
 -- | An intermediate language with an effect system that captures traversals.
 module Gibbon.L2.Syntax
     -- * Extended language L2 with location types.
-<<<<<<< HEAD
-      E2Ext(..)
-    , Prog2, DDefs2, DDef2, FunDef2, FunDefs2, Exp2, E2, Ty2
-    , Effect(..), ArrowTy2(..) , LocRet(..), LocExp, PreLocExp(..)
-
-    -- * Regions and locations
-    , LocVar, Region(..), Modality(..), LRM(..), dummyLRM
-    , Multiplicity(..), RegionSize(..), RegionType(..), regionToVar
-
-    -- * Operations on types
-    , allLocVars, inLocVars, outLocVars, outRegVars, inRegVars, allRegVars, substLoc
-    , substLocs, substEff, substEffs, extendPatternMatchEnv
-    , locsInTy, dummyTyLocs, allFreeVars, freeLocVars
-
-    -- * Other helpers
-    , revertToL1, occurs, mapPacked, constPacked, depList, changeAppToSpawn
-
-    , module Gibbon.Language
-    )
-    where
-=======
   ( E2Ext(..)
   , Prog2
   , DDefs2
@@ -46,7 +25,7 @@
   , LocRet(..)
   , LocExp
   , PreLocExp(..)
-    
+
 -- * Regions and locations
   , LocVar
   , Region(..)
@@ -57,7 +36,7 @@
   , RegionSize(..)
   , RegionType(..)
   , regionToVar
-    
+
 -- * Operations on types
   , allLocVars
   , inLocVars
@@ -73,7 +52,8 @@
   , locsInTy
   , dummyTyLocs
   , allFreeVars
-    
+  , freeLocVars
+
 -- * Other helpers
   , revertToL1
   , occurs
@@ -83,7 +63,6 @@
   , changeAppToSpawn
   , module Gibbon.Language
   ) where
->>>>>>> 5827f62c
 
 import           Control.DeepSeq
 import qualified Data.List                      as L
@@ -93,15 +72,10 @@
 import           Text.PrettyPrint.GenericPretty
 
 import           Gibbon.Common
-import           Gibbon.L1.Syntax               hiding (AddFixed)
 import           Gibbon.Language
 import           Text.PrettyPrint.HughesPJ
-<<<<<<< HEAD
 import           Gibbon.L1.Syntax hiding (AddFixed, StartOfPkdCursor)
 import qualified Gibbon.L1.Syntax as L1
-=======
-
->>>>>>> 5827f62c
 
 --------------------------------------------------------------------------------
 type Prog2 = Prog Exp2
@@ -116,19 +90,10 @@
 
 
 -- | Function types know about locations and traversal effects.
-<<<<<<< HEAD
 instance FunctionTy Ty2 where
   type ArrowTy Ty2 = ArrowTy2 Ty2
   inTys = arrIns
   outTy = arrOut
-=======
-instance FunctionTy Ty2
- where
-  type ArrowTy Ty2 = ArrowTy2
-  inTys            = arrIns
-  outTy            = arrOut
-
->>>>>>> 5827f62c
 
 -- | Extended expressions, L2.
 --
@@ -193,7 +158,6 @@
 data E2Ext loc dec
   = LetRegionE Region RegionSize (Maybe RegionType) (E2 loc dec) -- ^ Allocate a new region.
   | LetParRegionE Region RegionSize (Maybe RegionType) (E2 loc dec) -- ^ Allocate a new region for parallel allocations.
-<<<<<<< HEAD
   | LetLocE LocVar (PreLocExp loc) (E2 loc dec) -- ^ Bind a new location.
   | RetE [loc] Var          -- ^ Return a value together with extra loc values.
   | FromEndE loc            -- ^ Bind a location from an EndOf location (for RouteEnds and after).
@@ -206,22 +170,6 @@
                  (loc,loc) -- Pointer.
                  (loc,loc) -- Pointee (the thing that the pointer points to).
                  (E2 loc dec) -- If this indirection was added to get rid
-=======
-  | LetLocE loc (PreLocExp loc) (E2 loc dec) -- ^ Bind a new location.
-  | RetE [loc] Var -- ^ Return a value together with extra loc values.
-  | FromEndE loc -- ^ Bind a location from an EndOf location (for RouteEnds and after).
-  | BoundsCheck
-      Int -- Bytes required
-      loc -- Region
-      loc -- Write cursor
-  | AddFixed Var Int
-  | IndirectionE
-      TyCon
-      DataCon
-      (loc, Var) -- Pointer
-      (loc, Var) -- Pointee (the thing that the pointer points to)
-      (E2 loc dec) -- If this indirection was added to get rid
->>>>>>> 5827f62c
                               -- of a copy_Foo call, we keep the fn call
                               -- around in case we want to go back to it.
                               -- E.g. when reverting from L2 to L1.
@@ -246,7 +194,6 @@
 
 
 -- | Define a location in terms of a different location.
-<<<<<<< HEAD
 data PreLocExp loc = StartOfRegionLE Region
                    | AfterConstantLE Int  -- Number of bytes after.
                                      loc  -- Location which this location is offset from.
@@ -259,23 +206,6 @@
                    | FreeLE
                    | FromEndLE  loc
   deriving (Read, Show, Eq, Ord, Functor, Generic, NFData)
-=======
-data PreLocExp loc
-  = StartOfLE Region
-  | AfterConstantLE
-      Int -- Number of bytes after.
-      loc -- Location which this location is offset from.
-  | AfterVariableLE
-      Var -- Name of variable v. This loc is size(v) bytes after.
-      loc -- Location which this location is offset from.
-      Bool -- Whether it's running in a stolen continuation i.e
-                                          -- whether this should return an index in a fresh region or not.
-                                          -- It's True by default and flipped by ParAlloc if required.
-  | InRegionLE Region
-  | FreeLE
-  | FromEndLE loc
-  deriving (Read, Show, Eq, Ord, Generic, NFData)
->>>>>>> 5827f62c
 
 type LocExp = PreLocExp LocVar
 
@@ -288,7 +218,6 @@
 instance (Out l, Out d) => FreeVars (E2Ext l d) where
   gFreeVars e =
     case e of
-<<<<<<< HEAD
      LetRegionE _ _ _ bod   -> gFreeVars bod
      LetParRegionE _ _ _ bod   -> gFreeVars bod
      LetLocE _ rhs bod  -> (case rhs of
@@ -310,22 +239,6 @@
      SSPush{} -> S.empty
      SSPop{} -> S.empty
 
-=======
-      LetRegionE _ _ _ bod -> gFreeVars bod
-      LetParRegionE _ _ _ bod -> gFreeVars bod
-      LetLocE _ rhs bod ->
-        (case rhs of
-           AfterVariableLE v _loc _ -> S.singleton v
-           _                        -> S.empty) `S.union`
-        gFreeVars bod
-      RetE _ vr -> S.singleton vr
-      FromEndE _ -> S.empty
-      AddFixed vr _ -> S.singleton vr
-      BoundsCheck {} -> S.empty
-      IndirectionE {} -> S.empty
-      GetCilkWorkerNum -> S.empty
-      LetAvail vs bod -> S.fromList vs `S.union` gFreeVars bod
->>>>>>> 5827f62c
 
 instance FreeVars LocExp where
   gFreeVars e =
@@ -340,7 +253,6 @@
   type TyOf (E2Ext l d)  = d
   isTrivial e =
     case e of
-<<<<<<< HEAD
       LetRegionE{} -> False
       LetParRegionE{} -> False
       LetLocE{}    -> False
@@ -374,42 +286,11 @@
       IndirectionE tycon _ _ (to,_) _ -> PackedTy tycon to
       AddFixed{}          -> error "Shouldn't enconter AddFixed in tail position"
       GetCilkWorkerNum    -> IntTy
-=======
-      LetRegionE {}    -> False
-      LetParRegionE {} -> False
-      LetLocE {}       -> False
-      RetE {}          -> False -- Umm... this one could be potentially.
-      FromEndE {}      -> True
-      AddFixed {}      -> True
-      BoundsCheck {}   -> False
-      IndirectionE {}  -> False
-      GetCilkWorkerNum -> False
-      LetAvail {}      -> False
-
-instance (Out l, Show l, Typeable (E2 l (UrTy l))) =>
-         Typeable (E2Ext l (UrTy l)) where
-  gRecoverType ddfs env2 ex =
-    case ex of
-      LetRegionE _r _ _ bod -> gRecoverType ddfs env2 bod
-      LetParRegionE _r _ _ bod -> gRecoverType ddfs env2 bod
-      LetLocE _l _rhs bod -> gRecoverType ddfs env2 bod
-      RetE _loc var ->
-        case M.lookup var (vEnv env2) of
-          Just ty -> ty
-          Nothing -> error $ "gRecoverType: unbound variable " ++ sdoc var
-      FromEndE _loc -> error "Shouldn't enconter FromEndE in tail position"
-      BoundsCheck {} -> error "Shouldn't enconter BoundsCheck in tail position"
-      IndirectionE tycon _ _ (to, _) _ -> PackedTy tycon to
-      AddFixed {} -> error "Shouldn't enconter AddFixed in tail position"
-      GetCilkWorkerNum -> IntTy
->>>>>>> 5827f62c
       LetAvail _ bod -> gRecoverType ddfs env2 bod
       AllocateTagHere{} -> ProdTy []
       AllocateScalarsHere{} -> ProdTy []
       SSPush{} -> ProdTy []
       SSPop{} -> ProdTy []
-
-<<<<<<< HEAD
 
 instance (Typeable (E2Ext l d),
           Expression (E2Ext l d),
@@ -448,38 +329,6 @@
 
   gFlattenExp ddfs env ex = do (_b,e') <- gFlattenGatherBinds ddfs env ex
                                return e'
-=======
-instance ( Typeable (E2Ext l (UrTy l))
-         , Expression (E2Ext l (UrTy l))
-         , Flattenable (E2 l (UrTy l))
-         ) =>
-         Flattenable (E2Ext l (UrTy l)) where
-  gFlattenGatherBinds ddfs env ex =
-    case ex of
-      LetRegionE r sz ty bod -> do
-        (bnds, bod') <- go bod
-        return ([], LetRegionE r sz ty (flatLets bnds bod'))
-      LetParRegionE r sz ty bod -> do
-        (bnds, bod') <- go bod
-        return ([], LetParRegionE r sz ty (flatLets bnds bod'))
-      LetLocE l rhs bod -> do
-        (bnds, bod') <- go bod
-        return ([], LetLocE l rhs $ flatLets bnds bod')
-      RetE {} -> return ([], ex)
-      FromEndE {} -> return ([], ex)
-      AddFixed {} -> return ([], ex)
-      BoundsCheck {} -> return ([], ex)
-      IndirectionE {} -> return ([], ex)
-      GetCilkWorkerNum -> return ([], ex)
-      LetAvail vs bod -> do
-        (bnds, bod') <- go bod
-        return ([], LetAvail vs $ flatLets bnds bod')
-    where
-      go                  = gFlattenGatherBinds ddfs env
-  gFlattenExp ddfs env ex = do
-    (_b, e') <- gFlattenGatherBinds ddfs env ex
-    return e'
->>>>>>> 5827f62c
 
 instance HasSimplifiableExt E2Ext l d =>
          SimplifiableExt (PreExp E2Ext l d) (E2Ext l d) where
@@ -489,7 +338,6 @@
       LetParRegionE r sz ty bod ->
         LetParRegionE r sz ty (gInlineTrivExp env bod)
       LetLocE loc le bod -> LetLocE loc le (gInlineTrivExp env bod)
-<<<<<<< HEAD
       TagCursor{} -> ext
       StartOfPkdCursor{} -> ext
       RetE{}         -> ext
@@ -498,14 +346,6 @@
       IndirectionE{} -> ext
       AddFixed{}     -> ext
       GetCilkWorkerNum-> ext
-=======
-      RetE {} -> ext
-      FromEndE {} -> ext
-      BoundsCheck {} -> ext
-      IndirectionE {} -> ext
-      AddFixed {} -> ext
-      GetCilkWorkerNum -> ext
->>>>>>> 5827f62c
       LetAvail vs bod -> LetAvail vs (gInlineTrivExp env bod)
       AllocateTagHere{} -> ext
       AllocateScalarsHere{} -> ext
@@ -518,7 +358,6 @@
     case ext of
       LetRegionE r sz ty bod    -> LetRegionE r sz ty (gSubst old new bod)
       LetParRegionE r sz ty bod -> LetParRegionE r sz ty (gSubst old new bod)
-<<<<<<< HEAD
       LetLocE l le bod -> LetLocE l le (gSubst old new bod)
       TagCursor{}   -> ext
       StartOfPkdCursor{} -> ext
@@ -534,21 +373,10 @@
       SSPush{} -> ext
       SSPop{} -> ext
 
-=======
-      LetLocE l le bod          -> LetLocE l le (gSubst old new bod)
-      RetE {}                   -> ext
-      FromEndE {}               -> ext
-      BoundsCheck {}            -> ext
-      IndirectionE {}           -> ext
-      AddFixed {}               -> ext
-      GetCilkWorkerNum          -> ext
-      LetAvail vs bod           -> LetAvail vs (gSubst old new bod)
->>>>>>> 5827f62c
   gSubstEExt old new ext =
     case ext of
       LetRegionE r sz ty bod    -> LetRegionE r sz ty (gSubstE old new bod)
       LetParRegionE r sz ty bod -> LetParRegionE r sz ty (gSubstE old new bod)
-<<<<<<< HEAD
       LetLocE l le bod -> LetLocE l le (gSubstE old new bod)
       TagCursor{}   -> ext
       StartOfPkdCursor{} -> ext
@@ -563,23 +391,12 @@
       AllocateScalarsHere{} -> ext
       SSPush{} -> ext
       SSPop{} -> ext
-=======
-      LetLocE l le bod          -> LetLocE l le (gSubstE old new bod)
-      RetE {}                   -> ext
-      FromEndE {}               -> ext
-      BoundsCheck {}            -> ext
-      IndirectionE {}           -> ext
-      AddFixed {}               -> ext
-      GetCilkWorkerNum          -> ext
-      LetAvail vs bod           -> LetAvail vs (gSubstE old new bod)
->>>>>>> 5827f62c
 
 instance HasRenamable E2Ext l d => Renamable (E2Ext l d) where
   gRename env ext =
     case ext of
       LetRegionE r sz ty bod    -> LetRegionE r sz ty (gRename env bod)
       LetParRegionE r sz ty bod -> LetParRegionE r sz ty (gRename env bod)
-<<<<<<< HEAD
       LetLocE l le bod -> LetLocE l le (gRename env bod)
       TagCursor a b -> TagCursor (gRename env a) (gRename env b)
       StartOfPkdCursor cur -> StartOfPkdCursor (gRename env cur)
@@ -608,33 +425,6 @@
     , hasParallelism :: Bool        -- ^ Does this function have parallelism
     }
   deriving (Read, Show, Eq, Ord, Functor, Generic, NFData)
-=======
-      LetLocE l le bod          -> LetLocE l le (gRename env bod)
-      RetE {}                   -> ext
-      FromEndE {}               -> ext
-      BoundsCheck {}            -> ext
-      IndirectionE {}           -> ext
-      AddFixed {}               -> ext
-      GetCilkWorkerNum          -> ext
-      LetAvail vs bod           -> LetAvail vs (gRename env bod)
-
-
--- | Our type for functions grows to include effects, and explicit universal
--- quantification over location/region variables.
-data ArrowTy2 =
-  ArrowTy2
-    { locVars        :: [LRM] -- ^ Universally-quantified location params.
-                                -- Only these should be referenced in arrIn/arrOut.
-    , arrIns         :: [Ty2] -- ^ Input type for the function.
-    , arrEffs        :: (S.Set Effect) -- ^ These are present-but-empty initially,
-                                -- and the populated by InferEffects.
-    , arrOut         :: Ty2 -- ^ Output type for the function.
-    , locRets        :: [LocRet] -- ^ L2B feature: multi-valued returns.
-    , hasParallelism :: Bool -- ^ Does this function have parallelism
-    }
-  deriving (Read, Show, Eq, Ord, Generic, NFData)
-
->>>>>>> 5827f62c
 
 -- | The side-effect of evaluating a function.
 data Effect =
@@ -811,13 +601,9 @@
 
 --------------------------------------------------------------------------------
 -- Do this manually to get prettier formatting: (Issue #90)
-<<<<<<< HEAD
 
 instance Out (ArrowTy2 Ty2)
-=======
-instance Out ArrowTy2
-
->>>>>>> 5827f62c
+
 instance Out Effect
 
 instance Out a => Out (S.Set a)
@@ -837,8 +623,6 @@
 allLocVars :: ArrowTy2 ty2 -> [LocVar]
 allLocVars ty = L.map (\(LRM l _ _) -> l) (locVars ty)
 
-<<<<<<< HEAD
-
 inLocVars :: ArrowTy2 ty2 -> [LocVar]
 inLocVars ty = L.map (\(LRM l _ _) -> l) $
                L.filter (\(LRM _ _ m) -> m == Input) (locVars ty)
@@ -854,27 +638,6 @@
 inRegVars :: ArrowTy2 ty2 -> [LocVar]
 inRegVars ty = L.nub $ L.map (\(LRM _ r _) -> regionToVar r) $
                L.filter (\(LRM _ _ m) -> m == Input) (locVars ty)
-=======
-inLocVars :: ArrowTy2 -> [LocVar]
-inLocVars ty =
-  L.map (\(LRM l _ _) -> l) $ L.filter (\(LRM _ _ m) -> m == Input) (locVars ty)
-
-outLocVars :: ArrowTy2 -> [LocVar]
-outLocVars ty =
-  L.map (\(LRM l _ _) -> l) $
-  L.filter (\(LRM _ _ m) -> m == Output) (locVars ty)
-
-outRegVars :: ArrowTy2 -> [LocVar]
-outRegVars ty =
-  L.map (\(LRM _ r _) -> regionToVar r) $
-  L.filter (\(LRM _ _ m) -> m == Output) (locVars ty)
-
-inRegVars :: ArrowTy2 -> [LocVar]
-inRegVars ty =
-  L.nub $
-  L.map (\(LRM _ r _) -> regionToVar r) $
-  L.filter (\(LRM _ _ m) -> m == Input) (locVars ty)
->>>>>>> 5827f62c
 
 allRegVars :: ArrowTy2 ty2 -> [LocVar]
 allRegVars ty = L.nub $ L.map (\(LRM _ r _) -> regionToVar r) (locVars ty)
@@ -1020,7 +783,6 @@
       case ext of
         LetRegionE _ _ _ bod    -> revertExp bod
         LetParRegionE _ _ _ bod -> revertExp bod
-<<<<<<< HEAD
         LetLocE _ _ bod  -> revertExp bod
         StartOfPkdCursor cur -> Ext (L1.StartOfPkdCursor cur)
         TagCursor a _b -> Ext (L1.StartOfPkdCursor a)
@@ -1042,33 +804,16 @@
     -- TODO: Get rid of this (and L3.toL3Prim) soon.
     revertPrim :: Prim Ty2 -> Prim Ty1
     revertPrim pr = fmap stripTyLocs pr
-=======
-        LetLocE _ _ bod         -> revertExp bod
-        RetE _ v                -> VarE v
-        AddFixed {}             -> error "revertExp: AddFixed not handled."
-        FromEndE {}             -> error "revertExp: TODO FromEndLE"
-        BoundsCheck {}          -> error "revertExp: TODO BoundsCheck"
-        IndirectionE {}         -> error "revertExp: TODO IndirectionE"
-        GetCilkWorkerNum        -> LitE 0
-        LetAvail _ bod          -> revertExp bod
-    MapE {} -> error $ "revertExp: TODO MapE"
-    FoldE {} -> error $ "revertExp: TODO FoldE"
-
->>>>>>> 5827f62c
 
     docase :: (DataCon, [(Var,LocVar)], Exp2) -> (DataCon, [(Var,())], Exp1)
     docase (dcon,vlocs,rhs) =
       let (vars,_) = unzip vlocs
       in (dcon, zip vars (repeat ()), revertExp rhs)
 
-<<<<<<< HEAD
-=======
 docase :: (DataCon, [(Var, LocVar)], Exp2) -> (DataCon, [(Var, ())], Exp1)
 docase (dcon, vlocs, rhs) =
   let (vars, _) = unzip vlocs
    in (dcon, zip vars (repeat ()), revertExp rhs)
-
->>>>>>> 5827f62c
 
 -- | Does a variable occur in an expression ?
 --
@@ -1095,7 +840,6 @@
     WithArenaE v rhs -> v `S.member` w || go rhs
     Ext ext ->
       case ext of
-<<<<<<< HEAD
         LetRegionE _ _ _ bod  -> go bod
         LetParRegionE _ _ _ bod  -> go bod
         LetLocE _ le bod  ->
@@ -1123,29 +867,6 @@
         SSPop{} -> False
     MapE{}  -> error "occurs: TODO MapE"
     FoldE{} -> error "occurs: TODO FoldE"
-=======
-        LetRegionE _ _ _ bod -> go bod
-        LetParRegionE _ _ _ bod -> go bod
-        LetLocE _ le bod ->
-          let oc_bod = go bod
-           in case le of
-                AfterVariableLE v _ _ -> v `S.member` w || oc_bod
-                StartOfLE {}          -> oc_bod
-                AfterConstantLE {}    -> oc_bod
-                InRegionLE {}         -> oc_bod
-                FreeLE {}             -> oc_bod
-                FromEndLE {}          -> oc_bod
-        RetE _ v -> v `S.member` w
-        FromEndE {} -> False
-        BoundsCheck {} -> False
-        AddFixed v _ -> v `S.member` w
-        IndirectionE _ _ (_, v1) (_, v2) ib ->
-          v1 `S.member` w || v2 `S.member` w || go ib
-        GetCilkWorkerNum -> False
-        LetAvail _ bod -> go bod
-    MapE {} -> error "occurs: TODO MapE"
-    FoldE {} -> error "occurs: TODO FoldE"
->>>>>>> 5827f62c
   where
     go = occurs w
 
@@ -1198,7 +919,6 @@
 -- dependencies are properly grouped, without any duplicate keys. But we
 -- convert it back to a list so that we can hand it off to 'graphFromEdges'.
 -- Reversing the list makes it easy to peek at the return value of this AST later.
-<<<<<<< HEAD
 depList = L.map (\(a,b) -> (a,a,b)) . M.toList . go M.empty
     where
       go :: M.Map Var [Var] -> Exp2 -> M.Map Var [Var]
@@ -1265,77 +985,6 @@
           InRegionLE r  -> [regionToVar r]
           FromEndLE loc -> [loc]
           FreeLE -> []
-=======
-depList = L.map (\(a, b) -> (a, a, b)) . M.toList . go M.empty
-  where
-    go :: M.Map Var [Var] -> Exp2 -> M.Map Var [Var]
-    go acc ex =
-      case ex of
-        VarE v -> M.insertWith (++) v [v] acc
-        LitE {} -> acc
-        CharE {} -> acc
-        FloatE {} -> acc
-        LitSymE {} -> acc
-        AppE _ _ args -> foldl go acc args
-        PrimAppE _ args -> foldl go acc args
-        LetE (v, _, _, rhs) bod ->
-          let acc_rhs = go acc rhs
-           in go (M.insertWith (++) v (S.toList $ allFreeVars rhs) acc_rhs) bod
-        IfE _ b c -> go (go acc b) c
-        MkProdE ls -> foldl go acc ls
-        ProjE _ e -> go acc e
-        CaseE _ mp -> L.foldr (\(_, _, e) acc' -> go acc' e) acc mp
-        DataConE _ _ args -> foldl go acc args
-        TimeIt e _ _ -> go acc e
-        WithArenaE _ e -> go acc e
-        SpawnE _ _ ls -> foldl go acc ls
-        SyncE -> acc
-        MapE {} -> acc
-        FoldE {} -> acc
-        Ext ext ->
-          case ext of
-            LetRegionE r _ _ rhs ->
-              go
-                (M.insertWith
-                   (++)
-                   (regionToVar r)
-                   (S.toList (allFreeVars rhs))
-                   acc)
-                rhs
-            LetParRegionE r _ _ rhs ->
-              go
-                (M.insertWith
-                   (++)
-                   (regionToVar r)
-                   (S.toList (allFreeVars rhs))
-                   acc)
-                rhs
-            LetLocE loc phs rhs ->
-              go
-                (M.insertWith
-                   (++)
-                   loc
-                   (dep phs ++ S.toList (allFreeVars rhs))
-                   acc)
-                rhs
-            RetE {} -> acc
-            FromEndE {} -> acc
-            BoundsCheck {} -> acc
-            IndirectionE {} -> acc
-            AddFixed v _ -> M.insertWith (++) v [v] acc
-            GetCilkWorkerNum -> acc
-            LetAvail _ bod -> go acc bod
-    dep :: PreLocExp LocVar -> [Var]
-    dep ex =
-      case ex of
-        StartOfLE r             -> [regionToVar r]
-        AfterConstantLE _ loc   -> [loc]
-        AfterVariableLE v loc _ -> [v, loc]
-        InRegionLE r            -> [regionToVar r]
-        FromEndLE loc           -> [loc]
-        FreeLE                  -> []
-
->>>>>>> 5827f62c
 
 -- gFreeVars ++ locations ++ region variables
 allFreeVars :: Exp2 -> S.Set Var
@@ -1350,23 +999,11 @@
     IfE a b c -> allFreeVars a `S.union` allFreeVars b `S.union` allFreeVars c
     MkProdE args -> (S.unions (map allFreeVars args))
     ProjE _ bod -> allFreeVars bod
-<<<<<<< HEAD
     CaseE scrt brs -> (allFreeVars scrt) `S.union` (S.unions (map (\(_,vlocs,c) -> allFreeVars c `S.difference`
                                                                                    S.fromList (map fst vlocs) `S.difference`
                                                                                    S.fromList (map snd vlocs))
                                                                   brs))
     DataConE loc _ args -> S.singleton loc `S.union` (S.unions (map allFreeVars args))
-=======
-    CaseE scrt brs ->
-      (allFreeVars scrt) `S.union`
-      (S.unions
-         (map
-            (\(_, vlocs, c) ->
-               allFreeVars c `S.difference` S.fromList (map fst vlocs))
-            brs))
-    DataConE loc _ args ->
-      S.singleton loc `S.union` (S.unions (map allFreeVars args))
->>>>>>> 5827f62c
     TimeIt e _ _ -> allFreeVars e
     WithArenaE _ e -> allFreeVars e
     SpawnE _ locs args ->
@@ -1375,7 +1012,6 @@
       case ext of
         LetRegionE r _ _ bod -> S.delete (regionToVar r) (allFreeVars bod)
         LetParRegionE r _ _ bod -> S.delete (regionToVar r) (allFreeVars bod)
-<<<<<<< HEAD
         LetLocE loc locexp bod -> S.delete loc (allFreeVars bod `S.union` gFreeVars locexp)
         StartOfPkdCursor cur -> S.singleton cur
         TagCursor a b-> S.fromList [a,b]
@@ -1385,16 +1021,6 @@
         IndirectionE _ _ (a,b) (c,d) _ -> S.fromList $ [a,b,c,d]
         AddFixed v _    -> S.singleton v
         GetCilkWorkerNum-> S.empty
-=======
-        LetLocE loc locexp bod ->
-          S.delete loc (allFreeVars bod `S.union` gFreeVars locexp)
-        RetE locs v -> S.insert v (S.fromList locs)
-        FromEndE loc -> S.singleton loc
-        BoundsCheck _ reg cur -> S.fromList [reg, cur]
-        IndirectionE _ _ (a, b) (c, d) _ -> S.fromList $ [a, b, c, d]
-        AddFixed v _ -> S.singleton v
-        GetCilkWorkerNum -> S.empty
->>>>>>> 5827f62c
         LetAvail vs bod -> S.fromList vs `S.union` gFreeVars bod
         AllocateTagHere loc _ -> S.singleton loc
         AllocateScalarsHere loc -> S.singleton loc
@@ -1429,7 +1055,6 @@
     SyncE {} -> ex1
     Ext ext ->
       case ext of
-<<<<<<< HEAD
         LetRegionE r sz ty rhs  -> Ext $ LetRegionE r sz ty (go rhs)
         LetParRegionE r sz ty rhs  -> Ext $ LetParRegionE r sz ty (go rhs)
         LetLocE l lhs rhs -> Ext $ LetLocE l lhs (go rhs)
@@ -1449,20 +1074,4 @@
     MapE{}  -> error "addRANExp: TODO MapE"
     FoldE{}  -> error "addRANExp: TODO FoldE"
 
-  where go = changeAppToSpawn v args2
-=======
-        LetRegionE r sz ty rhs    -> Ext $ LetRegionE r sz ty (go rhs)
-        LetParRegionE r sz ty rhs -> Ext $ LetParRegionE r sz ty (go rhs)
-        LetLocE l lhs rhs         -> Ext $ LetLocE l lhs (go rhs)
-        RetE {}                   -> ex1
-        FromEndE {}               -> ex1
-        BoundsCheck {}            -> ex1
-        IndirectionE {}           -> ex1
-        AddFixed {}               -> ex1
-        GetCilkWorkerNum          -> ex1
-        LetAvail vs bod           -> Ext $ LetAvail vs (go bod)
-    MapE {} -> error "addRANExp: TODO MapE"
-    FoldE {} -> error "addRANExp: TODO FoldE"
-  where
-    go = changeAppToSpawn v args2
->>>>>>> 5827f62c
+  where go = changeAppToSpawn v args2