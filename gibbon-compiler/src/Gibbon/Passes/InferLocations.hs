--- conflicted
+++ resolved
@@ -1061,7 +1061,6 @@
            -- unify projection locations with variable type locations: this kind of does what copyTuple should be doing
           adests <- mapM destFromType' tys
           let e' = L2.LetE (vr,[], ty, L2.MkProdE als) bod'
-<<<<<<< HEAD
           let go e'' r@(l, t, dt) 
                 = case t of 
                       PackedTy _ loc -> case dt of 
@@ -1075,21 +1074,6 @@
                       _ -> pure e''
           L2.LetE bind@(vr',_,_,_) bod1 <- foldM go e' $ zip3 als aty adests
           (bod'',ty'',cs''') <- handleTrailingBindLoc vr' (bod1, ty', L.nub $ cs' ++ acs)
-=======
-          let go (e'', tys) r@(l, t, dt)
-                = case t of
-                      PackedTy _ loc -> case dt of
-                        SingleDest lv -> do
-                          v <- lift $ lift $ gensym "copyProj"
-                          (l', t', []) <- copy (l, t, []) lv
-                          pure (L2.LetE (v,[],t',l') e'', t:tys)
-                        TupleDest ds -> do
-                          error $ "tupledest: " ++ show r ++ " for " ++ sdoc e''
-                        NoDest -> pure (e'', tys)
-                      _ -> pure (e'', tys)
-          (L2.LetE bind@(vr',_,_,_) bod1, ty1) <- foldM go (e', aty) $ zip3 als aty adests
-          (bod'',ty'',cs''') <- handleTrailingBindLoc vr' (bod1, ProdTy ty1, L.nub $ cs' ++ acs)
->>>>>>> b664be00
           fcs <- tryInRegion cs'''
           tryBindReg (L2.LetE bind bod'', ty'', fcs)
 
