\documentclass[a4paper,english]{lipics-v2016}
\usepackage{microtype}

%% This is our standard package for code formatting:
\usepackage{listings}
\usepackage{url}
\usepackage{amsmath}
\usepackage{amsthm}
\usepackage{hyperref}
\usepackage{graphicx}
% \usepackage{mathabx}
% \usepackage{mathpartir}
\usepackage{xspace}
\usepackage[noabbrev,capitalise]{cleveref}
\usepackage{enumitem}

\usepackage{wrapfig}

\usepackage[labelformat=simple]{subcaption}

%Re-formatting figure captions to make subfigures look right.
\newcommand{\myhrule}{ \leaders\hrule width 0pt height .33pt \hfill }
\renewcommand{\myhrule}{\hrulefill}

\DeclareCaptionFormat{ruled}{\myhrule \\ #1#2#3}
\DeclareCaptionFormat{plain}{#1#2#3}

\captionsetup[figure]{format=ruled}
\captionsetup[subfigure]{format=plain}

\newcommand{\treelang}{Gibbon\xspace} % NEED NAME
\newcommand{\treecomp}{Gibbon compiler{}}

%% Traversal effects:
\newcommand{\travarr}[1]{\xrightarrow{#1}}
% \newcommand{\arr}[3]{\ensuremath{{#1} \xrightarrow{\overrightarrow{#2}} {#3}}}
% \newcommand{\arr}[3]{\ensuremath{{#1} \xrightarrow{trav({#2})} {#3}}}
\newcommand{\arr}[3]{\ensuremath{{#1} \travarr{#2} {#3}}}
% $\xrightarrow[world]{hello}$



\renewcommand{\thesubfigure}{(\alph{subfigure})}

\newcommand{\fresh}[1]{\ensuremath{#1}}
\newcommand{\fixed}[1]{\ensuremath{\texttt{#1}}}

\newcommand{\freshA}{\fresh{\alpha}}
\newcommand{\freshB}{\fresh{\beta}}
\newcommand{\locend}[1]{\ensuremath{\overline{#1}}}

\newif\ifcurly
% \curlytrue % Comment to deactivate.

\newcommand{\finishmecurly}{\ifcurly \Red{FINISHME - do ifcurly version here} \else}


%----------------------------------------
%% \usepackage[colorinlistoftodos,prependcaption,textsize=tiny]{todonotes}
%% \usepackage{xargs}
%% \newcommandx{\unsure}[2][1=]{\todo[linecolor=red,backgroundcolor=red!25,bordercolor=red,#1]{#2}}
%% \newcommandx{\info}[2][1=]{\todo[linecolor=OliveGreen,backgroundcolor=OliveGreen!25,bordercolor=OliveGreen,#1]{#2}}
%% \newcommandx{\change}[2][1=]{\todo[linecolor=blue,backgroundcolor=blue!25,bordercolor=blue,#1]{#2}}
%% \newcommandx{\inconsistent}[2][1=]{\todo[linecolor=blue,backgroundcolor=blue!25,bordercolor=red,#1]{#2}}
%% \newcommandx{\improvement}[2][1=]{\todo[linecolor=Plum,backgroundcolor=Plum!25,bordercolor=Plum,#1]{#2}}
%% \newcommandx{\resolved}[2][1=]{\todo[linecolor=OliveGreen,backgroundcolor=OliveGreen!25,bordercolor=OliveGreen,#1]{#2}} % use this to mark a resolved question
%% \newcommandx{\thiswillnotshow}[2][1=]{\todo[disable,#1]{#2}} % will replace \resolved in the final document
% ----------------------------------------


% Tweak width of margin notes for this documentclass:
\setlength{\marginparwidth}{1.75cm}
% Copy this if needed to customize:
\input{./bibs/latex_templates/editingmarks}

% If we are using Haskell code in this paper:
% Defines ``code'' environment:
% \input{./bibs/latex_templates/haskell_style}
\input{haskell_style} 

\lstloadlanguages{C++}
\lstnewenvironment{cpp}
    {\lstset{}%
      \csname lst@SetFirstLabel\endcsname}
    {\csname lst@SaveFirstLabel\endcsname}
    \lstset{
      language=C++,
%      basicstyle=\footnotesize\ttfamily,
      basicstyle=\ttfamily,              
%      basicstyle=\small\ttfamily,
      flexiblecolumns=false,
      basewidth={0.5em,0.45em},
      keywordstyle=\color{blue},
      % commentstyle=\color{darkgreen},
      commentstyle=\color{MidnightBlue}\it,
      morekeywords={uint64_t, ticks, ticks_t, avg_t, histogram_t, stack_t, sync,
      long_spawn, fun, match}
      % deletekeywords={map,sort,zipWith,replicate,Num,Char,Bool,Array,Int,Double
      %                ,sqrt,not,filter,IO,Maybe,Either,quot,scanl,scanr,reverse,fst,id},
      % literate= {+}{{$+$}}1 {/}{{$/$}}1 {*}{{$*$}}1 % {=}{{$=$}}1
      %           {>}{{$>$}}1 {<}{{$<$}}1
      %          {\\}{{$\lambda$}}1
      %          {\\\\}{{\char`\\\char`\\}}1
      %          {->}{{$\rightarrow$}}2 {>=}{{$\geq$}}2 {<-}{{$\leftarrow$}}2
      %          {<=}{{$\leq$}}2 {=>}{{$\Rightarrow$}}2
      %          {\ .}{{$\circ$}}2 {\ .\ }{{$\circ$}}2
      %          {>>}{{>>}}2 {>>=}{{>>=}}2 {=<<}{{=<<}}2
      %          {|}{{$\mid$}}1
      %          {dotdotdot}{{$\ldots$}}3
    }
    
% Sometimes we have extra short-cuts:
% \input{macro-defs}

% Sometimes we factor large figures into commands in a separate file:
% \input{figures}



%\special{papersize=8.5in,11in}
%\setlength{\pdfpageheight}{\paperheight}
%\setlength{\pdfpagewidth}{\paperwidth}

%\conferenceinfo{CONF 'yy}{Month d--d, 20yy, City, ST, Country}
%\copyrightyear{20yy}
%\copyrightdata{978-1-nnnn-nnnn-n/yy/mm}
%\copyrightdoi{nnnnnnn.nnnnnnn}

% Uncomment the publication rights you want to use.
%\publicationrights{transferred}
%\publicationrights{licensed}     % this is the default
%\publicationrights{author-pays}

%\titlebanner{banner above paper title}        % These are ignored unless
%\preprintfooter{short description of paper}   % 'preprint' option specified.

\title{Compiling tree transforms to operate on packed representations}
% \subtitle{Faster compiler passes, parallelization ready}

%\authorinfo{Name1}
%           {Affiliation1}
%           {Email1}
%\authorinfo{Name2\and Name3}
%           {Affiliation2/3}
%           {Email2/3}

\author[1]{}
\Copyright{}%mandatory, please use full first names. LIPIcs license is "CC-BY";  http://creativecommons.org/licenses/by/3.0/
%

\lstMakeShortInline[style=inline]@
% \lstDeleteShortInline@

\begin{document}

\maketitle

\begin{abstract}
When written idiomatically in most programming languages, programs that traverse
and construct trees operate over pointer-based data structures, with one heap
object per-leaf and node.  While this may seem tautological, we show that common
tree traversals---as found in compiler passes, space-partitioning trees, and
elsewhere---can  be automatically compiled to operate on \textbf{pointer-free
pre-order serializations of trees}.  On modern architectures such programs
often run {significantly} faster than their pointer-based counterparts,
{and additionally are directly suited to storage and transmission without
  requiring marshaling.}

We present a prototype compiler for \textsf{Gibbon}, a small
first-order, purely functional language of tree traversals.  Our
compiler first transforms this language into one with
mutable cursors into input and output buffers
for packed data, which then generates code as efficient as
hand-written C. The key compiler technologies include an effect
system for capturing traversal behavior, combined with an
algorithm to insert destination cursors.
% lightweight
% {analysis inferring data flow},
% and a program synthesis step for
% creating missing traversals.
We evaluate our compiler on 
tree transformations over a real-world dataset of source code syntax trees.
{Packed data allows speedups of over $2\times$ compared to highly-optimized
  pointer-based baseline.}

\end{abstract}

%\category{CR-number}{subcategory}{third-level}

% general terms are not compulsory anymore,
% you may leave them out
%\terms
%term1, term2

%\keywords
%keyword1, keyword2

% ================================================================================
\section{Introduction}\label{sec:intro}
% ================================================================================

% \rn{This is an example peanut-gallery comment.}

Programs that traverse and construct trees are widely used across all
domains of computer science, ranging from compiler passes, to the
browser Document Object Model, to particle simulations with
space-partitioning trees.
%
Yet almost all modern programming languages and
compilers represent trees and their traversals identically.
% In the traditional representation,
Each node of the tree is a heap object, followed by fields for child nodes or
leaf values.  This representation has not changed since early LISP systems and
is shared across source languages with quite different type
systems---whether algebraic datatypes or class hierarchies, either statically or
dynamically typed.  The only deviations from this consensus are found within
limited high-performance scenarios where complete trees can be laid out using
address arithmetic with no intermediate nodes.

We submit that this consensus is premature.  In numerical computing it is an axiom
that you cannot treat the numbers in a matrix as individual heap objects.
Rather, the emphasis is on bulk efficiency.  Likewise, many tree traversals
process trees in bulk, reading or writing them in one pass.  On such workloads,
traditional tree representations are not favored by current trends in computer
architecture.  Pointer chasing implies randomized memory access patterns.
%
While previous work addresses spatial locality for tree data\cite{Chilimbi1999},
%
much memory is still wasted both in pointers themselves and in tags on nodes
(e.g. distinguishing ``interior'' vs ``leaf'' objects).  For example, a C
compiler uses 96 bytes
%
%% \rn{Double check that for alignment the C compiler is sacrificing a word for the
%% one byte tag field.} 
%
of memory to represent the tree shown in
Figure~\ref{fig:intro-tree-unpacked}. On the other hand, if we are
sending the tree over the network, we would naturally use a more
compact form in serializing it, as shown in
Figure~\ref{fig:intro-tree-packed}.  In the latter version, we use the
same 24 bytes for the data in the leaves, but only 5 bytes for the
spine (capturing the ``tags'' of the 5 nodes in the tree), rather than
72.  Further, a tree traversal processing this memory representation
follows a precisely linear memory access pattern, because the data is
already laid out in a preorder traversal.
%
On architectures with inexpensive unaligned access, such as modern
x86, this is a desirable in-memory representation as well as a
serialization format.\footnote{Even restricted to aligned access, we
  would still shrink from 72 bytes to 20 by switching to a packed
  format.}

\begin{figure}
  \begin{subfigure}[t]{\linewidth}
    \centering
    \includegraphics[scale=0.5]{figs/intro-tree-unpacked}
    \caption{Standard representation of a tree structure in C}
    \label{fig:intro-tree-unpacked}
  \end{subfigure}
  \begin{subfigure}[t]{\linewidth}
    \centering
    \includegraphics[scale=0.5]{figs/intro-tree-packed}
    \caption{Serialized version of the same tree}
    \label{fig:intro-tree-packed}    
  \end{subfigure}
  \caption{Standard and serialized representations of trees}
  \label{fig:intro-fig}
\end{figure}

% \begin{figure}
%% \begin{figure}
%% %\begin{wrapfigure}{r}{0.5\textwidth} 
%% \Red{PICTURE HERE:  possibly with wrapfig.}
% \begin{verbatim}
%  [N|.|.]          struct Tree {
%     /  \           enum { Leaf, Node } tag;
% [L 1]  [N|.|.]     union { 
%          /   \      struct { long long elem; };
%       [L 2] [L 3]   struct { struct Tree* l;
%                              struct Tree* r; }}}
% \end{verbatim}

%%   \caption{Traditional, pointer-based tree layout.}
%% \end{figure}
%\end{wrapfigure}
% \begin{verbatim}
%   [N L 1  N L 2  L 3 ]
% \end{verbatim}
% \end{figure}

Indeed, if we can compile programs to operate directly on this serialization, we
follow a precedent of using serialization formats jointly as memory formats.
For example, Cap'N Proto \cite{capnproto} makes it ergonomic for C++ code to operate directly
on the Protobuf serialization format in memory.  Likewise ``data baking''\footnote{Described here \url{http://nullprogram.com/blog/2016/11/15/}}.
 is an established practice in video games---caching assets on
disk in a format that allows them to be \il{mmap}'d into memory and used
without further conversion.  As a general example of this capability, the
Glasgow Haskell Compiler (GHC) recently added the capability to store any closed
subgraph of the heap as a {\em Compact Normal Form} (CNF) \cite{cnf-icfp15}---a
contiguous memory region that is treated as a kind of ``super heap object'', never
traced by the GC and collected only when there are no pointers into any of the
sub-parts of the CNF.

The packed tree format above is precisely a dense encoding of a CNF---a
transitive closure of heap objects with no escaping pointers, in this case, no
pointers {\em at all}.  But unlike GHC's CNF support---which uses regular heap
objects, colocated together---the dense tree format {\em requires a complete
rearrangement of the compiled code that operates on the data}. This
rearrangement is fundamental to the space savings and format
simplicity---in contrast, CNF retains all of the pointers and tags of
the original data.

% Shall we acronymize it?
% DTF - dense tree form, or dense tree format
% PTF - packed tree form
% DTP - dense tree packing

In this paper, we take a first step towards compiler support for 
packed tree datatypes {\em without} changing the source program.  We make the
following contributions:

\newcommand{\calculus}{$\lambda^D_T$} % uh, Dense Tree?

\begin{itemize}
 %% \item We use a small core language, \calculus{}, to formalize a transformation
  %% on programs that creates an output program operating only on
  %% pointers in the serialized representation.  This involves a small program
  %% synthesis step, and we show how the program synthesis and the selection of
  %% data structure shape benefit from co-optimization.
   
\item We present a simple language,
%  prototype language implementation based on this
 dubbed \treelang, that can compile a range of tree transforms
<<<<<<< HEAD
 to be \Red{several times} faster than standard techniques (Section~\ref{sec:language}).
=======
 to be {more than twice as} fast as standard techniques.
>>>>>>> 7bc825c9
 We evaluate Gibbon against both a number of existing compilers and
 its own best performance (without packing) in \cref{sec:eval}.

\item We present Gibbon's compiler (\cref{sec:compiler}), which includes new
  algorithms for determining when a function reaches the end of its input(s), and
  for converting to a destination-cursor-passing style, that supports
  operating on data in dense byte streams.

%% \item We show that the principle of packed-tree traversals works
%%   broadly across a variety of language implementations, by benchmarking simple
%%   handwritten packed-tree programs~\cref{sec:eval-shootout} and
%%   demonstrating speedup even \emph{without} compiler support.
%% \rn{This implies we will show results for GHC/Packed, which we don't currently.}
  
\item In an additional evaluation, we show that not only do tree traversals
  become faster in the packed representation, {but that in some cases {\em
      potential parallel speedup}, increases as well} \cref{sec:eval-parallel}.
  To leverage parallelism, we need additional information stored in trees---a
  feature that also allows other tree-processing programs to be expressed in our
  framework, such as a point correlation application which we evaluate (\cref{sec:eval-kdtree}).
% \rn{Need to include the KDTree business in the speculative part}
  
\end{itemize}


% ================================================================================
% \section{Motivating Example}
\section{Background and Example}\label{sec:background}
% ================================================================================

We begin our study of packed tree representations with perhaps the
simplest example: binary trees with
integer leaves.
%
In a language with algebraic datatypes,
% In a strongly typed functional language,
a recursive walk on
the tree would typically use pattern matching:

\ifcurly
% [language=python]
\begin{code}[language=c]
type Tree = Leaf(Int) | Node(Tree,Tree);

fun add1(t) {
  match(t) {
    Leaf(n):   return Leaf(n+1);
    Node(x,y): return Node(add1(x),add1(y));
  }}
\end{code}
\else
\begin{code}
 data Tree = Leaf Int | Node Tree Tree
  
 add1 t = case t of
            Leaf n   -> Leaf (n+1)
            Node x y -> Node (add1 x) (add1 y)
\end{code}
\fi

\ifcurly
In fact,
\else
Here we use a Haskell-like syntax, but in fact
\fi
 the small, strict, first-order, purely functional language of tree traversals
we consider this paper is already a subset of most existing languages.
The above program is not substantially different in C, Haskell, ML, Scala,
Swift, Rust, etc.  Only the details of switching on sum types (tagged unions)
differ (as well as the syntax for constructing an object while initializing its
fields, here: 
\ifcurly
\il{Node(e1,e2)}).
\else
\il{Node e1 e2}).
\fi


The first problem for tree-walks such as this is memory management, as \il{add1}
can easily become a malloc or garbage collector benchmark.  For instance, the
following C code is over twice as slow as the same implementation in Java or a
good functional compiler, thanks to overhead in \il{malloc}.

\begin{cpp}
  Tree* add1(Tree* t) {
    Tree* tout = (Tree*)malloc(sizeof(Tree));
    tout->tag = t->tag;
    if (t->tag == Leaf) {
      tout->elem = t->elem + 1;
    } else {
      tout->l = add1(t->l);
      tout->r = add1(t->r);
    }
    return tout;
  }
\end{cpp}

But even if we assume optimal layout, bump-pointer allocation, and {\em no
  header objects}---even if we go further and enable \il{__packed__} attribute
for our structs to save tag space---the performance of the above code is still
several times below what is achievable.  The main observation of this paper is
that bulk tree walks are efficient if done directly on a pre-order serialization
of the tree, and that it is possible to automate the translation of recursive
functions, such as \il{add1} above, into code that directly manipulates data
buffers containing serialized trees.

For our simple example, this buffer passing code isn't complicated in C:
%
\begin{code}[language=c]
char* add1(char* tin, char* tout) {
  if (*tin == Leaf) {
    *tout = Leaf;
    tin++; tout++;
    *(int*)tout = *(int*)tin;
    return (tin + sizeof(int));
  } else {
    *tout = Node;
    tin++; tout++;
    char* t2 = add1Tree(tin,tout);
    tout += (t2 - t);
    return add1Tree(t2,tout);
  }
}
\end{code}
%
Yet this approach cannot scale---it quickly becomes tedious and error prone.
Clearly, no one would use a technique like this for building a
non-trivial tree processing program such as a compiler or a web browser!

The above program is similar to the output produced by the \treelang compiler we
describe in this paper.  We refer to the input and output pointers as {\em
  cursors}, and one of the primary jobs of the compiler is to insert
them automatically.


%% \note{Yet, code performing raw manipulation of a pointer into a byte buffer
%%   containing a serialized tree is extremely error prone and tedious to write.
%%   It certainly is inappropriate for writing compilers, which contain reams and
%%   reams of tree-walking code.}

\subsection{Challenges and Limitations}
\label{sec:limitations}

At a basic level, the remainder of the paper describes how to generate
this efficient but complex C code automatically from the simple
functional tree-walking program we began with.
%
However, this code generation process is not as easy as our initial
example makes it seem. Our compiler must solve several challenging
problems: ensuring complete traversal, tracking the state of cursors
into the tree, and more. We begin by outlining some of those
challenges, and delve into their solutions in subsequent sections.

Of course, many challenges can be overcome with extensions to the data
{format, and in \cref{sec:extensions1,sec:extensions} we will explore various
extensions to the basic preorder serialization}.  But we begin with the
most basic scenario, where all data for a tree resides in one buffer,
contiguously.


\subsubsection{Ensuring complete traversal} Our \il{add1} function is
well-behaved and easy to compile. But many real programs, even very
simple ones, pose more challenges. For example, consider the following
two seemingly-similar functions:

\ifcurly
\begin{code}[language=c]
  fun left(t) {
    match(t) {
      Leaf(n):   return n;
      Node(x,_): return left(x);
  }}
  fun right(t) {
    match(t) {
      Leaf(n):   return n;
      Node(_,y): return right(y);
  }}
\end{code}
\else
\begin{code}
  left t = case t of
             Leaf n   -> n
             Node x _ -> left x
  right t = case t of
              Leaf n   -> n
              Node _ y -> right y
\end{code}
\fi

These functions are isomorphic to each other in a pointer-based
representation.  But with a preorder, packed representation there is
the stark difference between them.  The \il{left} function only needs
access to left branches, which are serialized immediately after the
tag for \il{Node}.  But the \il{right} function needs to {\em skip
  over} that left child, to reach the right child.  Our prototype
adopts a simple
solution for this problem: generate a {\em dummy traversal} that
walks the left child to reach the right.
%
This of course is inefficient for many applications, if the tree
traversal need only consider a small portion of the tree. But in bulk
processing where most of the tree is visited, dummy traversal is
simple and fast, preserving the linear memory access pattern favored
by modern processors. 
%
However, merely adopting this strategy is not enough---the compiler
must determine when these extra traversals are needed. This requires
the addition of an effect system to track how much of the input buffer
is \emph{read}, corresponding to the effect of moving a cursor in the
resulting code.

%% \paragraph*{Copying}

%% \note{Need something here about copy insertion, maybe?}

\subsubsection{Extensions} \label{sec:extensions1}
There are many possible extensions to the basic preorder format. For example, we
can include {\em indirections}, which use a unique tag to insert a pointer to
another buffer or portion of the existing buffer. We can also selectively use alternative constructors that
include size information and allow random access.  Note that we can {\em still}
save space even while storing layout.  For instance, the \il{Node} record above
could be laid out as: {\il{NodeTag <size_left> <left> <right>}}.

Whereas a pointer based representation would spend {\em two words} for the left
and right pointer (16 bytes\footnote{One basic advantage that we leverage here
  is that 64 bit platforms have become wasteful of memory, using 8 bytes for
  every pointer, even though most of the time it is unneeded.  }), if we assume
individual tree values are less than 4GB, we need only four bytes for the size
of the left tree, and we needn't store the size of the right tree at all!
% This gives us a total of 4 bytes overhead rather than 
Indeed, we plan to explore the tradeoff between density of encoding, and
computational overhead.  A dense encoding in the style of UTF8 would enable us
to store small values of \il{<size_left>} in as little as one byte.
%
We return to the topic of extending the basic format in \cref{sec:extensions}.


\subsection{Related Work}

\rn{Milind, some of the related work was going to go up here?}

One line of closely related work focuses on managing data layout in trees and
other data structures to promote spatial
locality~\cite{Chilimbi1999,Chilimbi1999b,Truong1998,Lattner2005,Chilimbi1999a},
by modifying garbage collection to co-locate objects~\cite{Chilimbi1999a},
modifying memory allocators to proactively place objects with similar access
patterns together~\cite{Lattner2005,Chilimbi1999}, or modifying the internal
layout of objects to place hot fields near each other~\cite{Chilimbi1999b}.
These approaches attempt to ``pack'' data together, using various techniques,
into cache lines to improve spatial locality, and hence have some resemblance
to our packed representations, which gain some performance benefits from
packing tree data into a compact format that promotes spatial locality.

Perhaps the most closely related of these is Chilimbi et al.'s {\em cache
conscious structure layout}~\cite{Chilimbi1999}. They propose a
cache-conscious data placement scheme where, given a traversal function,
tree-structured data will be laid out in memory in a {\em clustered} manner:
nodes from small subtrees will be placed on single cache lines. By matching
the tree layout to a specified traversal order, spatial locality is improved
when the tree is traversed in that order. A key difference between our packed
representation and Chilimbi et al.'s work is that this work focused on object
layout, without changing the internal {\em representation} of the objects.
Leaving the object representation of tree nodes the same allows code that
manipulates the objects to remain the same, but incurs costs: there is no
opportunity to reduce the space or instruction overhead incurred by pointers
linking nodes in the tree (see Figure~\ref{fig:intro-fig}), as exploiting that
opportunity requires code transformation. Most of the aforementioned spatial
locality work makes the same tradeoff.

One exception is Chilimbi et al.'s work on {\em automatic structure
splitting}~\cite{Chilimbi1999b}, where objects are transformed into split
representations, allowing hot fields from multiple objects to be co-located on
a single cache line while those objects' cold fields are placed elsewhere.
Because this layout optimization changes the internal representation of the
object, Chilimbi et al. develop a compiler pass that automatically transforms
code to work with the split representation. The transformations for structure
splitting concern how to access object fields, and hence, unlike our work, do
not require deeper transformations to remove the pointer dereferences inherent
in traversing linked data structures.

Hsu looks at a representation of abstract syntax trees that uses a matrix
layout, allowing operations to be specified in a data-parallel manner without
traversing pointers~\cite{hsu2016key}. While this representation shares a goal
with ours of avoiding pointers, it is not ``packed''---the representation
requires a dense representation of a sparse matrix---and hence does not yield
the type of space savings we target.

In the HPC community, linearizing trees and tree traversals for improved
performance has been a common technique~\cite{makino90,goldfarb13sc}. These
linearizations tend to be {\em ad hoc}, written specifically for a given
application, and each application must be re-written by hand to benefit. This
contrasts with our compiler-based approach which allows programmers to write
using idiomatic traversal algorithms, relying on the compiler to synthesize
the packed representation as well as the algorithm to traverse that
representation.


% ================================================================================
\section{The \treelang{} Language}
\label{sec:language}
% ================================================================================


To demonstrate the compilation technique we propose, we present
\treelang, a typed programming language simple enough to
present briefly in a paper, and featureful enough to express some
interesting tree-manipulating functions, such as compiler passes.

The syntax of \treelang is given in \cref{fig:source}---it is
simply a standard first-order funcitonal language.
Programs consist of a series of data type declarations and function
declarations. Similar to most functional programming languages,
programmers may define \emph{algebraic data types}, and dispatch on
them with a
\ifcurly
\texttt{match} language form (called \texttt{case} or \texttt{switch} in some languages).
\else
\texttt{case} language form (called \texttt{match} or \texttt{switch} in some languages).
\fi
For example, a data type for peano
numbers would have two cases: \il{Zero} and \il{Successor}.

\input{treelang}  %% Definitions and figures.

Data types declared with \il{data} are automatically and implicitly
{\em packed} in this language.  In this basic design, the only
non-packed datatypes are tuples $\mathtt{(e_1,\dots,e_n)}$, accessed with
$\mathtt{e} . n$.
%
%% though as the project progresses we plan to allow arbitrary {\em subsets} of
%% datatypes to be marked with a ``packed'' compiler pragma.
Note, however, that even tuples allow functions to take and return arbitrary
numbers of packed datatypes.  When we perform cursor translation in our
compiler, this will mean passing multiple {\em output cursors} to a function in
order to provide buffers for it to write its results to.

Other language features are standard: tuple access, let binding,
conditionals, and primitive operations.  Standard primitive values are included
such as integers, booleans, and symbols.
%
Finally, \treelang provides dictionaries to support more sophisticated
operations such as bulk transformations---substitution on an abstract
syntax tree is one example.

A fuller language would support richer data types, more operations,
and data structures such as arrays and lists, but the crucial elements
for expressing tree-shaped data and transformations on trees are present. 


Rather than moving directly from a high-level functional language to
cursor-oriented low-level C code, our compiler transforms programs
first into an intermediate language which expresses the crucial
invariants.  These additional forms are presented in \cref{fig:target}
and described in \cref{sec:compiler}.


%% \note{We already gave an example of a program in Gibbon earlier...
%%   probably only need one, unless we're doing something different here}

%% \begin{code}[language=haskell]
%% type Nat = Zero | Suc(Nat);
%% \end{code}

%% For simplicity, $\treelang{}$ is a first-order language, so all
%% functions are defined at the top level.

%% \begin{code}[language=haskell]
%% fun trav(x) {
%%   match(x) {
%%     Zero: return 0;
%%     Suc(n): return 1 + trav(n);
%% }}
%% \end{code}


%% \paragraph*{Dictionaries}

%% In addition to algebraic data types and various numerical types, $\treelang{}$ supports
%% \Red{general purpose persistent dictionaries}, which are useful for implementing compiler
%% passes in a functional style.
%% \rn{Perhaps need not mention this if we don't evaluate on dictionaries.}

%% \note{Show an example of using a dictionary? Or just give the types?}

%\paragraph*{Extensions for cursor manipulation}


%% We present two languages: L1, a simple purely functional, first-order programming
%% language with sum and product types; and L2, an imperative programming language
%% with mutable arrays and pointer arithmetic, as well as a type-and-effect system.

%% \note{This can be described either as the target language, or as an extension of
%%   the starting language: \cref{fig:target}.}

\paragraph*{Using Gibbon}

\treelang is implemented as a language built on Racket~\cite{plt-tr1},
using Racket's language implementation and extension
facilities. \treelang's type checking support is implemented by
compiling to Typed Racket~\cite{popl08}. A programmer can
develop and test a \treelang program using the DrRacket IDE and tools,
which include code coverage, syntax highlighting, on-the-fly type
checking, and more.

Given a working \treelang program, it can then be compiled using our
compiler via a C backend and a standard C compiler. These backends
apply the techniques described in subsequent sections to automatically
use  packed data to represent all types declared using the
\texttt{data} form.  



% ================================================================================
\section{Compilation Algorithms} \label{sec:compiler}
% ================================================================================

\treelang{}'s approach is to convert programs into a form of {\em destination
  passing style}~\cite{larus89}, except where destinations are not managed
per-data-constructor (heap object), but rather for entire trees or subtrees.  This approach
implies function calls producing datatypes do not generally call the allocator,
for example, even a simple function such as @f@ below is transformed to take a
destination cursor argument.

\finishmecurly
\begin{code}
  data Foo = MkFoo Int
  f() = MkFoo 3
\end{code}
\fi

We say that datatypes like @Foo@ are {\em packed} types, whereas, @Int@, @Bool@,
@Symbol@, etc are not.  As we will see in this section, the data constructors for
packed types (@MkFoo@) will themselves come to require destination cursor arguments.
%
We insert these cursors using the extended language of \cref{fig:target}, which
includes an extended type-system for safely dealing with cursors (currently used
only by the compiler, and not exposed to the user).

Functions do not, however, merely have the effect of writing destination memory.
Sometimes functions will need to allocate new memory regions as well.  We treat
tuples @(e1,e2)@, as value types, so they don't account for allocation.  But
consider expressions @(e : T)@ where @T@ does not contain packed values, yet
subexpressions of @e@ have types which do.  For instance:

\finishmecurly
\begin{code}
  g n = (case MkFoo n of MkFoo i -> i) + 4
\end{code}
\fi

If the optimizer does not eliminate this silly expression, then @MkFoo@ {\em
  must} be given a destination, even though the constructed data does not escape
the function @g@.  For this purpose, we will use a very simple form of region
allocation which takes advantage of the purely functional nature of the
\treelang language.  Namely, we know that the case expression of type @Int@
above can have no other visible effect or communication than producing an @Int@,
so thus we can {\em region allocate} the @MkFoo@ constructor inside a buffer
that is freed when the expression returns (in the implementation, this resembles
stack allocation).  This follows the precedent of other languages such as
UrWeb~\cite{urweb}, as well as previous work on region
types~\cite{mlkit,Grossman2002}.


This matter of destination routing is the primary function of the \treelang
compiler.  However, to support it, other analyses are required.  For instance,
determining the destination cursor for a field requires determining an {\em end
  witness} for the field before it---that is, a pointer to the position in the
buffer that marks the end of one field and the start of the next.  If we
recursively unpack adjacent fields without storing a pointer to the later
fields, we must rediscover those downstream fields as a side effect of
{\em traversing} their upstream ones.  Thus we begin with an inter-procedural
analysis of which functions are able to traverse their inputs.

The overall structure of the compiler, covered in the rest of this
section, is:
\begin{enumerate}
\item Infer traversal effects (Section~\ref{subsec:inferring}).
\item Generate additional traversals as necessary to reach input ends (Section~\ref{sec:copy-insert}).
\item Route end-of-value witnesses as additional function returns (Section~\ref{subsec:routing}).
\item Switch to destination cursor-passing with additional function arguments (Section~\ref{sec:cursorize}).
\item Code generation (Section~\ref{subsec:codegen}).
\end{enumerate}


\subsection{Inferring traversal effects}
\label{subsec:inferring}
% \vspace{-2mm}\subsubsection{Inferring effects}
% ----------------------------------------

To reason about traversals, we associate with every packed type an {\em abstract
  location}. This is different from a region variable in prior work, because it
is a symbolic value representing the {\em exact memory location} that a value starts
at.  No two distinct variables can share the same location, whereas two
variables can share the same ``region''.  The type signature of a function on
trees becomes:

\begin{code}
f :: Tree$_\alpha$ -> Tree$_\beta$
\end{code}

This is read ``function f takes a tree at location $\alpha$ and produces one at
location $\beta$''.
Note that a function of type \lstinline{Tree$_\alpha$ -> Tree$_\alpha$} is {\em necessarily} the identity.
%
Next, if @f@ examines all the bytes in $\alpha$, we say it has the effect $traverse(\alpha)$
and we write its type as:

% $\arr{\text{Tree}_a }{ a }{ \text{Tree}_b}$
\begin{code}
f :: Tree$_\freshA$ $\travarr{\freshA}$ Tree$_\freshB$
\end{code}

%% We denote a function with traversal effects as \arr{A}{\alpha}{B}, meaning a
%% function that traverses the value located at $\alpha$ during its execution.

We write $end(\freshA)$ to signify the location after the last byte of \freshA,
or \locend{\freshA} for short.  One way of looking at a function that traverses
\freshA is that it can {\em witness} $end(\freshA)$.  At runtime, this witness is
merely a pointer value.
%
Ultimately we will rewrite the function to return such a witness.  For now, the
goal of the effect inference pass is to determine a consistent traversal type for all
functions jointly.
%
Of course, if @f@ calls @g@, whether @f@ reaches (witnesses) the end of its
input may depend on whether @g@ does likewise.

\paragraph*{A lattice of locations}

The locations used above, \freshA, \freshB, are {\em metavariables} that can range
over different locations, depending on what the (location-polymorphic) function
@f@ is applied to.
%
Intuitively, we expect {\em outputs} to be polymorphic in location,
corresponding to the as-yet-undetermined destination parameter.  Conversely,
inputs already exist in memory at a fixed location.
%
This includes lexically-bound variables introduced by $\lambda$s or
pattern matching.
% These we regard as having {\em fixed} (predetermined) locations.
For example, the variables @tr@, @x@, and @y@ below.

\begin{code}
f :: Tree -> Tree
f(tr) = case tr of Node x y -> ...
\end{code}

In fact we name these fixed locations after their lexical variables, simply:
\fixed{tr}, \fixed{x}, \fixed{y}.  Together with tuple locations $(l,l)$, these
fresh and fixed locations form a lattice under unification.
For example, $(l_1,l_2)\sqsubseteq (l_3,l_4)$, if and only if there exists a
substitution on metavariables that ensures $l_1 = l_3 \wedge l_2 = l_4$ .
%
Such a substitution assigns fixed locations to metavariables, and does {\em not}
allow metavariables to range over entire tuple locations.  

%% \begin{itemize}
%% \item $\freshA \sqsubseteq l$, for all locations $l \in Locs$
%% \item
%%   $l_1 \sqsubseteq l_2 \wedge l_3 \sqsubseteq l_4
%%   \Rightarrow (l_1,l_2)\sqsubseteq (l_3,l_4)$
%% \item $\forall l . \bot \sqsubseteq l$  
%% \item $\forall l .  l  \sqsubseteq \top$  
%% \end{itemize}

In this lattice, non-packed values such as integers always have location $\bot$.
On the other hand a
%% To implement the analysis we associate every lexical variable with an abstract
%% location drawn from the lattice in figure \cref{fig:lattice}.
% The lattice is ordered on unification of fresh variables. A
top value ($\top$) is reached
when two locations are incompatible.  For example, the following term has
location $\top$ because it attempts to unify two fixed locations \fixed{x} and \fixed{y}.

\begin{code}
(case p of Node x y -> if _ then x else y) :: SomePackedDatatype
\end{code}

% This term has location top.  Fixed x and fixed y join to top.
Indeed, we cannot statically know what {\em location} this expression will
return, even symbolically.  (We have no notion of disjunction locations in our
definition: e.g., @x@ $\vee$ @y@.)
Finally, ends are always distinct locations from starts: $\forall l . end(l) \neq l$.


%% \begin{figure}
%% \begin{verbatim}
%%     Top
%%   Fixed x   Fixed y   ....   (Fixed x, Fixed y) (Fixed x, Fixed x)
%%   Fresh a   Fresh b   ....   (Fresh a, Fresh a)
%%     Bottom
%% \end{verbatim}
%% \caption{The lattice for abstract location analysis.
%%   $(\alpha,\alpha) \sqsubseteq (\texttt{x},\texttt{y})$}
%%   \label{fig:lattice}
%% \end{figure}


\paragraph*{Analysis and fixed point}

We use the lattice of locations above to perform a program analysis, assigning a
location to each subexpression, as well as a set of traversal effects.  The
basic idea is that an expression @case e of ...@, creates a traversal effect for
the location of @e@ provided that all the branches of the case traverse the
(non-statically-sized) arguments of their data constructors.
%
{This stage of the process is {\em optimistic}, in that it assumes that any
  additional traversals that are {\em necessary} but not {\em present} will
  subsequently be inserted later.  For example:}
\begin{code}
  case _ of K (y::Tree) (x::Int) -> x
\end{code}
%
Here, when reading datatype @K@ from a a preorder serialization in a buffer,
accessing the simple scalar @x@, requires somehow traversing @y@ to witness
\locend{\fixed{y}}, where $\locend{\fixed{y}} = \fixed{x}$.  During the infer
effects phase, we optimistically assign the traverse effect to the above code,
assuming that a dummy traversal will later be inserted (\cref{sec:copy-insert}).
%
If it were not, this program couldn't compile!


Even with this assumption, determining the traversal effect signature for each
function is nontrivial because of interdependencies between functions.
% E.g. @f@ traverses it input only if @g@ traverses its input.
Thus we design this pass as a {traditional program analysis} that iterates
to a fixed point.
%
We begin with every function having a {\em maximum} traversal signature---we
assume it reaches the end of {\em every} packed input. Then, this set
monotonically decreases in every round, until the fixed point is reached.

\subsection{Copy and traversal insertion}\label{sec:copy-insert}

{During analysis, we generated all the information we need not only to {\em
    label} traversal effects in function signatures, but to recognize where they
  are needed, but missing, and where destination-location constraints conflict.}
%
  With the inter-procedural traversal types settled,
  we reprocess the program and repeat the same location analysis, but this time,
  we mark wherever we are (1) {\em missing} a witness of a field stored within a
  packed buffer, or (2) have {\em conflicting} constraints where a packed value
  flows to two destinations (sharing).
%
  A missing end witness can always be restored, if necessary, by inserting a
  call to a dummy traversal function.  Likewise, a conflicting destination
  location can always be resolved by inserting a copy function\footnote{More
    generally, we can perform a {\em program synthesis} here to fix the program
    by generating a recursive call that meets that constraint.
    %% Ultimately this interacts with data-structure layout choices, because
    %% sharing can be addressed by adding (limited) indirections back in.
  }.
 % 
%% e insert calls to
%% only two functions---copy and empty-traverse---whose definitions the compiler
%% generates in a subsequent pass.
%
%% {Even still, there's a search space of
%%   potential places to insert code.  We follow a simple heuristic of introducing
%%   traversals in as large a scope as possible, e.g. just under a case expression
  %%   that binds the field variables.}
  %
%% directly at the point of missing constraints.  This may introduce the same
%%   traversal multiple times, for example within different branches of an If
A simple example of a program that forces a copy is one that introduces sharing:
%
\begin{code}
let x = f t in  Node x x 
\end{code}

In later extensions (\cref{sec:extensions}), we will use these missing traversals and
conflicts to go back and {\em change the data format} (i.e. use packed records
{augmented} with indirection nodes, rather than the most straightforward
preorder serialization).
%
But, for {\em completeness}, it always suffices to naively insert copies or dummy
traversals.
%% For our preliminary experiments, we instead naively insert copies for the
%% program above.


% \vspace{-2mm}
\subsection{Routing end-of-value witnesses}
\label{subsec:routing}
% ----------------------------------------

After all traversal constraints are satisfied by recursive calls or
compiler-inserted traversals, we then transform the program in a type-directed
way, to include additional return-values: end-witnesses.

\begin{code}
  f  :: Tree$_\freshA$ $\travarr{\freshA}$ Tree$_\freshB$                  -- Before
  f' :: Tree$_\freshA$ -> ($\ENDOF{\locend{\freshA}}$, Tree$_\freshB$) -- After
\end{code}

% But, following our formal language, the full type for the cursor pointer is @@.

Here the type of the end-witness is $\ENDOF{\locend{\freshA}}$, which signifies
a pointer to the end of a value, which is not useful by itself.  Rather, it is
useful if it witnesses the {\em start of another value}.
%
This brings us to the topic of our {\bf type system for cursors}.  Even though
cursors are internal to the compiler, rather than exposed to the user, we use 
{\em session types} to ensure their correct handling.  In addition to an
$\ENDOF$ cursor, which isn't directly usable for anything, we also have
$\HAS{}$ cursors for reading and $\NEEDS{}$ cursors for writing, as we will
describe further in \cref{sec:cursorize}.

% Before we deal further with cursors,
During the routing pass, we also insert additional bindings in the program that
explicitly encode facts about how to reach the end of a given location.  Namely:

\begin{itemize}
\item One field's end becomes its successor's start.  This becomes a
  binding \il{let y = end(x)}.
\item Fields of static sizes have known offsets, such as \il{let y = start(x) +
  offset}.  
\item In \il{case a of K b1 ... bn -> ...}, the end of last field \il{bn} is
  also the end of \il{a}, thus \\ \il{let end(a) = end(bn) in ...}
\end{itemize}

We could record these facts in program metadata, but in our current approach we
instead manifest them explicitly as let bindings.  Note, however, that they may
refer to (temporarily) unbound end-variables!  We solve this later with a pass
that reorders these bindings.
%
%% \vspace{-2mm}\subsubsection{Reordering to discover witnesses}
%% % ----------------------------------------
%
%% ......... we first must repair the program after
%% routing end-witnesses.  At this point in the compilation process, end-witnesses
%% are returned from functions, and code has been elsewhere been generated to consume them. The program is
%% .......... not necessarily valid, however, because the places in the code where witnesses
%% are consumed are not guaranteed to be within the scope of the binders that
%% introduced the witness.
%
%% Due to the fact that our programs are {\em purely functional}, and that our
%% programs are in A-normal form (each sub-expression is bound to a name), we have
%% great flexibility in code motion and reordering.  We simply represent a program
%% as a graph where each bound name is a node and its edges are the bindings it
%% depends on. A correct reordering of a program is a topological sort of this
%% graph.  After this phase any unbound variables introduced as end-witnesses are
%% bound again.


% \vspace{-2mm}
\subsection{Output cursor insertion}\label{sec:cursorize}
% ----------------------------------------

Finally we are ready for the core translation in the compiler---switching to
destination-cursor-passing calling conventions.  This proceeds in two phases:

\begin{itemize}
\item First, perform a dataflow analysis and mark every data construct, ($K$)
      or function call which returns packed data, with a {\em destination}.  A
      destination is a static source location of another constructor
      application, or is one of the output terminals of the enclosing function
      definition, i.e. location \freshB{} in a \il{Tree$_\freshB$} output.
      Copy-insertion will have guaranteed a unique destination for each such
      value (i.e. no sharing).
\item Second, perform a type-directed, type-preserving cursor-insertion pass.
  This augments functions with additional inputs (output cursors), and changes
  their return value convention to return end witnesses {\em rather} than
  pointers to the heads of their output values.
\end{itemize}

\noindent
For example, the tree function from above, becomes:
\begin{code}
  f'  :: Tree$_\freshA$ -> ($\ENDOF{\locend{\freshA}}$, Tree$_\freshB$) -- After route-ends
  f'' :: ($Needs([\text{Tree}_\freshB],\_)$, $Has(\text{Tree}_\freshA)$) -> ($\ENDOF{\locend{\freshA}}$, $\ENDOF{\locend{\freshB}}$)
\end{code}
% $\NEEDS{[\text{Tree}_\freshB}]}$, )
% ($\NEEDS{[\text{Tree$_\freshB$}]}$, ) -> 
%

Here the return value has turned into a $\ENDOF$ cursor, whereas the inputs have
turned into read and write cursors respectively ($Has$ and $Needs$).  These are session types, and
behave much like typed channels with protocols.  We use the extensions in
\cref{fig:target} to write and read cursors:

\begin{code}
  write :: ($\NEEDS{T:a, b}$, $T$) ->  $\NEEDS{a,b}$
  read  :: $\HAS{T:a}$ ->   ($\HAS{a}$, $T$)
\end{code}

That is, @Needs@ tracks a list of values its {\em waiting for}.  For instance,
given a datatype, @data Foo = MkFoo Int Int@, after we write a tag for @MkFoo@
to an output buffer, the output cursor has type \il{$Needs$([Int,Int],Foo)}.
The second argument of the $Needs$ is the type of the value which will be
completed only after all the obligations have been satisfied.  Retrieving that
completed value can be accomplished with @finish@:

\begin{code}
  finish :: $Needs$([],$T$) -> $\HAS{T}$
\end{code}


\paragraph*{Locally dilated representation of packed values}

Sometimes the end-witness of a given value is computed, say, underneath a
conditional.  Thus we may need to change the types of expressions to (locally)
tack on additional return values.
%
In order to accomplish this.  Our cursor-inserting transformation internally
switches to a {\em dilated} representation of every packed value.  Inside the
local scope of a function body, a subexpression that originally returned @Tree@$_\freshA$,
must instead return a pair \il{($Has$(Tree$_\freshA$), $\ENDOF{\freshA}$)}.
%
The transformed program routes these tuple values throughout the function body,
making it possible for the compiler to directly produce $\ENDOF{\freshA}$ to
satisfy the calling convention by returning and end-witness.
%
Note that the inter-procedural calling conventions do not change to reflect this
dilated representation, rather, mediation happens at the call sites.


One surprising aspect of the cursor-passing output language is that it is {\em
  still purely functional}.  Rather than directly encoding effects, we have
created a purely functional interface where @write@ returns a new cursor, and
all $Needs()$ cursors must be used in a {\em linear}, but pure way.
%
(For instance, in the \treelang interpreter we use for debugging, we model cursors as {\em
  lists}, where write is cons.)

\newcommand{\END}[1]{\ensuremath{\overline{#1}}}

%% \note{Several ways to encode these:}

%% \begin{code}
%%   (Tree@$_a$@,Tree@$_b$@)

%%   ((Cur@$_a$@,Cur@$_{\END{a}}$@),(Cur@$_b$@,Cur@$_{\END{b}}$@))

%%   ((Cur@$_a$@,Cur@$_b$@),(Cur@$_{\END{a}}$@,Cur@$_{\END{b}}$@))
%% \end{code}

\paragraph*{The fate of constructors and case expressions}
% ----------------------------------------

The final feature of the target language (\cref{fig:target}), which we have not
addressed yet, is the $\pcasesym$ form.
%
The cursor insertion pass lowers constructors to operate directly on destination
cursors.  Thus \il{MkFoo 55} becomes a multi-step operation:
% \il{MkFoo(curs)}

\begin{code}
  let cur2 = MkFoo(curs)
      cur3 = write(55,cur2)
  in (curs, curs + 9) -- one byte tag + 8 byte int
\end{code}

Here, the original constructor took its argument directly, whereas in the target
language the constructor takes a destination cursor and writes a {\em single
  character} to that destination (its runtime tag).  Writing the field is a
separate @write@ operation.
%
The above program is well-typed, following the protocol on output cursors.
%
The ``value'' of the resulting data constructor is now equivalent to the pointer
location at which it was written, i.e. @curs@, which we return in the body,
together with and end-witness to match the dilated convention.
%
Note again that cursors are used in an immutable way, which is why each
operation that side effects a buffer (e.g. @write@), returns a fresh cursor
representing the new value of the cursor.

Finally, what becomes of the \il{case} expression?  \il{case e1 of K x y -> e2} is
translated to:

\begin{code}
  switch start([e1]) of
    K(cur) -> let (x,cur2) = read(cur)
                  (y,cur3) = read(cur2)
              in [e]
\end{code}

% Here, switch is similar to C's switch.
Here @switch@ reads a single byte tag from the cursor given in its scrutinee
position, and it dispatches based on that tag (just like C's switch statement).
It is a binding form only insofar as it binds a cursor, @cur@, to the position
just after the tag---i.e., the start of @K@'s fields.  Then, we generate
explicit code to read the fields one at a time from the appropriate positions in
the byte stream.

% ----------------------------------------
% \vspace{-2mm}
\subsection{Code generation}
\label{subsec:codegen}
% ----------------------------------------

The final step for \treecomp{} is to generate native code.  Any backend target
would do (LLVM, native code, etc.), but we presently generate C code.
%
Because the current \treelang design is a {first order} language,
%  \cref{fig:source}
this is straightforward.  We generate C code in static single assignment form.

The compiler eliminates tuples through ``unarization'', except at function call
returns.  Tuple function arguments become multiple arguments.  Conditionals that
return tuples instead write multiple destination variables.  The compiler walks
through the program to accumulate all remaining anonymous tuple types, and emits
C struct declarations for each.

The cursors become merely \il{char*} pointers, and 
%
@switch@ statements closely correspond to C switches, and @read@ and @write@ are
open-coded as pointer operations.  Because @read@ returns two values, it
generates multiple statements rather than creating a tuple, but it need not
create a struct.
%
%% \note{In the intermediate language, cursors are returned along with
%%   the ordinary return value during any operation on a buffer---for
%%   example, reading an int from a cursor returns the int and a new
%%   cursor. A simple implementation strategy for this would be a
%%   function that returns a struct of int and cursor, but we have found
%%   that even when such a function is marked for inlining it is slower
%%   than directly inlining the code and avoiding the returned struct.
%%   So, when translating this into C code, we generate a series of C
%%   declarations, with each variable only assigned once. We attempt to
%%   avoid the creation of structs whenever possible, preferring to
%%   inline operations that return tuples and to unzip tuples into
%%   ordinary variables.}
%
Finally, the generated C code is linked with a simple run time system that
includes code for allocation and initialization.
% (a C file with  some helper procedures and benchmark harnesses).}

% --------------------------------------------------------------------------------
% \subsection{Discussion}
% --------------------------------------------------------------------------------

% \note{Purity is important to reordering for witness search.}



% ================================================================================
\section{Implementation}\label{sec:impl}
% ================================================================================

In the next section we evaluate a prototype \treelang compiler, implemented in
Haskell, and generating code via C. 
%
This compiler implements the algorithms of the prior section, with a few current
limitations.  We've implemented copy insertion by hand, and the current compiler
will potentially duplicate work (rather than copying) if (1) a packed result of a
function call is used in multiple places, or (2) when a function returns multiple
packed results.
% that need to be routed separately.

\paragraph*{Packed \& Pointer, malloc \& bumpalloc}\label{sec:packed-pointer}

The \treelang C backend supports multiple modes of code generation, which we
compare in the next section.  The first distinction is between two primary
implementation strategies:

\begin{itemize}
\item {\bf packed}: Generate code using all the compiler passes of
  \cref{sec:compiler}.  Data of packed type can be read from disk in human
  readable or binary/packed formats, but in memory it stays always in preorder
  serialized representation.
\item {\bf pointer}: Use traditional C struct representations.  This mode
  provides a baseline for comparison.  It shares the front and back of the
  compiler with packed mode.  But, in pointer mode, we skip the transformations
  that introduce cursors and packed representations.  Rather, we use a
  traditional pointer graph of heap objects to represent all data.  Using the
  default policies of the C compiler for \il{struct} layout.
\end{itemize}

The packed mode manages tree data by allocating large buffers to serve as output
destinations (and an additional large region for scoped allocations).  In the
future, we will employ the standard technique for a block-structured heap, where a
linked list of blocks provides growable storage areas for destination cursors.


Within the {\bf pointer} mode, we allocate regular heap objects and thus need an
allocation strategy.  One policy is to use the system \il{malloc}
implementation, but this does not typically perform well given the large numbers
of fine-grained allocations incurred by out-of-place tree transformations.
%
A second strategy is to use a custom arena-allocation method for storing heap
objects.  This doesn't change the internal layout of heap objects, but it does
pack them densely within cache lines and provides a near-optimal memory
management strategy---about the best you can do without going to packed.
%
We use a simple arena implementation where a single global variable stores the
heap pointer, which is incremented upon allocation.

For benchmarking, we add an @iterate(e)@ form to the language which runs and
expression multiple times and reports the time for all iterations together.
Iterate {\em also} resets the state of the arena allocator, after each iteration
but the final one, in order to ``undo'' the effects of previous iterations
and avoid leaking memory.
%
Thus, when we benchmark a traversal with @iterate(treetraversal(tr1))@, we
repeatedly walk @tr1@ to produce @tr2@, such that @tr2@ is allocated into the
same memory region on each iteration.  This optimizes our use of the cache if
both input and output trees fit in memory.
%
It is this optimized version of the ``bumpalloc'' pointer-based mode that
provides the most competitive baseline against which to evaluate our proposed
packed-mode compiler pipeline in \cref{sec:eval}.


\paragraph*{Embedding Gibbon}

Ultimately the ideas in Gibbon should either be ported to a mature compiler for
existing general purpose languages, or the prototype Gibbon compiler should be
used as an EDSL from within such a host language.
%
In the latter scenario, we would write tree-traversals in a subset of the host
language that corresponds to Gibbon, and those traversals would then be compiled
to a shared object file and linked back into the host program for transparent
interoperability.  Tree data would be marshaled at the boundary, as usual, in
this case converting from pointer graphs to packed representations.
%
Indeed, this arrangement is similar to that used by existing EDSLs for, e.g, GPU
programming~\cite{accelerate-icfp13,delite,obsidian-cacm}.  Except that those languages are
typically focused on arrays and matrices and exclude recursive sum types and
recursion---which are \treelang's emphasis.

Currently, we've taken the first steps to making \treelang available as an
embedded language in the host language Racket.
%
Our front-end \treelang is available as a custom \verb|#lang gibbon| mode in
Racket.  This provides IDE support via DrRacket, while enforcing all the
specific restrictions of our minimal language (including using Typed Racket to
enforce the type system with good error messages and source locations).
%
What remains is to enable in-calls and out-calls between Racket and Gibbon.
%
Indeed, these are already possible using a Gibbon backend which simple expands
Gibbon (during macro expansion) to run as native Racket code.  Eventually, the C
backend will likewise be supported without modifying the program.
%

In the next section we use compare to the Racket backend as a baseline for a
high-level language with significant overheads.  This information is useful, but
the more relavant data for evaluating the packing technique is to compare the
different modes supported by the C backend (packed/pointer).


% ================================================================================
\section{Evaluation}\label{sec:eval}
% ================================================================================

We evaluate the performance of our approach in three ways. First, we examine the
performance of packed vs. pointer-based tree walks in idealized microbenchmarks.
We also use these microbenchmarks to examine the state of the art in several
existing compilers.  And while we find significant variation between compilers,
no existing system we're aware of comes close to matching \treelang's packed
mode out of the box.
%
%% demonstrate via small microbenchmarks that packed data representation
%% provides significant performance wins across a variety of
%% languages---including languages with good performance on pointer-based
%% traversals---and that our compiler produces code competitive with any
%% existing system.
%
Second, in \cref{sec:astbench}, we evaluate an important class of tree
traversals---compiler passes---using realistic sized and shaped ASTs gathered from
real programs.
%
Namely, these tree walks operate on Racket's intermediate representation, and
show \Red{substantial speedup} using the packed representation to operate on
ASTs gathered from existing Racket programs.
% 
%% Third, we build a type checker for a small language, and benchmark it
%% on large synthetic inputs, demonstrating significant speedup for a more complex
%% and data-heavy workload.
%
Finally, in \cref{sec:future}, we look ahead to what a future compiler
will be able to achieve {\em if} it extends the basic preorder packed format,
including indirections or layout information which allows parallel traversals.

All benchmarks were conducted on a cluster of identical, dedicated Intel
machines in a two socket configuration with Xeon E5-2670 CPUs at 2.60 Ghz, and
32GB RAM, running Ubuntu 14.04 LTS and GCC 5.3.
% (16 cores)

\subsection{Microbenchmarks}\label{sec:microbench}
% ----------------------------------------

Our first benchmarks return to the example from \cref{sec:background}:
simple binary trees. We implement three operations:
constructing a tree, incrementing the values in a tree, and summing
the elements of a tree. To understand the performance of packed data
representations, we implemented these three operations in multiple
ways across a variety of languages: with pointer-based trees in
Racket, Chez Scheme, MLton, GHC Haskell, and C (using both \texttt{malloc} as well
as a fast bump-pointer allocator).

\begin{figure}[t]
  \vspace{-4mm}
  \centering
  %% \begin{minipage}{.48\textwidth}
  \hspace{12mm}
  %%   \hspace{2mm}
  \includegraphics[width=4.4in]{./figs/shootout_add1.pdf}
%  \vspace{-4mm}
%   \end{minipage}

\begin{minipage}{1.02\textwidth}
\hspace{-5mm}      
  \begin{minipage}{.48\textwidth}
    \centering
    \includegraphics[width=3.75in]{./figs/shootout_buildtree.pdf}    
%    \label{fig:}
  \end{minipage}
  \hspace{3mm}
  \begin{minipage}{.48\textwidth}
    \centering
        \includegraphics[width=3.75in]{./figs/shootout_sumtree.pdf}
%    \label{fig:}
  \end{minipage}

\end{minipage}
%  \vspace{-3mm}
  \caption{Performance when building (left), mapping add1 (top), and summing
    (right) a tree respectively.  Traditional compiler approaches vs. the packed
    approach.  All handwritten implementations.  X axis is tree {\em depth},
    implying $2^N$ leaves.  Y axis shows time in seconds.}
  \label{fig:shootout1}
\end{figure}

Figure~\ref{fig:shootout1} shows the results for these three microbenchmarks on
purely {\em handwritten} implementations, while varying tree size.
The results show a clear advantage for
packed representations (note the log scale), in some cases with 100x speedup
over pointer-based representations in garbage-collected languages.  All
competing implementations use their default memory management settings,
including GC parameters as well as the ``C (pointer)'' using the system malloc.

\begin{figure}[t]
  %  \vspace{-2mm}
\hspace{-6mm}  
\begin{minipage}{1.00\textwidth}
  \begin{minipage}{.49\textwidth}
    \centering
    %   \includegraphics[width=\textwidth]{./figs/.pdf}
    \includegraphics[width=3.8in]{./figs/shootout_gibbon_buildtree.pdf}
%    \label{fig:}
  \end{minipage}
  \hspace{0.03\textwidth}
  \begin{minipage}{.49\textwidth}
    \centering
    %   \includegraphics[width=\textwidth]{./figs/.pdf}
    \includegraphics[width=3.8in]{./figs/shootout_gibbon_sumtree.pdf}
%    \label{fig:}
  \end{minipage}
\end{minipage}
%   \vspace{-4mm}
   \caption{Cursor-inserting compiler---performance compared to handwritten C
     implementation.  Tree building (left) and tree summing (right). The Gibbon
     prototype is currently embedded in Racket, so we show its Racket backend as
   well.}
   \label{fig:shootout2}
%   \vspace{-4mm}
\end{figure}


%% Our first ``shootout'' demonstrates the performance gains afforded by the
%% packed representation.
We next implement the tree building and summing benchmarks in \treelang{}, and
use our prototype cursor-inserting compiler to generate code over packed
representations.
% 
Figure~\ref{fig:shootout2} shows the results of comparing this
generated code to the handwritten C version of the the packed representation
(because \treelang{} is embedded in Racket, we also show the results of direct
execution in Racket).
%
{We see that our compiler generated code that is competitive with, and
  occasionally exceeds, hand-written C code for the purpose of {\em packed} tree
  traversals.}
% \rn{That's not the point... finish this}

\Red{Figure~\ref{fig:shootout2} shows summing and building a tree, separately.
  In \cref{fig:shootout2B}, we show the add1-to-leaves function, which both
  consumes and produces a tree.  Here we also introduce couple additional
  comparisons for context, which we will carry into the next section.  First,
  the {\bf pointer} version of Gibbon, as explained in
  \cref{sec:packed-pointer}, uses the same code generator but does not pack
  trees.  This version is faster than the Racket backend, but much slower than
  packed.  However, there's one more mode of the Gibbon code generator, {\bf
    pointer}, also described in \cref{sec:packed-pointer}, which shrinks the gap
  further.  bumpalloc uses the same representations as pointer, but approximates
  optimal memory management with cheap arena allocation.  Still, it remains the
  case that on add1, packed is geomean 1.75$\times$ faster than bumpalloc, and
  18$\times$ faster than the malloc-based pointer.}

\begin{figure}[]
  \centering
  \includegraphics[width=4.3in]{./figs/shootout_treebench_five.pdf}
%  \includegraphics[width=4.8in]{./figs/shootout_treebench.pdf}
   \caption{\Red{ADD1}}
   \label{fig:shootout2B}
%   \vspace{-4mm}
\end{figure}

% \note{REMAINDER OF THE BUMPALLOC/PACKED RESULTS HERE}

% \note{BUDDHIKA'S PARAM STUDY HERE}



\begin{figure}[t]
%  \vspace{-2mm}
  \hspace{-4mm}
  \begin{minipage}{1.04\textwidth}
    \begin{minipage}{.49\textwidth}
      \centering
      \includegraphics[width=3.8in]{./figs/slowdown_leaves_build.pdf}
    \end{minipage}
    \begin{minipage}{.49\textwidth}
      \includegraphics[width=3.8in]{./figs/slowdown_leaves_add1.pdf}
    \end{minipage}
  \end{minipage}
  \vspace{-4mm}
  \caption{\Red{Slowdown relative to packed version...  varying the number of
      word-sized scalars hanging off of each leaf of the binary tree.}}
  \label{fig:slowdown}
%  \vspace{-4mm}
\end{figure}


%\note{A ``language shootout'' of add1-tree benchmarks.}

% \subsection{Old text - take or leave}
% 
% While our \treelang{} compiler is still a prototype, we already have
% promising results on simple programs. We compared three programs on
% binary trees of 64-bit integers: one program which constructed a tree,
% one program which adds 1 to each leaf, constructing a new tree, and
% one program which sums the elements of a tree.
% 
% In order to validate our packed data structure approach separately
% from our compiler implementation, we began with hand-written versions
% of each program across a range of language implementations, and
% implemented the programs with both packed and typical pointer-based
% techniques. The results of these experiments, plotting runtime versus
% the size of the tree in logaritmic scale, are seen in
% Figure~\ref{fig:shootout1}.
% 
% These results demonstrate two things. First, as simple data
% structure and memory management benchmarks, allocation performance is
% critical and modern safe languages perform well compared to C with
% \texttt{malloc()}/\texttt{free()}.
% %
% %% Second, packed implementations are
% %% a major speedup \emph{across multiple languages}, with consistent wins
% %% ranging from 2x to 10x.
% %
% Second, our low-level packed C implentation is
% consistently fastest, suggesting that a mature compiler following our
% strategy should perform well. 
% %
% We then tested our cursor-inserting \treelang{} compiler on these same
% benchmarks, comparing it to the handwritten packed C implementation
% (the fastest handwritten version from the previous figure). These
% results are plotted in Figure~\ref{fig:shootout2}. The results show
% that our compiler approaches or exceeds the performance of
% handwritten C code, despite it being a simplified prototype. Since this
% C program is already many times faster than a conventional
% implementation of these programs in a safe, functional, language, this
% strongly points to the potential of our approach.



\subsection{Compiler passes on realistic inputs} \label{sec:astbench}
% --------------------------------------------

While our microbenchmarks demonstrate the potential of the packed
representation, and also demonstrate \treelang{}'s ability to automatically
generate code that operates on the packed representation from idiomatic
implementations, they don't demonstrate a large savings of programmer effort,
because directly implementing simple functions on simple data in a packed
representation is tractable.

More challenging, however, is to operate on trees that have more complex
structure, such as the abstract syntax trees (ASTs) that arise in full blown
programming languages: (i) the trees themselves do not have homogeneous structure, so the
location of a particular tree node in a packed buffer is intimately related to
the types of the other nodes in the tree; and (ii) the operations on the tree
nodes are not homogeneous, so the structure of computations (including how to
extract particular fields from a serialized representation of a tree node)
varies based on the type of the tree node. In this setting, writing a tree
traversal that operates directly over a packed representation is complex and
error prone. On the other hand, writing such a traversal in an idiomatic style
using pattern matching is fairly straightforward. This, then, is an ideal use
case for \treelang{}'s approach.

\paragraph*{Benchmarks}
In this portion of the evaluation, we look at
% two compiler passes, each of which takes a
the performance of two classes of tree walk
% (a fold and a map)
on full Racket core syntax, 
whose definition is excerpted in \cref{fig:racket-core}.
%
These benchmarks consume a Racket abstract syntax tree as input and produce
either (1) a count of nodes, or (2) a new abstract syntax tree.
% The two passes are copy propagation and substitution.
%% In both cases, the structure of the output AST might differ from that of the
%% input AST.
%
While we only evaluate two simple treewalks,
%% \footnote{An artifact of  \treelang{}'s prototype compiler's limitations, not \treelang{}'s
%%   expressiveness.}
we note that these traversals contain the two major operation
types that might be performed on trees: {\tt map}s, where the output tree is
structurally similar to the input tree but with a function applied to each node,
and {\tt fold}s, which in this context is transforming an entire subtree into
some differently-structured result.
%
Seen at this high level, all compiler passes on ASTs
are roughly similar, differing mostly in the work done near the leaves of
trees.
%
For example, substitution, copy-propagation, and constant folding all traverse a
tree and ``act locally''.  Especially transformations that only transform a
small fraction of the input spend most of their time simply walking over syntax.
%
%% Hence, we expect the results of these two traversals to be representative for
%% map-like passes and simple analysis passes (folds).


We write both benchmarks in \treelang{}. We then generate two versions of each
benchmark, one using \treelang{}'s {\em pointer-based} backend (which
generates passes over pointer-based ASTs in C), and one using \treelang{}'s
{\em packed} backend. By letting the
implementations differ only in the backends used to generate them, we isolate
the performance differences to those that arise from the difference in
representation. Because \treelang{} allows for tree traversals to be written
using standard algebraic data type match operations, this evaluation also
serves to confirm our ability to generate packed implementations from
idiomatic code.

We generated a dataset of inputs by collecting all of the (macro-expanded) source
code from the main Racket distribution, which contains 4,456 files consuming
102MB once packed in our dense representation (disregarding symbol tables).
%
As input, \Red{we ASTs drawn from this input set},
%
further, to simulate larger programs (as found in whole-program compilation), we combined
multiple files into one.
%
%% ranging in size from \Red{XXX nodes to YYY nodes, with ZZZ different inputs},
%% overall. Note that these inputs represent real-world programs of varying sizes,
%% ranging from XXX bytes to YYY bytes.
%
%% This range of programs and sizes allows us
%% to understand how input-dependent the behavior of our cursor passing
%% transformations and our packed representations are, as well as confirm that our
%% approach works across a wide range of real inputs.

\paragraph*{Results}
\Red{Figures~\ref{fig:copyprop} and~\ref{fig:subst} present the results
for copy propagation and substitution, respectively. The x-axis of each figure
shows the different possible inputs, ordered by the speedup of the packed
version over the pointer version (higher is better). The dashed horizontal
line on each figure represents the geomean speedup across all inputs.

We see \note{something -- describe these figures once we see them!}

\note{Are we also going to show the same charts ordered by size, instead?}
}

%% \subsection{Typechecking benchmark}
%% % --------------------------------------------

%% \note{type check the simply-typed $\lambda$ calculus in \treelang{}}

\begin{figure}[t]
%  \vspace{-2mm}
  \hspace{-5mm}
  \begin{minipage}{1.04\textwidth}
    \begin{minipage}{.49\textwidth}
      \centering
      \includegraphics[width=3.8in]{./figs/slowdown_countnodes.pdf}
    \end{minipage}
    \begin{minipage}{.49\textwidth}
      \includegraphics[width=3.8in]{./figs/slowdown_treewalk.pdf}
    \end{minipage}
  \end{minipage}
%  \vspace{-4mm}
  \caption{\Red{Slowdown relative to packed version...}}
  \label{fig:slowdown}
%  \vspace{-4mm}
\end{figure}
      
%% This works well in footnotesize
%% {\begin{figure}
%%   \begin{code}   
%%  data Expr = VARREF Sym                     data Toplvl = DefineValues   ListSym Expr 
%%            | Lambda Formals ListExpr	                | DefineSyntaxes ListSym Expr  
%%            | CaseLambda LAMBDACASE                      | BeginTop ListToplvl         
%%            | If Expr Expr Expr                          | Expression Expr             
%%            | Begin ListExpr
%%            | Begin0 Expr ListExpr           
%%            | LetValues    LVBIND ListExpr   data Formals = F1 ListSym    
%%            | LetrecValues LVBIND ListExpr                | F2 ListSym Sym
%%            | SetBang Sym Expr                            | F3 Sym        
%%            | Quote Datum
%%            | QuoteSyntax Datum
%%            | QuoteSyntaxLocal Datum
%%            | WithContinuationMark Expr Expr Expr
%%            | App Expr ListExpr 
%%            | Top Sym
%%            | VariableReference    Sym 
%%            | VariableReferenceTop Sym 
%%            | VariableReferenceNull
%%     ....
%%   \end{code}


{\begin{figure}
  \begin{code}   
 data Toplvl = DefineValues   ListSym Expr 
             | DefineSyntaxes ListSym Expr 
             | BeginTop ListToplvl         
             | Expression Expr             
             
 data Expr = VARREF Sym                     
           | Lambda Formals ListExpr	     
           | CaseLambda LAMBDACASE          
           | If Expr Expr Expr              
           | Begin ListExpr
           | Begin0 Expr ListExpr           
           | LetValues    LVBIND ListExpr   
           | LetrecValues LVBIND ListExpr   
           | SetBang Sym Expr               
           | Quote Datum
           | QuoteSyntax Datum
           | QuoteSyntaxLocal Datum
           | WithContinuationMark Expr Expr Expr
           | App Expr ListExpr 
           | Top Sym
           | VariableReference    Sym 
           | VariableReferenceTop Sym 
           | VariableReferenceNull
    ....
  \end{code}



%% (data Toplvl
%%       [DefineValues   ListSym Expr]
%%       [DefineSyntaxes ListSym Expr]
%%       [BeginTop ListToplvl]
%%       [Expression Expr])

%% (data Expr
%%       (VARREF Sym)              
%%       (Lambda Formals ListExpr)	
%%       (CaseLambda LAMBDACASE)
%%       (If Expr Expr Expr)
%%       (Begin ListExpr)
%%       (Begin0 Expr ListExpr)
%%       (LetValues    LVBIND ListExpr)
%%       (LetrecValues LVBIND ListExpr)
%%       (SetBang Sym Expr)
%%       (Quote Datum)
%%       (QuoteSyntax Datum)
%%       (QuoteSyntaxLocal Datum)  ;; (quote-syntax datum #:local)
%%       (WithContinuationMark Expr Expr Expr)
%%       (App Expr ListExpr) 
%%       (Top Sym)
%%       (VariableReference    Sym) 
%%       (VariableReferenceTop Sym) 
%%       (VariableReferenceNull))
      
%% (data LVBIND
%%       (CONSLVBIND ListSym Expr LVBIND)
%%       (NULLLVBIND ))

%% (data LAMBDACASE
%%       (CONSLAMBDACASE Formals ListExpr LAMBDACASE)  ;; (formals expr ...+) 
%%       (NULLLAMBDACASE ))

%% ;; RRN: How far do we need to go here?
%% (data Datum
%%       (INTLIT Int)
%%       ; (SYMLIT Sym)
%%       ; (CONS Datum Datum)
%%       ; (NULL)
%%       )

%% (data Formals
%%       [F1 ListSym]        ;; Tag 0
%%       [F2 ListSym Sym]    ;; Tag 1
%%       [F3 Sym])                ;; Tag 2

%% (data ListToplvl
%%       (CONSTOPLVL Toplvl ListToplvl)
%%       (NULLTOPLVL))

%% (data ListExpr
%%       (CONSEXPR Expr ListExpr)
%%       (NULLEXPR))

%% (data ListSym
%%       (CONSSYM Sym ListSym)
%%       (NULLSYM))

  \caption{Excerpt of Racket Core AST definition in Gibbon., which 
   follows \url{https://docs.racket-lang.org/reference/syntax-model.html}.
   In total there are nine datatypes total.}
  \label{fig:racket-core}
\end{figure}}



\section{Extensions}
%============================================================================
\label{sec:extensions}

This section evaluates two extensions to \treelang{} that enable more complicated traversals and expose more opportunities for performance.

Our benchmarks up until now focus on ``full'' treewalks: traversals that visit
every node of the input tree, in order. While this assumption is accurate for
most compiler passes, there are some scenarios and applications where this may
not be true:
\begin{itemize}
  \item If a traversal exploits {\em truncation}. Some tree traversals, such as those of space partitioning trees~\cite{gray2000n} gain asymptotic improvements by {\em truncating} traversals of subtrees. Based on some condition (for example, that a given subspace in a space partitioning tree is unimportant), traversal of a node's entire subtree is skipped, and the traversal continues on to the sibling of the current node. This optimization means that not all of the tree is visited by the traversal.
  \item If a traversal is {\em parallelized}. To run a traversal in parallel, multiple threads collaborate to walk over a tree. In many traversals, this parallelism is natural: walks over different subtrees are independent of each other. In {\em this} scenario, a single thread may not walk over the entire tree and, indeed, may not even start its tree walk at the beginning of the buffer holding the tree.
\end{itemize}

For both of these cases, our current \treelang{} compiler is insufficient,
because it does not support non-full treewalks. It assumes that the
cursor moving through the buffer runs by each node in the tree during the tree
walk, and the transformations that ensure that cursors get routed correctly
assume the same. The key distinction here is that in both the truncation case
and the parallelism case, we need some way to move a cursor to (or generate a
cursor at) some later point in a packed tree buffer {\em without} walking over
the intermediate tree nodes.

This section describes an extension to \treelang{}'s packed representation---{\em layout information}---that enables these more sophisticated traversals, as well as a evaluation of two benchmarks that use this extended representation.

\subsection{Adding Layout Information for Indirection}

As described in Section~\ref{sec:copy-insert}, our current approach for
handling traversals where we need a cursor position (e.g., the position of a
right child) without an accompanying traversal that generates it---in other
words, if we need to skip over a portion of the tree---is to insert a {\em
copy} traversal that traverses the portion of the tree we are skipping. This
dummy traversal generates the required cursor position to continue with the
``real'' traversal. However, this can be inefficient if the amount of work
done by the dummy traversal is large: in the original pointer-based code, a
traversal has direct access to all children, and can hence immediately skip
over any subtrees that are unecessary, whereas code using the packed
representation must traverse the entire tree at all times. In some situations,
these dummy traversals can turn $O(\log n)$ traversals into $O(n)$ traversals,
an unacceptable increase in complexity (consider, for example, the {\tt right} example from Section~\ref{sec:limitations}).


Our solution to this problem is the introduction of {\em indirections} in the
packed representation. These are, effectively, values stored in the packed
tree that can be used to generate necessary cursor positions without
performing traversals. This layout information amounts, essentially, to adding
pointers to our packed representation (albeit ones that only have to be used
in lieu of dummy traversals). However, they still preserve some of the space
benefits of the packed representation for three reasons. First, indirections
are not necessary for the first child, as it is placed immediately after its
parent. Second, indirections are
only necessary during some portions of traversal; if a particular type of node
does not have computations that require skipping subtrees, there is no need to
add indirections to that type of node. Third, even if indirections {\em are}
required everywhere, they are only required to be offsets within the buffer,
not full (64-bit) pointers, which can enable space savings.

The particular type of indirection needed depends on the mechanism of the
traversal. Here,
we discuss two common patterns.

\begin{description}
  \item[Pointer-style indirection] The most common type of indirection is a
  ``pointer style'' indirection, where the indirection serves to provide easy
  access to children beyond the first child: a node contains a field that
  contains the size of the left subtree. Adding that value to the current
  cursor allows the cursor to be moved past the left subtree and on to the
  right subtree. These types of indirections are useful to quickly access,
  say, the right child of a node without traversing the left child's subtree.
  The {\tt right} code example from Section~\ref{sec:limitations} can benefit
  from a pointer-style indirection.
  \item[Rope-style indirection] This is a more subtle style of indirection. In
  some types of tree traversals (such as those that arise in n-body
  codes~\cite{gray2000n}), an interior node is visited and, based on some {\em
  data-dependent} condition, either both children of the interior node are
  visited or {\em neither} is visited, effectively truncating the traversal of
  both the left and the right subtrees. This truncation effectively serves as
  a data-dependent base case for a recursive traversal. We call these {\em
  rope-style} indirections because these types of indirection pointers are
  frequently called ``ropes'' when used in GPU implementations of tree
  traversals~\cite{goldfarb13sc,popov07,hapala11}. An indirection pointer
  captures the size of both the left and right subtrees (generalizing, all
  child subtrees) of a node, allowing the cursor to be bumped to the necessary
  location upon truncation.
  
  Interestingly, \treelang{}'s packed representation makes finding the next
  node easy---a simple calculation of the size of subtrees. In pointer-based
  representations, finding the next node of the tree requires more work: it
  could be the right sibling of the current node, it could be the node's
  parent's right sibling, etc.
\end{description}

Note that in both cases, the indirection pointer's main job is to capture the
size of a subtree or subtrees rooted at a particular node. In general, if a
given interior node knows the sizes of all of its child subtrees, it can use
these indirection pointers to provide {\em random access} to a tree, even if
that tree is in a packed representation. Hence, we call this indirection
information {\em layout information}.

Not every traversal requires full random access to the tree, and hence not
every piece of layout information is necessary to synthesize traversals over
packed trees.
Automatically inferring what layout information is necessary,
inserting them into packed representations, and synthesizing cursor updates based on that layout information is a topic for future work.


\subsection{Evaluation}%\label{sec:eval-parallelism}
\label{sec:eval-extensions}

Because \treelang{} does not currently support a packed representation extended with layout information, our evaluation uses hand-written packed implementations (in C) that include that layout information, mimicking what would be produced by a backend that understands indirections. We evaluate two benchmarks: a {\em parallelization} microbenchmark (Section~\ref{sec:eval-parallelism}) that uses pointer-style indirections to distribute the traversal of a tree, and an implementation of {\em two-point correlation} (Section~\ref{sec:eval-kdtree}) that uses ropes-style indirections.

\subsubsection{Parallelism opportunity study} \label{sec:eval-parallelism}
\label{sec:eval-parallel}
% ---------------------------------------------------------------------

We evaluate a {\em parallel} version of our {\tt add1} benchmark from
Section~\ref{sec:microbench}. In the pointer-based version of this code,
adding parallelism using Cilk~\cite{cilk} is straightforward: because the {\tt
add1} operation treats the left and right subtrees independently, we can
simply add Cilk {\tt spawn} commands to recursive calls to introduce
parallelism, cutting off parallelism as necessary to avoid runtime overhead.

For the packed representation, however, we cannot simply adopt this approach:
being able to {\tt spawn} a task that processes the right subtree of a node
requires being able to reach that right subtree {\em without traversing the
left subtree}. We thus manually introduce {\em pointer-style} indirections
that allow programs written over the packed representation to directly access
the right subtree, facilitating parallel execution. In any scenario where
there is a Cilk {\tt spawn}, we use the indirection pointer to launch the
right-subtree task, allowing that work to be stolen. Once we cease using {\tt
spawn}s, producing coarse-grained leaf tasks, we revert to the full tree-walks
supported by \treelang{}.

\begin{figure}[t]
%  \vspace{-5mm}
% \begin{minipage}{1.04\textwidth}
    \centering
  \begin{minipage}{.75\textwidth}
    \centering
    \includegraphics[width=\textwidth]{./figs/speedup_cilk.pdf}
%    \label{fig:}
  \end{minipage}
  %  \hspace{0.1\textwidth}
  $ $ 
  \begin{minipage}{.75\textwidth} 
    \centering
    \includegraphics[width=\textwidth]{./figs/speedup_ghc.pdf}
    % \includegraphics[width=60mm]{example-image-b}
%    \label{fig:}
  \end{minipage}
%\end{minipage}
   \caption{Parallel speedup: mapping a function over a packed tree.  This
     compares a Cilk (C) implementation using the packed with layout information
     that allows random access to subtrees (left).  For comparison, we also show
     the parallel speedup from a mature parallel functional compiler (GHC,
     right).  All lines are normalized to their own 1-core speeds.  In absolute
     terms, GHC starts off 34$\times$ slower than our approach at one core, and
     grows to 223$\times$ slower at 16 cores.}
   \label{fig:par-shootout}
%      \vspace{-4mm}
\end{figure}
% C/1 0.0036089296875
% HS/1 0.1226078125,
% (/ 0.1226078125 0.0036089296875 ) 34 times

% C/16    0.000319918212890625
% HS/16   0.07138175
% (/ 0.07138175 0.000319918212890625) 223 times


Figure~\ref{fig:par-shootout} shows the result of our parallel packed
implementation (left), compared to the performance of a mature parallel
functional compiler, GHC, running the same benchmark (right). While for small
trees we see that our parallel implementation does not yield much scaling, for
large trees we can achieve a speedup of about 11$\times$ on 16 cores (relative
to one-core execution). In contrast, the GHC implementation cannot scale
beyond eight cores. When comparing the packed implementation directly to the
GHC implementation, the packed version is 34$\times$ faster on a single core
and 226$\times$ faster on 16 cores!

While adding parallelism to \treelang{} is future work, these results
demonstrate the potential for large performance gains.

% \note{Report preliminary parallel microbenchmark results, showing the potential
%   for future work here.}
% 
% \note{ A final goal of this project is to explore the role
% \Red{these alternate CNF and DPNF} representations can play in parallelizing programs.
% \Cref{fig:shootout2} shows how a hand-parallelized version the packed approach
% scales much better than a traditional functional compiler.  We believe this
% approach has great potential for improving both single core and multicore performance.
% \Cref{fig:par-shootout}.............}


\subsubsection{Point correlation} \label{sec:eval-kdtree}
% --------------------------------------------
Point correlation  is a well-known algorithm used in data mining~\cite{gray2000n}:
given a set of points in a k-dimensional space, point correlation computes the number of points in that space  that lie within a
distance r from a given point p. Rather than comparing each point in the space to the query point, one efficient way of searching such spaces is to store them in kd-trees~\cite{bentley75}. KD-trees are space partitioning trees where the root of the kd tree represents the entire space, and each node's children represents a partition of that node's space into two subspaces.

% A kd-tree is a binary space partitioning tree that in its simplest form  splits the space at each internal node into two sub-spaces
% around a split axes in one of the space dimensions, the left subtree stores the points to the left of the split access
% and the right subtree sotres the points to the right of the split access, the split axes alternates between the dimensions of
% the space at each level of the tree, when the number of the points in the subtree is one, a leaf node that stores
% that point is constructed.


In a naive implementation of point correlation, each point in the space needs
to be checked against the query point. However kd-trees allow the search
process to skip some regions in the space. By storing at each internal node
the boundaries within which all descendent points lies, the search process can
skip a subtree is a given point is far enough from the boundaries. As a
result, querying a kd-tree to perform point-correlation is $O(log n)$ instead
of $O(n)$. Note that it is exactly the process of ``skipping'' subtrees that
gives kd-tree-based point correlation its efficiency, but also that prevents a
normal packed representation from sufficing to implement the algorithm: there
is no way to skip past a subtree without performing a dummy traversal,
obviating the asymptotic performance gains.

We implemented both a standard pointer-based version of 2-point correlation in
C, as well as a version that operates over a packed representation augmented
with indirection pointers. Each interior node stores an ropes-style
indirection pointer that maintains the size of its child subtrees. If a
traversal is truncated at that node, the cursor is incremented by the value in
that indirection pointer, skipping the subtrees and resuming traversal on the
rest of the tree.

  
\begin{figure}[htp]
% \begin{minipage}{1.04\textwidth}
  % \begin{minipage}{.49\textwidth}
    \centering
    \includegraphics[width=0.7\textwidth]{./figs/pointCorr_perf.pdf}

  % \end{minipage}
  % $ $ 
  % \begin{minipage}{.49\textwidth}
    % \centering
    % \includegraphics[width=\textwidth]{./figs/pointCorr_MemUsage.pdf}
    % \includegraphics[width=60mm]{example-image-b}
%    \label{fig:}

%   \end{minipage}
% \end{minipage}
   \caption{Speedup of packed implementation of point correlation over pointer-based implementation. X axis shows varying tree sizes (represented in number of nodes).}
         \label{fig:pointCorr}
\end{figure}

  
Figure \ref{fig:pointCorr} shows the speedup of the packed version with respect to the standard pointer-based implementation for different tree sizes. For each tree size, we ran 10 query points through the tree. For small trees, the queries were performed 10000 times to produce sufficient runtime for accurate measurements. Each experiment was performed 10 times, and the mean is reported. 

We note first that for every tree size, the packed representation uses 56\% less memory than the pointer-based trees. This reduction in memory usage has two sources: nodes do not need to store left-child pointers; and more efficient packing of data in the packed representation. For small trees, the runtime performance of the packed and pointer versions are comparable. For large trees, the packed version is 35\% faster than the pointer-based version.

We note that the relatively smaller performance improvement for this benchmark versus the AST benchmarks is unsurprising. First, taking an indirection means that any spatial locality gains from the packed representation are lost, resulting in similar behavior to the pointer-based version. Second, there is relatively more work to be done per node in this benchmark, so the time spent in traversal of the tree is relatively less, reducing the opportunity for improvement.
% 
%  We
% packed representation uses 56\% less memory to represents the the tree than the pointer based representation, this reduction in memory usage has two sources;
% the elimination of the left child pointer and the elimination of the gaps between the structure data members that are added by default for memory alignment purposes.
% The runtime performance of the packed version is almost the same as the pointer based for small trees, however when the size of the tree is large enough the packed version 
% shows up to 35\% speed up.








% ================================================================================
\section{Future Work and Conclusions}
% ================================================================================
\label{sec:future}
\label{sec:conclusion}
\paragraph*{Future work}

While our initial results show that packed tree-based data
representation have significant promise for accelerating tree
transformations, much more work remains to be done. First,
our \treelang compiler remains an initial prototype---a more realistic
implementation supporting arrays, lists, and more base values would
allow the construction of more interesting programs, further
validating our hypotheses. We also plan to support optional automatic
inclusion of layout size information to enable applications such as
kd-trees directly in the \treelang language.

Further extensions to the simplest model of packed data provide the
promise of additional gains. One extension to the model is the
addition of \emph{indirection nodes}, allowing allocation of unknown
sizes by chaning together buffers, or supporting parallelism more
effectively with pointers at the top of a tree and dense packing
further down. Another extension is \emph{data type factoring}, storing
leaves in a separate, dense, aligned vector.  This enables (1)
vectorization of numeric operations, and (2) separating out pointers
that the GC must traverse.  This may prove essential for an open-world
implementation in a managed language such as Java, Haskell, or Racket,
where the low-level control provided by C is not possible, and
interoperation with arbitrary pointer-based values is desirable.

Finally, while our parallelism opportunity study shows that packed
data is an excellent approach to parallel computation, we have not yet
explored this further. Turning promise into reality will require
significant additional work.

\paragraph*{Conclusions}

This paper investigates the use of {\em packed} representations to represent
tree structures, which serialize a tree and eliminate the pointers connecting
the various nodes. While this representation saves space and, with
carefully-written code, can result in performance improvements (due to
prefetching and spatial locality), writing programs that operate directly on
the packed representation is challenging and error prone. To address this
problem, this paper introduces \treelang{}, a simple functional language and
compiler that allows programmers to write tree traversal algorithms in
standard, idiomatic ways (recursion over algebraic data types), and a compiler
that automatically generates the packed representation for an application and
transforms \treelang{} programs to operate directly on that representation.

We show through a series of microbenchmarks and case studies that our packed
representation is highly efficient compared to pointer-based representations,
both in terms of space usage and time, and that we can write even fairly
complex compiler passes over ASTs in \treelang{} and automatically translate
them to packed implementations. We also discuss extensions to \treelang{} that
introduces selective random access to tree nodes in packed representations,
opening up \treelang{} to more complex applications.

%% % ================================================================================
%% \appendix
%% \section{Appendix Title}
%% % ================================================================================

%% This is the text of the appendix, if you need one.

%% \acks

%% Acknowledgments, if needed.

% \bibliographystyle{abbrvnat}
\bibliographystyle{abbrv}

% If you can't commit to the submodule right this second, just copy
% this file to ./refs.bib :
\bibliography{bibs/refs}

% The bibliography should be embedded for final submission.
%% \begin{thebibliography}{}
%% \softraggedright
%% \bibitem[Smith et~al.(2009)Smith, Jones]{smith02}
%% P. Q. Smith, and X. Y. Jones. ...reference text...
%% \end{thebibliography}


\end{document}

<|MERGE_RESOLUTION|>--- conflicted
+++ resolved
@@ -331,11 +331,7 @@
 \item We present a simple language,
 %  prototype language implementation based on this
  dubbed \treelang, that can compile a range of tree transforms
-<<<<<<< HEAD
- to be \Red{several times} faster than standard techniques (Section~\ref{sec:language}).
-=======
- to be {more than twice as} fast as standard techniques.
->>>>>>> 7bc825c9
+ to be {more than twice as} fast as standard techniques (Section~\ref{sec:language}).
  We evaluate Gibbon against both a number of existing compilers and
  its own best performance (without packing) in \cref{sec:eval}.
 
