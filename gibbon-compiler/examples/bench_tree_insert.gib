#lang gibbon

(data Tree
      [Null]
      [Leaf Int]
      [Node Int Tree Tree])

;; (define (buildtree [n : Int]) : Tree
;;   (helper 0 (- n 1)))

(define (helper [s : Int] [e : Int]) : Tree
  (if (< e s)
      (Null)
      (if (= s e)
          (Leaf s)
          (let ([m : Int (+ (div (- e s) 2) s)])
            (Node m (helper s (- m 1))
                  (helper (+ m 1) e))))))

(define (sum-tree [tr : Tree]) : Int
  (case tr
    [(Null) 0]
    [(Leaf n) n]
    [(Node n l r) (+ n (+ (sum-tree l) (sum-tree r)))]))

(define (tree-insert [tr : Tree] [n : Int]) : Tree
  (case tr
    [(Null)        (Leaf n)]
    [(Leaf n1)     (if (< n n1)
                       (Node n1 (Leaf n) (Null))
                       (Node n1 (Null) (Leaf n)))]
    [(Node n1 l r) (if (< n1 n)
                       (Node n1 l (tree-insert r n))
                       (Node n1 (tree-insert l n) r))]))

(define (loop [tr : Tree] [n : Int]) : Tree
  (if (= n 0)
      tr
      (let ([j : Int (mod (rand) 100)])
        (loop (tree-insert tr j) (- n 1)))))

(let ([m : Int (size-param)])
  ;; (2 ^ (n+1)) - 1
  (let ([total-nodes : Int (- (exp 2 (+ (size-param) 1)) 1)])
    (let ([tr0 : Tree (helper 0 total-nodes)])
<<<<<<< HEAD
      (let ([tr1 : Tree (iterate (loop tr0 5000))])
=======
      (let ([tr1 : Tree (iterate (loop tr0 1000))])
>>>>>>> 8c9cfdf0
        (sum-tree tr1)))))<|MERGE_RESOLUTION|>--- conflicted
+++ resolved
@@ -43,9 +43,5 @@
   ;; (2 ^ (n+1)) - 1
   (let ([total-nodes : Int (- (exp 2 (+ (size-param) 1)) 1)])
     (let ([tr0 : Tree (helper 0 total-nodes)])
-<<<<<<< HEAD
-      (let ([tr1 : Tree (iterate (loop tr0 5000))])
-=======
       (let ([tr1 : Tree (iterate (loop tr0 1000))])
->>>>>>> 8c9cfdf0
         (sum-tree tr1)))))