--- conflicted
+++ resolved
@@ -298,10 +298,6 @@
                                     -- Old.AllocateScalarsHere loc -> 
                                     -- Old.SSPush _ a b _ -> 
                                     -- Old.SSPop _ a b -> 
-<<<<<<< HEAD
-                                    _ -> NoTail
-                                _ -> NoTail
-=======
                                     _ -> NoTail 
                                 _ -> NoTail  
 
@@ -598,5 +594,4 @@
         -- Old.AllocateScalarsHere loc -> [NoTail]
         -- Old.SSPush _ a b _ -> [NoTail]
         -- Old.SSPop _ a b -> [NoTail]
-        -- Old.LetRegionE r _ _ bod -> S.delete (Old.regionToVar r) (allFreeVars bod)
->>>>>>> 85640cdb
+        -- Old.LetRegionE r _ _ bod -> S.delete (Old.regionToVar r) (allFreeVars bod)