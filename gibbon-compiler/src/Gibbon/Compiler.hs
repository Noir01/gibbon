{-# LANGUAGE RankNTypes #-}
{-# LANGUAGE FlexibleContexts #-}
{-# LANGUAGE AllowAmbiguousTypes #-}
{-# LANGUAGE CPP #-}
{-# OPTIONS_GHC -fno-warn-name-shadowing #-}
{-# OPTIONS_GHC -fno-warn-unused-binds #-}

-- | The compiler pipeline, assembled from several passes.

module Gibbon.Compiler
    ( -- * Compiler entrypoints
      compile, compileCmd
      -- * Configuration options and parsing
     , Config (..), Mode(..), Input(..)
     , configParser, configWithArgs, defaultConfig
      -- * Some other helper fns
     , compileAndRunExe
    )
  where

import           Control.DeepSeq
import           Control.Exception
#if !MIN_VERSION_base(4,15,0)
import           Control.Monad (when)
#endif
import           Control.Monad.State.Strict
import           Control.Monad.Reader (ask)
#if !MIN_VERSION_base(4,11,0)
import           Data.Monoid
#endif
import           Options.Applicative
import           System.Directory
import           System.Environment
import           System.Exit
import           System.FilePath
import           System.IO
import           System.IO.Error (isDoesNotExistError)
import           System.Process
import           Text.PrettyPrint.GenericPretty

import           Gibbon.Common
import           Gibbon.DynFlags
import           Gibbon.Language
import qualified Gibbon.HaskellFrontend as HS
import qualified Gibbon.L0.Syntax as L0
import qualified Gibbon.L1.Syntax as L1
import qualified Gibbon.L2.Syntax as L2
import qualified Gibbon.L4.Syntax as L4
import qualified Gibbon.SExpFrontend as SExp
import           Gibbon.L0.Interp()
import           Gibbon.L1.Interp()
import           Gibbon.L2.Interp ( Store, emptyStore )
-- import           Gibbon.TargetInterp (Val (..), execProg)

-- Compiler passes
import qualified Gibbon.L0.Typecheck as L0
import qualified Gibbon.L0.Specialize2 as L0
import qualified Gibbon.L1.Typecheck as L1
import qualified Gibbon.L2.Typecheck as L2
import qualified Gibbon.L3.Typecheck as L3
import           Gibbon.Passes.Freshen        (freshNames)
import           Gibbon.Passes.Flatten        (flattenL1, flattenL2, flattenL3)
import           Gibbon.Passes.InlineTriv     (inlineTriv)
import           Gibbon.Passes.Simplifier     (simplifyL1, lateInlineTriv, simplifyLocBinds)
import           Gibbon.Passes.DirectL3       (directL3)
import           Gibbon.Passes.InferLocations (inferLocs)
import           Gibbon.Passes.Simplifier     (simplifyLocBinds)
-- This is the custom pass reference to issue #133 that moves regionsInwards
import           Gibbon.Passes.RegionsInwards (regionsInwards)
-- import           Gibbon.Passes.RepairProgram  (repairProgram)
import           Gibbon.Passes.AddRAN         (addRAN,needsRAN)
import           Gibbon.Passes.AddTraversals  (addTraversals)
import           Gibbon.Passes.RemoveCopies   (removeCopies)
import           Gibbon.Passes.InferEffects   (inferEffects)
import           Gibbon.Passes.ParAlloc       (parAlloc)
import           Gibbon.Passes.InferRegionScope (inferRegScope)
import           Gibbon.Passes.RouteEnds      (routeEnds)
import           Gibbon.Passes.FollowPtrs     (followPtrs)
import           Gibbon.NewL2.FromOldL2       (fromOldL2)
import           Gibbon.Passes.ThreadRegions  (threadRegions)
import           Gibbon.Passes.Cursorize      (cursorize)
import           Gibbon.Passes.FindWitnesses  (findWitnesses)
-- -- import           Gibbon.Passes.ShakeTree      (shakeTree)
import           Gibbon.Passes.HoistNewBuf    (hoistNewBuf)
import           Gibbon.Passes.ReorderScalarWrites  ( reorderScalarWrites, writeOrderMarkers )
import           Gibbon.Passes.Unariser       (unariser)
import           Gibbon.Passes.Lower          (lower)
import           Gibbon.Passes.RearrangeFree  (rearrangeFree)
import           Gibbon.Passes.Codegen        (codegenProg)
import           Gibbon.Passes.Fusion2        (fusion2)
import Gibbon.Passes.CalculateBounds          (inferRegSize)
import           Gibbon.Pretty


#ifdef LLVM_ENABLED
import qualified Gibbon.Passes.LLVM.Codegen as LLVM
#endif



-- Configuring and launching the compiler.
--------------------------------------------------------------------------------

suppress_warnings :: String
-- suppress_warnings = " -Wno-int-to-pointer-cast -Wno-switch-bool -Wno-return-type "
suppress_warnings = ""

configParser :: Parser Config
configParser = Config <$> inputParser
                      <*> modeParser
                      <*> ((Just <$> strOption (long "bench-input" <> metavar "FILE" <>
                                      help ("Hard-code the input file for --bench-fun, otherwise it"++
                                            " becomes a command-line argument of the resulting binary."++
                                            " Also we RUN the benchmark right away if this is provided.")))
                          <|> pure Nothing)
                      <*> ((Just <$> strOption (long "array-input" <> metavar "FILE" <>
                                      help ("Hard-code the input file for readArrayFile or it"++
                                            " becomes a command-line argument of the resulting binary.")))
                          <|> pure Nothing)
                      <*> (option auto (short 'v' <> long "verbose" <>
                                       help "Set the debug output level, 1-5, mirrors DEBUG env var.")
                           <|> pure 1)
                      <*> ((strOption $ long "cc" <> help "Set C compiler, default 'gcc'")
                            <|> pure (cc defaultConfig))
                      <*> ((strOption $ long "optc" <> help "Set C compiler options, default '-std=gnu11 -O3'")
                           <|> pure (optc defaultConfig))
                      <*> ((fmap Just (strOption $ long "cfile" <> help "Set the destination file for generated C code"))
                           <|> pure (cfile defaultConfig))
                      <*> ((fmap Just (strOption $ short 'o' <> long "exefile" <>
                                       help "Set the destination file for the executable"))
                           <|> pure (exefile defaultConfig))
                      <*> backendParser
                      <*> dynflagsParser
                      <*> (Just <$> strOption hidden <|> pure Nothing)
 where
  inputParser :: Parser Input
                -- I'd like to display a separator and some more info.  How?
  inputParser = -- infoOption "foo" (help "bar") <*>
                flag' Haskell (long "hs")  <|>
                flag Unspecified SExpr (long "gib")

  modeParser = -- infoOption "foo" (help "bar") <*>
               flag' ToParse (long "parse" <> help "Only parse, then print & stop") <|>
               flag' ToC     (long "toC" <> help "Compile to a C file, named after the input") <|>



               flag' ToExe   (long "to-exe" <> help "Compile to a C file, named after the input") <|>
               flag' Interp1 (long "interp1" <> help "run through the interpreter early, right after parsing") <|>
               flag' Interp2 (short 'i' <> long "interp2" <>
                              help "Run through the interpreter after cursor insertion") <|>
               flag' RunExe  (short 'r' <> long "run"     <> help "Compile and then run executable") <|>
               (Bench <$> toVar <$> strOption (short 'b' <> long "bench-fun" <> metavar "FUN" <>
                                     help ("Generate code to benchmark a 1-argument FUN against a input packed file."++
                                           "  If --bench-input is provided, then the benchmark is run as well.")))

  -- use C as the default backend
  backendParser :: Parser Backend
  backendParser = flag C LLVM (long "llvm" <> help "use the llvm backend for compilation")


-- | Parse configuration as well as file arguments.
configWithArgs :: Parser (Config,[FilePath])
configWithArgs = (,) <$> configParser
                     <*> some (argument str (metavar "FILES..."
                                             <> help "Files to compile."))

--------------------------------------------------------------------------------

-- | Command line version of the compiler entrypoint.  Parses command
-- line arguments given as string inputs.  This also allows us to run
-- conveniently from within GHCI.  For example:
--
-- >  compileCmd $ words $ " -r -p -v5 examples/test11c_funrec.gib "
--
compileCmd :: [String] -> IO ()
compileCmd args = withArgs args $
    do (cfg,files) <- execParser opts
       case files of
         [f] -> compile cfg f
         _ -> do dbgPrintLn 1 $ "Compiling multiple files:  "++show files
                 mapM_ (compile cfg) files
  where
    opts = info (helper <*> configWithArgs)
      ( fullDesc
     <> progDesc "Compile FILES according to the below options."
     <> header "A compiler for a minature tree traversal language" )


sepline :: String
sepline = replicate 80 '='


data CompileState a = CompileState
    { cnt :: Int -- ^ Gensym counter
    , result :: Maybe (Value a) -- ^ Result of evaluating output of prior pass, if available.
    }

-- | Compiler entrypoint, given a full configuration and a list of
-- files to process, do the thing.
compile :: Config -> FilePath -> IO ()
compile config@Config{mode,input,verbosity,backend,cfile} fp0 = do
  -- set the env var DEBUG, to verbosity, when > 1
  setDebugEnvVar verbosity

  -- Use absolute path
  dir <- getCurrentDirectory
  let fp1 = dir </> fp0
  -- Parse the input file
  ((l0, cnt0), fp) <- parseInput config input fp1
  let config' = config { srcFile = Just fp }

  let initTypeChecked :: L0.Prog0
      initTypeChecked =
        -- We typecheck first to turn the appropriate VarE's into FunRefE's.
        fst $ runPassM defaultConfig cnt0
                (freshNames l0 >>=
                 (\fresh -> dbgTrace 5 ("\nFreshen:\n"++sepline++ "\n" ++pprender fresh) (L0.tcProg fresh)))

  case mode of
    Interp1 -> do
        dbgTrace passChatterLvl ("\nParsed:\n"++sepline++ "\n" ++ sdoc l0) (pure ())
        dbgTrace passChatterLvl ("\nTypechecked:\n"++sepline++ "\n" ++ pprender initTypeChecked) (pure ())
        runConf <- getRunConfig []
        (_s1,val,_stdout) <- gInterpProg () runConf initTypeChecked
        print val


    ToParse -> dbgPrintLn 0 $ pprender l0

    _ -> do
      dbgPrintLn passChatterLvl $
          " [compiler] pipeline starting, parsed program: "++
            if dbgLvl >= passChatterLvl+1
            then "\n"++sepline ++ "\n" ++ (sdoc l0)
            else show (length (sdoc l0)) ++ " characters."

      -- (Stage 1) Run the program through the interpreter
      initResult <- withPrintInterpProg initTypeChecked

      -- (Stage 2) C/LLVM codegen
      let outfile = getOutfile backend fp cfile

      -- run the initial program through the compiler pipeline
      let stM = passes config' l0
      l4  <- evalStateT stM (CompileState {cnt=cnt0, result=initResult})

      if mode == Interp2
      then do
        error "TODO: Interp2"
        -- l4res <- execProg l4
        -- mapM_ (\(IntVal v) -> liftIO $ print v) l4res
        -- exitSuccess
      else do
        str <- case backend of
                 C    -> codegenProg config' l4
#ifdef LLVM_ENABLED
                 LLVM -> LLVM.codegenProg True l4
#endif
                 LLVM -> error $ "Cannot execute through the LLVM backend. To build Gibbon with LLVM: "
                         ++ "stack build --flag gibbon:llvm_enabled"

        -- The C code is long, so put this at a higher verbosity level.
        dbgPrint passChatterLvl $ " [compiler] Final C codegen: " ++show (length str) ++" characters."
        dbgPrintLn 4 $ sepline ++ "\n" ++ str

        clearFile outfile
        writeFile outfile str

        -- (Stage 3) Code written, now compile if warranted.
        when (mode == ToExe || mode == RunExe || isBench mode ) $ do
          compileAndRunExe config fp >>= putStr
          return ()

runL0 :: L0.Prog0 -> IO ()
runL0 l0 = do
    -- FIXME: no command line option atm.  Just env vars.
    runConf <- getRunConfig []
    dbgPrintLn 2 $ "Running the following through L0.Interp:\n "++sepline ++ "\n" ++ sdoc l0
    execAndPrint () runConf l0
    exitSuccess

-- | The compiler's policy for running/printing L1 programs.
runL1 :: L1.Prog1 -> IO ()
runL1 l1 = do
    -- FIXME: no command line option atm.  Just env vars.
    runConf <- getRunConfig []
    dbgPrintLn 2 $ "Running the following through L1.Interp:\n "++sepline ++ "\n" ++ sdoc l1
    execAndPrint () runConf l1
    exitSuccess

-- | The compiler's policy for running/printing L2 programs.
runL2 :: L2.Prog2 -> IO ()
runL2 l2 = runL1 (L2.revertToL1 l2)

-- | Set the env var DEBUG, to verbosity, when > 1
-- TERRIBLE HACK!!
-- This verbosity value is global, "pure" and can be read anywhere
--
setDebugEnvVar :: Int -> IO ()
setDebugEnvVar verbosity =
  when (verbosity > 1) $ do
    setEnv "GIBBON_DEBUG" (show verbosity)
    l <- evaluate dbgLvl
    hPutStrLn stderr$ " ! We set DEBUG based on command-line verbose arg: "++show l


parseInput :: Config -> Input -> FilePath -> IO ((L0.Prog0, Int), FilePath)
parseInput cfg ip fp = do
  (l0, f) <-
    case ip of
      Haskell -> (, fp) <$> HS.parseFile cfg fp
      SExpr   -> (, fp) <$> SExp.parseFile fp
      Unspecified ->
        case takeExtension fp of
          ".hs"   -> (, fp) <$> HS.parseFile cfg fp
          ".sexp" -> (, fp) <$> SExp.parseFile fp
          ".rkt"  -> (, fp) <$> SExp.parseFile fp
          ".gib"  -> (, fp) <$> SExp.parseFile fp
          oth -> do
            -- A silly hack just out of sheer laziness vis-a-vis tab completion:
            let f1 = fp ++ ".gib"
                f2 = fp ++ "gib"
            f1' <- doesFileExist f1
            f2' <- doesFileExist f2
            if f1' && oth == ""
              then (,f2) <$> SExp.parseFile f1
              else if f2' && oth == "."
                     then (,f2) <$> SExp.parseFile f1
                     else error$ "compile: unrecognized file extension: "++
                          show oth++"  Please specify compile input format."
  let l0' = do parsed <- l0
               -- dbgTraceIt (sdoc parsed) (pure ())
               HS.desugarLinearExts parsed
  (l0'', cnt) <- pure $ runPassM defaultConfig 0 l0'
  pure ((l0'', cnt), f)


-- |
withPrintInterpProg :: L0.Prog0 -> IO (Maybe (Value L0.Exp0))
withPrintInterpProg l0 =
  if dbgLvl >= interpDbgLevel
  then do
    -- FIXME: no command line option atm.  Just env vars.
    runConf <- getRunConfig []
    (_s1,val,_stdout) <- gInterpProg () runConf l0
    dbgPrintLn interpDbgLevel $ " [eval] Init prog evaluated to: "++show val
    return $ Just val
  else
    return Nothing

compileRTS :: Config -> IO ()
compileRTS Config{verbosity,optc,dynflags} = do
  gibbon_dir <- getGibbonDir
  let rtsmk = gibbon_dir </> "gibbon-rts/Makefile"
  let rtsmkcmd = "make -f " ++ rtsmk ++ " "
                 ++ (if rts_debug then " MODE=debug " else " MODE=release ")
                 ++ (if rts_debug && pointer then " -DGC_DEBUG " else "")
                 ++ (if not genGC then " GC=nongen " else " GC=gen ")
                 ++ (if print_gc_stats then " GCSTATS=1 " else "")
                 ++ (if pointer then " POINTER=1 " else "")
                 ++ (if parallel then " PARALLEL=1 " else "")
                 ++ (if bumpAlloc then " BUMPALLOC=1 " else "")
                 ++ (" USER_CFLAGS=\"" ++ optc ++ "\"")
                 ++ (" VERBOSITY=" ++ show verbosity)
  execCmd
    Nothing
    rtsmkcmd
    "Compiling RTS\n~~~~~~~~~~~~~~~~~~~~~~~~~~~~~~"
    "codegen: C RTS could not be compiled: "
  where
    bumpAlloc = gopt Opt_BumpAlloc dynflags
    pointer = gopt Opt_Pointer dynflags
    warnc = gopt Opt_Warnc dynflags
    parallel = gopt Opt_Parallel dynflags
    rts_debug = gopt Opt_RtsDebug dynflags
    print_gc_stats = gopt Opt_PrintGcStats dynflags
    genGC = gopt Opt_GenGc dynflags


-- | Compile and run the generated code if appropriate
--
compileAndRunExe :: Config -> FilePath -> IO String
compileAndRunExe cfg@Config{backend,arrayInput,benchInput,mode,cfile,exefile} fp = do
  exepath <- makeAbsolute exe
  clearFile exepath
  -- (Stage 4) Codegen finished, generate a binary
  compile_program
  -- (Stage 5) Binary compiled, run if appropriate
  let runExe extra = do
        (_,Just hout,_, phandle) <- createProcess (shell (exepath++extra))
                                      { std_out = CreatePipe }
        exitCode <- waitForProcess phandle
        case exitCode of
            ExitSuccess -> hGetContents hout
            ExitFailure n -> die$ "Treelang program exited with error code  "++ show n
  runConf <- getRunConfig [] -- FIXME: no command line option atm.  Just env vars.
  case benchInput of
    -- CONVENTION: In benchmark mode we expect the generated executable to take 2 extra params:
    Just _ | isBench mode   -> case arrayInput of
                                 Nothing -> runExe $ " " ++ show (rcSize runConf) ++ " " ++ show (rcIters runConf)
                                 Just fp -> runExe $ " " ++ "--array-input " ++ fp ++ " "  ++ show (rcSize runConf) ++ " " ++ show (rcIters runConf)
    _      | mode == RunExe -> case arrayInput of
                                 Nothing -> runExe ""
                                 Just fp -> runExe $ " " ++ "--array-input " ++ fp ++ " "
    _                                -> return ""
  where outfile = getOutfile backend fp cfile
        exe = getExeFile backend fp exefile
        pointer = gopt Opt_Pointer (dynflags cfg)
        links = if pointer
                then " -lgc -lm "
                else " -lm "
        compile_program = do
            compileRTS cfg
            lib_dir <- getRTSBuildDir
            let rts_o_path = lib_dir </> "gibbon_rts.o"
            let compile_prog_cmd = compilationCmd backend cfg
                                   ++ " -o " ++ exe
                                   ++" -I" ++ lib_dir
                                   ++" -L" ++ lib_dir
                                   ++ " -Wl,-rpath=" ++ lib_dir ++ " "
                                   ++ outfile ++ " " ++ rts_o_path
                                   ++ links ++ " -lgibbon_rts_ng"

            execCmd
              Nothing
              compile_prog_cmd
              "Compiling the program\n~~~~~~~~~~~~~~~~~~~~~~~~~~~~~~"
              (show backend ++" compiler failed! ")
            pure ()

getGibbonDir :: IO String
getGibbonDir =
  do env <- getEnvironment
     makeAbsolute $ case lookup "GIBBONDIR" env of
       Just p  -> p
       -- Otherwise, assume we're running from the compiler dir!
       Nothing -> "./"

getRTSBuildDir :: IO String
getRTSBuildDir =
  do gibbon_dir <- getGibbonDir
     let build_dir = gibbon_dir </> "gibbon-rts/build"
     exists <- doesDirectoryExist build_dir
     unless exists (error "RTS build not found.")
     pure build_dir


execCmd :: Maybe FilePath -> String -> String -> String -> IO ()
execCmd dir cmd msg errmsg = do
    dbgPrintLn 2 msg
    dbgPrintLn 2 cmd
    (_,Just hout,Just herr,phandle) <-
        createProcess (shell cmd)
            { std_out = CreatePipe
            , std_err = CreatePipe
            , cwd     = dir
            }
    exit_code <- waitForProcess phandle
    case exit_code of
        ExitSuccess -> do out <- hGetContents hout
                          err <- hGetContents herr
                          dbgPrintLn 2 out
                          dbgPrintLn 2 err
        ExitFailure n -> do out <- hGetContents hout
                            err <- hGetContents herr
                            die$ errmsg++out++"\n"++err++"\nCode: "++show n



-- | Return the correct filename to store the generated code,
-- based on the backend used, and override options specified
--
getOutfile :: Backend -> FilePath -> Maybe FilePath -> FilePath
getOutfile _ _ (Just override) = override
getOutfile backend fp Nothing =
  replaceExtension fp $
    case backend of
      C    -> ".c"
      LLVM -> ".ll"

-- | Return the correct filename for the generated exe,
-- based on the backend used, and override options specified
--
getExeFile :: Backend -> FilePath -> Maybe FilePath -> FilePath
getExeFile _ _ (Just override) = override
getExeFile backend fp Nothing =
  let fp' = case backend of
               C -> fp
               LLVM -> replaceFileName fp ((takeBaseName fp) ++ "_llvm")
  in replaceExtension fp' ".exe"

-- | Compilation command
--
compilationCmd :: Backend -> Config -> String
compilationCmd LLVM _   = "clang-5.0 lib.o "
compilationCmd C config = (cc config) ++" -std=gnu11 "
                          ++(if bumpAlloc then " -D_GIBBON_BUMPALLOC_LISTS -D_GIBBON_BUMPALLOC_HEAP " else "")
                          ++(if pointer then " -D_GIBBON_POINTER " else "")
                          ++(if parallel then " -fcilkplus -D_GIBBON_PARALLEL " else "")
                          ++(if warnc
                             then " -Wno-unused-variable -Wno-unused-label -Wall -Wextra -Wpedantic "
                             else suppress_warnings)
                          ++ (optc config)
                          ++ (if rts_debug then " -D_GIBBON_DEBUG -D_GIBBON_VERBOSITY=3 -O0 -g" else "")
                          ++ (if rts_debug && pointer then " -DGC_DEBUG " else "")
                          ++ (if print_gc_stats then " -D_GIBBON_GCSTATS " else "")
                          ++ (if not genGC then " -D_GIBBON_NONGENGC " else "")
  where dflags = dynflags config
        bumpAlloc = gopt Opt_BumpAlloc dflags
        pointer = gopt Opt_Pointer dflags
        warnc = gopt Opt_Warnc dflags
        parallel = gopt Opt_Parallel dflags
        rts_debug = gopt Opt_RtsDebug dflags
        print_gc_stats = gopt Opt_PrintGcStats dflags
        genGC = gopt Opt_GenGc dflags

-- |
isBench :: Mode -> Bool
isBench (Bench _) = True
isBench _ = False

-- | The debug level at which we start to call the interpreter on the program during compilation.
interpDbgLevel :: Int
interpDbgLevel = 5

-- |
clearFile :: FilePath -> IO ()
clearFile fileName = removeFile fileName `catch` handleErr
  where
   handleErr e | isDoesNotExistError e = return ()
               | otherwise = throwIO e

--------------------------------------------------------------------------------

-- | Replace the main function with benchmark code
--
benchMainExp :: L1.Prog1 -> PassM L1.Prog1
benchMainExp l1 = do
  Config{benchInput,dynflags,mode} <- ask
  case mode of
    Bench fnname -> do
      let tmp = "bnch"
          ([arg@(L1.PackedTy tyc _)], ret) = L1.getFunTy fnname l1
          -- At L1, we assume ReadPackedFile has a single return value:
          newExp = L1.TimeIt (
                        (L1.LetE (toVar tmp, [],
                                 arg,
                                 L1.PrimAppE
                                 (L1.ReadPackedFile benchInput tyc Nothing arg) [])
                        $ L1.LetE (toVar "benchres", [],
                                      ret,
                                      (L1.AppE fnname [] [L1.VarE (toVar tmp)]))
                        $
                        -- FIXME: should actually return the result,
                        -- as soon as we are able to print it.
                        (if (gopt Opt_BenchPrint dynflags)
                         then L1.VarE (toVar "benchres")
                         else L1.PrimAppE L1.MkTrue []))
                   ) ret True
      -- Initialize the main expression with a void type. The typechecker will fix it later.
      return $ l1{ L1.mainExp = Just $ (newExp, L1.voidTy) }
    _ -> return l1

addRedirectionCon :: L2.Prog2 -> PassM L2.Prog2
addRedirectionCon p@Prog{ddefs} = do
  ddefs' <- mapM (\ddf@DDef{dataCons} -> do
                    dcon <- fromVar <$> gensym (toVar redirectionTag)
                    let datacons = filter (not . isRedirectionTag . fst) dataCons
                    return ddf {dataCons = datacons ++ [(dcon, [(False, CursorTy)])]})
            ddefs
  return $ p { ddefs = ddefs' }

-- | The main compiler pipeline
passes :: (Show v) => Config -> L0.Prog0 -> StateT (CompileState v) IO L4.Prog
passes config@Config{dynflags} l0 = do
      let isPacked   = gopt Opt_Packed dynflags
          biginf     = gopt Opt_BigInfiniteRegions dynflags
          gibbon1    = gopt Opt_Gibbon1 dynflags
          no_rcopies = gopt Opt_No_RemoveCopies dynflags
          parallel   = gopt Opt_Parallel dynflags
          should_fuse = gopt Opt_Fusion dynflags
          tcProg3     = L3.tcProg isPacked
      l0 <- go  "freshen"         freshNames            l0
      l0 <- goE0 "typecheck"       L0.tcProg             l0
      l0 <- goE0 "bindLambdas"     L0.bindLambdas       l0
      l0 <- goE0 "monomorphize"    L0.monomorphize      l0
      -- l0 <- goE0 "closureConvert"  L0.closureConvert    l0
      l0 <- goE0 "specLambdas"     L0.specLambdas       l0
      l0 <- goE0 "desugarL0"       L0.desugarL0         l0
      l0 <- goE0 "floatOutCase"    L0.floatOutCase      l0
      -- Note: L0 -> L1
      l1 <- goE0 "toL1"            (pure . L0.toL1)     l0

      l1 <- goE1 "typecheck"     L1.tcProg              l1
      -- If we are executing a benchmark, then we
      -- replace the main function with benchmark code:
      l1 <- goE1 "benchMainExp"  benchMainExp           l1
      l1 <- goE1 "typecheck"     L1.tcProg              l1
      l1 <- goE1 "simplify"      simplifyL1             l1
      l1 <- goE1 "typecheck"     L1.tcProg              l1
      -- Check this after eliminating all dead functions.
      when (hasSpawnsProg l1 && not parallel) $
        error "To compile a program with parallelism, use --parallel."
      l1 <- goE1 "flatten"       flattenL1              l1
      l1 <- goE1 "simplify"      simplifyL1             l1
      l1 <- goE1 "inlineTriv"    inlineTriv             l1
      l1 <- goE1 "typecheck"     L1.tcProg              l1
      l1 <- if should_fuse
          then goE1  "fusion2"   fusion2                l1
          else return l1
      l1 <- goE0 "typecheck"     L1.tcProg              l1

      -- Minimal haskell "backend".
      lift $ dumpIfSet config Opt_D_Dump_Hs (render $ pprintHsWithEnv l1)

      -- -- TODO: Write interpreters for L2 and L3
      l3 <- if isPacked
            then do
              -- TODO: push data contstructors under conditional
              -- branches before InferLocations.

              -- Note: L1 -> L2
              l2 <- goE2 "inferLocations"  inferLocs    l1
              l2 <- goE2 "simplifyLocBinds" simplifyLocBinds l2
              l2 <- go   "L2.typecheck"    L2.tcProg    l2
              l2 <- go "regionsInwards"  regionsInwards l2
              l2 <- go   "L2.typecheck"    L2.tcProg    l2
              l2 <- goE2 "L2.flatten"      flattenL2    l2
              l2 <- go   "L2.typecheck"    L2.tcProg    l2
              l2 <- if gibbon1 || no_rcopies
                    then return l2
                    else do l2 <- go "removeCopies" removeCopies l2
                            go "L2.typecheck"       L2.tcProg    l2
              l2 <- goE2 "inferEffects" inferEffects  l2

{- Note [Repairing programs]
~~~~~~~~~~~~~~~~~~~~~~~~~~~~

We need a program analysis that decides whether a L2 program needs to be repaired.
Why ? Because, when we pattern match on a packed value, L2 assumes that *every*
variable in that pattern is accessible. However, this is not always true.
Consider the rightmost fn (which does not traverse it's input):

   (Node [(x, loc_x), (y, loc_y)] BODY)

Here, since the input is not traversed, we won't have an end-witness for x. And we
cannot access y without it. We need to fix such programs. Effectively, what we're
looking for in this analyis is if we can unpack all the pattern matched variables
in case expressions occurring in the program. For functions, it means that either
the function should traverse it's input, or the un-reachable elements in the pattern
match must remain unused (eg. 'leftmost'). On the other hand, we always have to
repair a broken main expression (since the "unused" case won't apply).

The compiler has access to 2 program repair strategies -- dummy traversals or
random access nodes. If we're operating in gibbon1 mode, it uses the former. However,
this changes the asymptotic complexity of the functions. In gibbon2 mode, we compile
such programs to store RAN's instead. This basically allows O(1) access to any element
of a data constructor.

Also see Note [Adding dummy traversals] and Note [Adding random access nodes].

-}
              l2 <-
                if gibbon1
                then do
                  l2 <- goE2 "addTraversals" addTraversals l2
                  l2 <- go "L2.typecheck"    L2.tcProg     l2
                  l2 <- goE2 "inferEffects2"  inferEffects l2
                  l2 <- go "L2.typecheck"    L2.tcProg     l2
                  l2 <- goE2 "repairProgram"  (pure . id)  l2
                  pure l2
                else do
                  let need = needsRAN l2
                  l1 <- goE1 "addRAN"        (addRAN need) l1
                  l1 <- go "L1.typecheck"    L1.tcProg     l1
                  l2 <- go "inferLocations2" inferLocs     l1
<<<<<<< HEAD
                  l2 <- go "regionsInwards" regionsInwards l2
                  l2 <- go   "L2.typecheck"  L2.tcProg     l2
=======
                  l2 <- go "simplifyLocBinds" simplifyLocBinds l2
>>>>>>> 6a57c501
                  l2 <- go "L2.flatten"      flattenL2     l2
                  l2 <- go "findWitnesses" findWitnesses   l2
                  l2 <- go "L2.typecheck"    L2.tcProg     l2
                  l2 <- goE2 "L2.flatten"    flattenL2     l2
                  l2 <- go "L2.typecheck"    L2.tcProg     l2
                  l2 <- goE2 "removeCopies"  removeCopies  l2
                  l2 <- go "L2.typecheck"    L2.tcProg     l2
                  l2 <- goE2 "inferEffects2" inferEffects  l2
                  l2 <- go "L2.typecheck"    L2.tcProg     l2
                  l2 <- goE2 "addTraversals" addTraversals l2
                  l2 <- go "L2.typecheck"    L2.tcProg     l2
                  l2 <- goE2 "repairProgram" (pure . id)   l2
                  pure l2

              lift $ dumpIfSet config Opt_D_Dump_Repair (pprender l2)
              l2 <- go "L2.typecheck"     L2.tcProg     l2
              l2 <- goE2 "parAlloc"   parAlloc  l2
              lift $ dumpIfSet config Opt_D_Dump_ParAlloc (pprender l2)
              l2 <- go "L2.typecheck" L2.tcProg l2
              l2 <- goE2 "inferRegScope"  inferRegScope l2
              l2 <- go "L2.typecheck"     L2.tcProg     l2
              l2 <- goE2 "simplifyLocBinds" simplifyLocBinds l2
              l2 <- go "L2.typecheck"     L2.tcProg     l2
              l2 <- go "writeOrderMarkers" writeOrderMarkers l2
              l2 <- go "L2.typecheck"     L2.tcProg     l2
              l2 <- goE2 "routeEnds"      routeEnds     l2
              l2 <- go "L2.typecheck"     L2.tcProg     l2
              l2 <- goE2 "simplifyLocBinds" simplifyLocBinds l2
              l2 <- go "L2.typecheck"     L2.tcProg     l2
              l2 <- go "addRedirectionCon" addRedirectionCon l2
              -- l2 <- if gibbon1
              --       then pure l2
              --       else go "inferRegSize" inferRegSize l2
              l2 <- if gibbon1
                    then pure l2
                    else go "followPtrs" followPtrs l2
              l2' <- go "fromOldL2" fromOldL2 l2

              -- N.B ThreadRegions doesn't produce a type-correct L2 program --
              -- it adds regions to 'locs' in AppE and LetE which the
              -- typechecker doesn't know how to handle.
              l2' <- go "threadRegions"    threadRegions l2'

              -- L2 -> L3
              -- TODO: Compose L3.TcM with (ReaderT Config)
              l3 <- go "cursorize"        cursorize     l2'
              l3 <- go "reorderScalarWrites" reorderScalarWrites  l3
              -- _ <- lift $ putStrLn (pprender l3)
              l3 <- go "L3.flatten"       flattenL3     l3
              l3 <- go "L3.typecheck"     tcProg3       l3
              l3 <- go "hoistNewBuf"      hoistNewBuf   l3
              l3 <- go "L3.typecheck"     tcProg3       l3
              return l3
            else do
              l3 <- go "directL3"         directL3      l1
              l3 <- go "L3.typecheck"     tcProg3       l3
              return l3

      l3 <- go "unariser"       unariser                l3
      l3 <- go "L3.typecheck"   tcProg3                 l3
      l3 <- go "L3.flatten"     flattenL3               l3
      l3 <- go "L3.typecheck"   tcProg3                 l3

      -- Note: L3 -> L4
      l4 <- go "lower"          lower                   l3
      l4 <- go "lateInlineTriv" lateInlineTriv          l4
      l4 <- if gibbon1 || not isPacked
            then do
              l4 <- go "rearrangeFree"  rearrangeFree   l4
              pure l4
            else do
              l4 <- go "rearrangeFree"   rearrangeFree   l4
              -- l4 <- go "inlineTrivL4"    (pure . L4.inlineTrivL4) l4
              pure l4
      return l4
  where
      go :: PassRunner a b v
      go = pass config

      goE2 :: (InterpProg Store b, Show v) => InterpPassRunner a b Store v
      goE2 = passE emptyStore config

      goE0 :: (InterpProg () b, Show v) => InterpPassRunner a b () v
      goE0 = passE () config

      goE1 :: (InterpProg () b, Show v) => InterpPassRunner a b () v
      goE1 = passE () config

type PassRunner a b v = (Pretty b, Out b, NFData a, NFData b) =>
                         String -> (a -> PassM b) -> a -> StateT (CompileState v) IO b

type InterpPassRunner a b s v = (HasPretty a, HasPretty b, HasOut a, HasOut b,
                                HasGeneric a, HasGeneric b, HasNFData a, HasNFData b) =>
                                String -> (Prog a -> PassM (Prog b)) -> Prog a -> StateT (CompileState v) IO (Prog b)

-- | Run a pass and return the result
--
pass :: Config -> PassRunner a b v
pass config who fn x = do
  cs@CompileState{cnt} <- get
  x' <- if dbgLvl >= passChatterLvl
        then lift $ evaluate $ force x
        else return x
  lift$ dbgPrint passChatterLvl $ " [compiler] Running pass, " ++who

  let (y,cnt') = runPassM config cnt (fn x')
  put cs{cnt=cnt'}
  y' <- if dbgLvl >= passChatterLvl
        then lift $ evaluate $ force y
        else return y
  if dbgLvl >= passChatterLvl+1
     then lift$ dbgPrintLn (passChatterLvl+1) $ "Pass output:\n"++sepline++"\n"++ (pprender y')
     -- TODO: Switch to a node-count for size output (add to GenericOps):
     else lift$ dbgPrintLn passChatterLvl $ "   => "++ show (length (sdoc y')) ++ " characters output."
  return y'


passChatterLvl :: Int
passChatterLvl = 3


-- | Like 'pass', but also evaluates and checks the result.
--
passE :: (InterpProg s p2, Show v) => s -> Config -> InterpPassRunner p1 p2 s v
passE s config@Config{mode} = wrapInterp s mode (pass config)


-- | An alternative version that allows FAILURE while running
-- the interpreter part.
-- FINISHME! For now not interpreting.
--
passF :: Config -> PassRunner p1 p2 v
passF config = pass config


-- | Wrapper to enable running a pass AND interpreting the result.
--
wrapInterp :: (InterpProg s b, Show v)
           => s -> Mode -> InterpPassRunner a b s v -> InterpPassRunner a b s v
wrapInterp s mode pass who fn x =
  do CompileState{result} <- get
     p2 <- pass who fn x
     -- In benchmark mode we simply turn OFF the interpreter.
     -- This decision should be finer grained.
     when (dbgLvl >= interpDbgLevel && not (isBench mode)) $ lift $ do
       let Just res1 = result
       -- FIXME: no command line option atm.  Just env vars.
       runConf <- getRunConfig []
       let res2 = gInterpNoLogs s runConf p2
       res2' <- catch (evaluate (force res2))
                (\exn -> error $ "Exception while running interpreter on pass result:\n"++sepline++"\n"
                         ++ show (exn::SomeException) ++ "\n"++sepline++"\nProgram was: "++abbrv 300 p2)
       unless (show res1 == res2') $
         error $ "After pass "++who++", evaluating the program yielded the wrong answer.\nReceived:  "
         ++show res2'++"\nExpected:  "++show res1
       dbgPrintLn interpDbgLevel $ " [interp] answer after " ++ who ++ " was: "++ res2'
     return p2<|MERGE_RESOLUTION|>--- conflicted
+++ resolved
@@ -675,12 +675,11 @@
                   l1 <- goE1 "addRAN"        (addRAN need) l1
                   l1 <- go "L1.typecheck"    L1.tcProg     l1
                   l2 <- go "inferLocations2" inferLocs     l1
-<<<<<<< HEAD
+                  l2 <- go "simplifyLocBinds" simplifyLocBinds l2
+                  l2 <- go   "L2.typecheck"  L2.tcProg     l2
                   l2 <- go "regionsInwards" regionsInwards l2
                   l2 <- go   "L2.typecheck"  L2.tcProg     l2
-=======
                   l2 <- go "simplifyLocBinds" simplifyLocBinds l2
->>>>>>> 6a57c501
                   l2 <- go "L2.flatten"      flattenL2     l2
                   l2 <- go "findWitnesses" findWitnesses   l2
                   l2 <- go "L2.typecheck"    L2.tcProg     l2
