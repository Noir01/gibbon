--- conflicted
+++ resolved
@@ -127,7 +127,6 @@
   hs-source-dirs:      tests
   main-is:             Main.hs
 
-<<<<<<< HEAD
   build-depends:       base,
                        gibbon, containers,
                        filepath, directory, process,
@@ -144,27 +143,6 @@
                 L2.Typecheck
                 L1.Typecheck
                 L3.Typecheck
-=======
-  build-depends:       base
-                     , gibbon
-                     , containers
-                     , filepath
-                     , directory
-                     , process
-                     , mtl
-                     , srcloc
-                     , tasty
-                     , tasty-hunit
-                     , tasty-th
-
-  other-modules:       RouteEnds
-                       InferEffects
-                       Unariser
-                       Compiler
-                       L2.Typecheck
-                       L1.Typecheck
-                       L3.Typecheck
->>>>>>> 9f798783
 
   default-language:    Haskell2010
   ghc-options:         -fdefer-typed-holes