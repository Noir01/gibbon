--- conflicted
+++ resolved
@@ -30,11 +30,8 @@
 import L2.Typecheck
 import L1.Typecheck
 import L3.Typecheck
-<<<<<<< HEAD
 import L0.Specialize
-=======
 import InferLocations
->>>>>>> 52ccdcd4
 
 main :: IO ()
 main = defaultMain allTests
