--- conflicted
+++ resolved
@@ -154,12 +154,9 @@
 lookupVEnv :: Var -> FullEnv -> Ty2
 lookupVEnv = undefined
 
-<<<<<<< HEAD
 lookupFEnv :: Var -> FullEnv -> (Ty2,Ty2)
 lookupFEnv = undefined
              
-=======
->>>>>>> fa1900c3
 extendDepGraph :: Dependence -> FullEnv -> FullEnv
 extendDepGraph = undefined
 
