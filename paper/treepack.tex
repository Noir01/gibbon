
\documentclass[a4paper,english]{lipics-v2016}
\usepackage{microtype}

%% This is our standard package for code formatting:
\usepackage{listings}
\usepackage{url}
\usepackage{amsmath}
\usepackage{amsthm}
\usepackage{hyperref}
\usepackage{graphicx}
% \usepackage{mathabx}
% \usepackage{mathpartir}
\usepackage{xspace}
\usepackage[noabbrev,capitalise]{cleveref}
\usepackage{enumitem}

\usepackage{wrapfig}

\usepackage[labelformat=simple]{subcaption}

%Re-formatting figure captions to make subfigures look right.
\newcommand{\myhrule}{ \leaders\hrule width 0pt height .33pt \hfill }
\renewcommand{\myhrule}{\hrulefill}

\DeclareCaptionFormat{ruled}{\myhrule \\ #1#2#3}
\DeclareCaptionFormat{plain}{#1#2#3}

\captionsetup[figure]{format=ruled}
\captionsetup[subfigure]{format=plain}

\newcommand{\treelang}{Gibbon\xspace} 
\newcommand{\treecomp}{Gibbon compiler{}}

%% Traversal effects:
\newcommand{\travarr}[1]{\xrightarrow{#1}}
% \newcommand{\arr}[3]{\ensuremath{{#1} \xrightarrow{\overrightarrow{#2}} {#3}}}
% \newcommand{\arr}[3]{\ensuremath{{#1} \xrightarrow{trav({#2})} {#3}}}
\newcommand{\arr}[3]{\ensuremath{{#1} \travarr{#2} {#3}}}
% $\xrightarrow[world]{hello}$



\renewcommand{\thesubfigure}{(\alph{subfigure})}

\newcommand{\fresh}[1]{\ensuremath{#1}}
% \newcommand{\fixed}[1]{\ensuremath{\texttt{#1}}}
\newcommand{\fixed}[1]{\ensuremath{\ell_{\textrm{#1}}}}

\newcommand{\freshA}{\fresh{\alpha}}
\newcommand{\freshB}{\fresh{\beta}}
\newcommand{\locend}[1]{\ensuremath{\hat{#1}}}

\newif\ifcurly
% \curlytrue % Comment to deactivate.

\newcommand{\finishmecurly}{\ifcurly \Red{FINISHME - do ifcurly version here} \else}


%----------------------------------------
%% \usepackage[colorinlistoftodos,prependcaption,textsize=tiny]{todonotes}
%% \usepackage{xargs}
%% \newcommandx{\unsure}[2][1=]{\todo[linecolor=red,backgroundcolor=red!25,bordercolor=red,#1]{#2}}
%% \newcommandx{\info}[2][1=]{\todo[linecolor=OliveGreen,backgroundcolor=OliveGreen!25,bordercolor=OliveGreen,#1]{#2}}
%% \newcommandx{\change}[2][1=]{\todo[linecolor=blue,backgroundcolor=blue!25,bordercolor=blue,#1]{#2}}
%% \newcommandx{\inconsistent}[2][1=]{\todo[linecolor=blue,backgroundcolor=blue!25,bordercolor=red,#1]{#2}}
%% \newcommandx{\improvement}[2][1=]{\todo[linecolor=Plum,backgroundcolor=Plum!25,bordercolor=Plum,#1]{#2}}
%% \newcommandx{\resolved}[2][1=]{\todo[linecolor=OliveGreen,backgroundcolor=OliveGreen!25,bordercolor=OliveGreen,#1]{#2}} % use this to mark a resolved question
%% \newcommandx{\thiswillnotshow}[2][1=]{\todo[disable,#1]{#2}} % will replace \resolved in the final document
% ----------------------------------------


% Tweak width of margin notes for this documentclass:
\setlength{\marginparwidth}{1.75cm}

% If we are using Haskell code in this paper:
% Defines ``code'' environment:
% \input{./bibs/latex_templates/haskell_style}
\input{haskell_style} 

% Copy this if needed to customize:
\input{./bibs/latex_templates/editingmarks}

\lstloadlanguages{C++}
\lstnewenvironment{cpp}
    {\lstset{}%
      \csname lst@SetFirstLabel\endcsname}
    {\csname lst@SaveFirstLabel\endcsname}
    \lstset{
      language=C++,
%      basicstyle=\footnotesize\ttfamily,
      basicstyle=\ttfamily,              
%      basicstyle=\small\ttfamily,
      flexiblecolumns=false,
      basewidth={0.5em,0.45em},
      keywordstyle=\color{blue},
      % commentstyle=\color{darkgreen},
      commentstyle=\color{MidnightBlue}\it,
      morekeywords={uint64_t, ticks, ticks_t, avg_t, histogram_t, stack_t, sync,
      long_spawn, fun, match}
      % deletekeywords={map,sort,zipWith,replicate,Num,Char,Bool,Array,Int,Double
      %                ,sqrt,not,filter,IO,Maybe,Either,quot,scanl,scanr,reverse,fst,id},
      % literate= {+}{{$+$}}1 {/}{{$/$}}1 {*}{{$*$}}1 % {=}{{$=$}}1
      %           {>}{{$>$}}1 {<}{{$<$}}1
      %          {\\}{{$\lambda$}}1
      %          {\\\\}{{\char`\\\char`\\}}1
      %          {->}{{$\rightarrow$}}2 {>=}{{$\geq$}}2 {<-}{{$\leftarrow$}}2
      %          {<=}{{$\leq$}}2 {=>}{{$\Rightarrow$}}2
      %          {\ .}{{$\circ$}}2 {\ .\ }{{$\circ$}}2
      %          {>>}{{>>}}2 {>>=}{{>>=}}2 {=<<}{{=<<}}2
      %          {|}{{$\mid$}}1
      %          {dotdotdot}{{$\ldots$}}3
    }
    
% Sometimes we have extra short-cuts:
% \input{macro-defs}

% Sometimes we factor large figures into commands in a separate file:
% \input{figures}



%\special{papersize=8.5in,11in}
%\setlength{\pdfpageheight}{\paperheight}
%\setlength{\pdfpagewidth}{\paperwidth}

%\conferenceinfo{CONF 'yy}{Month d--d, 20yy, City, ST, Country}
%\copyrightyear{20yy}
%\copyrightdata{978-1-nnnn-nnnn-n/yy/mm}
%\copyrightdoi{nnnnnnn.nnnnnnn}

% Uncomment the publication rights you want to use.
%\publicationrights{transferred}
%\publicationrights{licensed}     % this is the default
%\publicationrights{author-pays}

%\titlebanner{banner above paper title}        % These are ignored unless
%\preprintfooter{short description of paper}   % 'preprint' option specified.

\title{Compiling tree transforms to operate on packed representations}
% \subtitle{Faster compiler passes, parallelization ready}

%\authorinfo{Name1}
%           {Affiliation1}
%           {Email1}
%\authorinfo{Name2\and Name3}
%           {Affiliation2/3}
%           {Email2/3}

\author[1]{}
\Copyright{}%mandatory, please use full first names. LIPIcs license is "CC-BY";  http://creativecommons.org/licenses/by/3.0/
%

\lstMakeShortInline[style=inline]@
% \lstDeleteShortInline@

\begin{document}

\maketitle

\begin{abstract}
When written idiomatically in most programming languages, programs that traverse
and construct trees operate over pointer-based data structures, using one heap
object per-leaf and per-node.
%
{This representation is efficient for random access and shape-changing
  modifications, but for traversals, such as compiler passes, that process most
  or all of a tree in bulk, it can be inefficient.
%
In this work we instead compile tree traversals}
to operate on \textbf{pointer-free
pre-order serializations of trees}.  On modern architectures such programs
often run {significantly} faster than their pointer-based counterparts,
{and additionally are directly suited to storage and transmission without
  requiring marshaling.}

We present a prototype compiler, \textsf{Gibbon}, that compiles a small
first-order, purely functional language sufficient for tree traversals.
The compiler transforms this language into intermediate representation with
explicit pointers into input and output buffers
for packed data.
% , which then generates code as efficient as hand-written C.
%
The key compiler technologies include an effect
system for capturing traversal behavior, combined with an
algorithm to insert destination cursors.
% lightweight
% {analysis inferring data flow},
% and a program synthesis step for
% creating missing traversals.
We evaluate our compiler on 
tree transformations over a real-world dataset of source-code syntax trees.
%
{For traversals touching the whole tree, such as maps and folds, packed data
  allows speedups of over $2\times$ compared to a highly-optimized pointer-based
  baseline.}

\end{abstract}

%\category{CR-number}{subcategory}{third-level}

% general terms are not compulsory anymore,
% you may leave them out
%\terms
%term1, term2

%\keywords
%keyword1, keyword2

% ================================================================================
\section{Introduction}\label{sec:intro}
% ================================================================================

% \rn{This is an example peanut-gallery comment.}

Programs that traverse and construct trees are widely used across all
domains of computer science, ranging from compiler passes, to the
browser Document Object Model, to particle simulations with
space-partitioning trees.
%
Yet almost all modern programming languages and
compilers represent trees and their traversals identically.
% In the traditional representation,
Each node of the tree is a heap object, followed by fields for child nodes or
leaf values.  This representation has not changed since early LISP systems and
is shared across source languages with diverse type
systems---whether algebraic data types or class hierarchies, statically or
dynamically typed.  The deviations from this consensus are found within
limited high-performance scenarios where complete trees can be laid out using
address arithmetic with no intermediate nodes.

We submit that this consensus is premature.  In numerical computing it is an axiom
that you cannot treat the numbers in a matrix as individual heap objects.
Rather, the emphasis is on bulk efficiency.  Likewise, many tree traversals
process trees in bulk, reading or writing them in one pass.  On such workloads,
traditional tree representations are not favored by current trends in computer
architecture.  Pointer-chasing implies randomized memory access patterns.
%
While previous work addresses spatial locality for tree data~\cite{Chilimbi1999},
%
much memory is still wasted both in pointers themselves and in tags on nodes
(e.g. distinguishing ``interior'' vs ``leaf'' objects).  For example, a C
compiler uses 96 bytes
%
%% \rn{Double check that for alignment the C compiler is sacrificing a word for the
%% one byte tag field.} 
%
of memory to represent the tree shown in
Figure~\ref{fig:intro-tree-unpacked}. On the other hand, if we are
sending the tree over the network, we would naturally use a more
compact form in serializing it, as shown in
Figure~\ref{fig:intro-tree-packed}.  In the latter version, we use the
same 24 bytes for the data in the leaves, but only 5 bytes for the
spine (capturing the ``tags'' of the 5 nodes in the tree), rather than
72.  Further, a tree traversal processing this memory representation
follows a precisely linear memory access pattern, because the data is
already laid out in a preorder traversal.
%
On architectures with inexpensive unaligned access, such as modern
x86, this is a desirable in-memory representation as well as a
serialization format.\footnote{Even restricted to aligned access, we
  would still shrink from 72 bytes to 20 by switching to a packed
  format.}

\begin{figure}
  \begin{subfigure}[t]{\linewidth}
    \centering
    \includegraphics[scale=0.5]{figs/intro-tree-unpacked}
    \caption{Standard representation of a tree structure in C: by default,
      word-sized tags {\em and} pointers.}
    \label{fig:intro-tree-unpacked}
  \end{subfigure}
  \begin{subfigure}[t]{\linewidth}
    \centering
    \includegraphics[scale=0.5]{figs/intro-tree-packed}
    \caption{Serialized version of the same tree.  Not to scale: tags take one
      byte and integers eight.}
    \label{fig:intro-tree-packed}    
  \end{subfigure}
  \caption{Standard and serialized representations of trees}
  \label{fig:intro-fig}
\end{figure}

% \begin{figure}
%% \begin{figure}
%% %\begin{wrapfigure}{r}{0.5\textwidth} 
%% {PICTURE HERE:  possibly with wrapfig.}
% \begin{verbatim}
%  [N|.|.]          struct Tree {
%     /  \           enum { Leaf, Node } tag;
% [L 1]  [N|.|.]     union { 
%          /   \      struct { long long elem; };
%       [L 2] [L 3]   struct { struct Tree* l;
%                              struct Tree* r; }}}
% \end{verbatim}

%%   \caption{Traditional, pointer-based tree layout.}
%% \end{figure}
%\end{wrapfigure}
% \begin{verbatim}
%   [N L 1  N L 2  L 3 ]
% \end{verbatim}
% \end{figure}

Indeed, if we can compile programs to operate directly on this serialization, we
follow a precedent of using serialization formats jointly as memory formats.
For example, Cap'N Proto \cite{capnproto} makes it ergonomic for C++ code to operate directly
on the Protobuf serialization format in memory.  Likewise ``data baking''\footnote{Described here \url{http://nullprogram.com/blog/2016/11/15/}}.
 is an established practice in video games---caching assets on
disk in a format that allows them to be \il{mmap}'d into memory and used
without further conversion.  As a general example of this capability, the
Glasgow Haskell Compiler (GHC) recently added the capability to store any closed
subgraph of the heap as a {\em Compact Normal Form} (CNF) \cite{cnf-icfp15}---a
contiguous memory region that is treated as a kind of ``super heap object'', never
traced by the GC and collected only when there are no pointers into any of the
sub-parts of the CNF.

The packed tree format above is precisely a dense encoding of a CNF---a
transitive closure of heap objects with no escaping pointers, in this case, no
pointers {\em at all}.  GHC's CNF support---like related efforts at
region~\cite{mlkit} or pool memory management~\cite{Lattner2005}---colocates
heap objects without changing their representation.
%
Code accessing the data can remain unchanged.
In contrast, the dense tree format {\em requires a complete
rearrangement of the compiled code that operates on the data}. This
rearrangement is fundamental to the space savings and format
simplicity.
% ---in contrast, CNF retains all of the pointers and tags of the original data.

% Shall we acronymize it?
% DTF - dense tree form, or dense tree format
% PTF - packed tree form
% DTP - dense tree packing

In this paper, we take a first step towards compiler support for 
packed tree data types {\em without} changing the source program.
%
Packed representations aren't always appropriate, and we don't automate the
choice of {\em when} to use them, but rather automate the necessary code
transformations to transparently use packed representations for selected
data types.
%
Henceforth, we use {\em tree traversals} or {\em tree transforms} to refer to
programs that walk over an immutable tree, building an output tree of size
proportional to the input tree, without substantially relying on {\em sharing}
in the representation.  We also address a limited class of {\em tree
  searches} that require random access within a tree.
%
We make the following contributions:

\newcommand{\calculus}{$\lambda^D_T$} % uh, Dense Tree?

\begin{itemize}
 %% \item We use a small core language, \calculus{}, to formalize a transformation
  %% on programs that creates an output program operating only on
  %% pointers in the serialized representation.  This involves a small program
  %% synthesis step, and we show how the program synthesis and the selection of
  %% data structure shape benefit from co-optimization.
   
\item We present a compiler, dubbed \treelang, 
  that can compile a range of tree transforms, written in a minimal functional language,
 to be {more than twice as} fast as standard techniques (Section~\ref{sec:language}).
 We evaluate \treelang against both a number of existing compilers and
 its own best performance (without packing) in \cref{sec:eval}.

\item We present compilation algorithms for data packing (\cref{sec:compiler}),
  including a method for determining when a function reaches the end of its
  input(s), and for converting to a destination-cursor-passing style, which
  supports operating on data in dense byte streams.

%% \item We show that the principle of packed-tree traversals works
%%   broadly across a variety of language implementations, by benchmarking simple
%%   handwritten packed-tree programs~\cref{sec:eval-shootout} and
%%   demonstrating speedup even \emph{without} compiler support.
%% \rn{This implies we will show results for GHC/Packed, which we don't currently.}
  
\item In an additional evaluation, we show that not only can tree traversals
  become faster in the packed representation, but that they are still amenable
  to parallel speedup (\cref{sec:eval-parallel}).  To leverage parallelism, we
  need random access and thus extra layout information in dense encodings---a
  feature that also allows tree searches to be expressed in our framework, such
  as a point correlation application evaluated in \cref{sec:eval-kdtree}.
% \rn{Need to include the KDTree business in the speculative part}
  
\end{itemize}


% ================================================================================
% \section{Motivating Example}
\section{Background and Example}\label{sec:background}
% ================================================================================

We begin our study of packed tree representations with perhaps the
simplest example: binary trees with
integer leaves.
%
In a language with algebraic data types,
% In a strongly typed functional language,
a recursive walk on
the tree would typically use pattern matching, which we
demonstrate with the following function that increments each
integer leaf by one. 

\ifcurly
% [language=python]
\begin{code}[language=c]
type Tree = Leaf(Int) | Node(Tree,Tree);

fun add1(t) {
  match(t) {
    Leaf(n):   return Leaf(n+1);
    Node(x,y): return Node(add1(x),add1(y));
  }}
\end{code}
\else
\begin{code}
 data Tree = Leaf Int | Node Tree Tree
  
 add1 t = case t of
            Leaf n   -> Leaf (n+1)
            Node x y -> Node (add1 x) (add1 y)
\end{code}
\fi

\ifcurly
In fact,
\else
Here we use a Haskell-like syntax, but in fact
\fi
 the small, strict, first-order, purely functional language of tree traversals
we consider in this paper is already a subset of most existing languages.
The above program is not substantially different in C, Haskell, ML, F\#, Scala,
Swift, Rust, etc.  Only the details of switching on sum types (tagged unions)
differ, as well as the syntax for constructing an object while initializing its
fields, here: 
\ifcurly
\il{Node(e1,e2)}).
\else
\il{Node e1 e2}.
\fi

%% For the purposes of establishing the problems we solve, and for explaining the details of
%% our solution, this \il{add1} function will be used as an ongoing example.

The first problem for tree-walks such as this is memory management, as \il{add1}
can easily become a malloc or garbage collector benchmark.  For instance, the
following C code is over twice as slow as the same implementation in Java or a
good functional compiler, thanks to overhead in \il{malloc}.

\begin{cpp}
  Tree* add1(Tree* t) {
    Tree* tout = (Tree*)malloc(sizeof(Tree));
    tout->tag = t->tag;
    if (t->tag == Leaf) {
      tout->elem = t->elem + 1;
    } else {
      tout->l = add1(t->l);
      tout->r = add1(t->r);
    }
    return tout;
  }
\end{cpp}

But even if we assume bump-pointer allocation in an arena, and {\em no
  header objects}---even if we go further and enable the \il{__packed__} attribute
for our structs to save tag space---the performance of the above code is still
several times below what is achievable.  The main observation of this paper is
that bulk tree walks are efficient if done directly on a pre-order serialization
of the tree, and that it is possible to automate the translation of recursive
functions, such as \il{add1} above, into code that directly manipulates data
buffers containing serialized trees.

% \begin{wrapfigure}[6]{r}[-05pt]{6cm}
\begin{wrapfigure}[14]{r}{6.8cm}
\vspace{-8mm}
\begin{code}[language=c]
char* add1(char* tin, char* tout) {
  if (*tin == Leaf) {
    *tout = Leaf;
    tin++; tout++;
    *(int*)tout = *(int*)tin + 1;
    return (tin + sizeof(int));
  } else {
    *tout = Node;
    tin++; tout++;
    char* t2 = add1(tin,tout);
    tout += (t2 - t);
    return add1(t2,tout);
  }
}
\end{code}
\end{wrapfigure}

For our simple example, this buffer-passing code isn't complicated to write by
hand in C, as pictured on the right.
%
Yet this approach cannot scale---it quickly becomes tedious and error prone.
Clearly, no one would use a technique like this for building a
non-trivial tree processing program such as a compiler or a web browser!

This C program is similar to the output produced by the \treelang compiler we
describe in this paper.  We refer to the input and output pointers as {\em
  cursors}, and one of the primary jobs of the compiler is to insert
them automatically.


%% \note{Yet, code performing raw manipulation of a pointer into a byte buffer
%%   containing a serialized tree is extremely error prone and tedious to write.
%%   It certainly is inappropriate for writing compilers, which contain reams and
%%   reams of tree-walking code.}

\subsection{Challenges and Limitations}
\label{sec:limitations}

At a basic level, the remainder of the paper describes how to generate
efficient, but complex, cursor-passing C code automatically from the simple
functional tree-walking program we began with.
%
However, this code generation process is not as easy as our initial example
makes it seem. Our compiler must solve several challenging problems: ensuring
complete traversal to consume the stream in order, tracking the state of cursors
into the tree, and more. We begin by outlining some of those challenges, and
delve into their solutions in subsequent sections.
%
Of course, many challenges can be overcome with extensions to the data
{format, and in \cref{sec:extensions1,sec:extensions} we will explore various
extensions to the basic preorder serialization}.  But we begin with the
most basic scenario, where all data for a tree resides in one buffer,
contiguously.

\note{A bit more here about how it can't do search-tree ``insert''}


\subsubsection{Ensuring complete traversal} Our \il{add1} function is
well-behaved and easy to compile. But many real programs, even very
simple ones, pose more challenges. For example, consider the following
two seemingly-similar functions:

\ifcurly
\begin{code}[language=c]
  fun left(t) {
    match(t) {
      Leaf(n):   return n;
      Node(x,_): return left(x);
  }}
  fun right(t) {
    match(t) {
      Leaf(n):   return n;
      Node(_,y): return right(y);
  }}
\end{code}
\else
%% \begin{code}
%%   left t = case t of                  right t = case t of
%%              Leaf n   -> n                        Leaf n   -> n
%%              Node x _ -> left x                   Node _ y -> right y
%% \end{code}
{
%  \begin{center}
% \hspace{1mm}
\begin{minipage}{0.45\textwidth} 
\begin{code}
  left t = case t of                
             Leaf n   -> n        
             Node x _ -> left x
\end{code}
\end{minipage}
\hspace{2mm}
\begin{minipage}{0.45\textwidth} 
\begin{code}
  right t = case t of
              Leaf n   -> n
              Node _ y -> right y
\end{code}
\end{minipage}
%\end{center}
}
\fi

These functions are isomorphic to each other in a pointer-based
representation.  But with a preorder, packed representation there is
the stark difference between them.  The \il{left} function only needs
access to left branches, which are serialized immediately after the
tag for \il{Node}.  But the \il{right} function needs to {\em skip
  over} that left child, to reach the right child.  Our prototype
adopts a simple
solution for this problem: generate a {\em dummy traversal} that
walks the left child to reach the right.
%
This of course is inefficient for many applications, if the tree
traversal need only consider a small portion of the tree. But in bulk
processing where most of the tree is visited, dummy traversal is
simple and fast, preserving the linear memory access pattern favored
by modern processors. 
%
However, adopting this strategy is not straightforward---the compiler
must determine when these extra traversals are needed. This requires
the addition of an effect system to track how much of the input buffer
is \emph{read}, corresponding to the effect of moving a cursor in the
resulting code (\Cref{subsec:inferring}).


%% \paragraph*{Copying}

%% \note{Need something here about copy insertion, maybe?}

\subsubsection{Extensions} \label{sec:extensions1}
There are many possible extensions to the basic preorder format. For example, we
can include {\em indirections}, which use a distinct tag in the serialized
stream to insert a pointer to another buffer or portion of the existing
buffer. We can also selectively use alternative constructors that include size
information and allow random access.  Note that we can {\em still} save space
even while storing size (layout) information.
%
For instance, the \il{Node}
record above could be laid out as: {\il{NodeTag <size_left> <left> <right>}}.

Whereas a pointer based representation would spend {\em two words} for the left
and right pointer (16 bytes\footnote{One basic advantage that we leverage here
  is that 64 bit platforms have become wasteful of memory, using 8 bytes for
  every pointer, even though most of the time it is unneeded.  }), if we assume
individual tree values are less than 4GB, we need only four bytes for the size
of the left tree, and we needn't store the size of the right tree at all!
% This gives us a total of 4 bytes overhead rather than 
Indeed, we plan to explore the tradeoff between density of encoding, and
computational overhead.  A dense encoding in the style of UTF8 would enable us
to store small values of \il{<size_left>} in as little as one byte.

We return to the topic of extending the basic format in \cref{sec:extensions},
%
and we present preliminary experiments using layout and indirection extensions
in \cref{sec:eval-parallelism} and \cref{sec:eval-kdtree}.
%
Further, in the future, it makes sense to fully explore the spectrum of
representations between packed and pointer-based.
%
In this paper, to simplify the exposition, we present our core language plus our
compilation algorithms in the setting of the simple, {\em completely} serialized
representation.

\subsection{Related Work}

\rn{Milind, some of the related work was going to go up here?}

One line of closely related work focuses on managing data layout in trees and
other data structures to promote spatial
locality~\cite{Chilimbi1999,Chilimbi1999b,Truong1998,Lattner2005,Chilimbi1999a},
by modifying garbage collection to co-locate objects~\cite{Chilimbi1999a},
modifying memory allocators to proactively place objects with similar access
patterns together~\cite{Lattner2005,Chilimbi1999}, or modifying the internal
layout of objects to place hot fields near each other~\cite{Chilimbi1999b}.
These approaches attempt to ``pack'' data together, using various techniques,
into cache lines to improve spatial locality, and hence have some resemblance
to our packed representations, which gain some performance benefits from
packing tree data into a compact format that promotes spatial locality.

Perhaps the most closely related of these is Chilimbi et al.'s {\em cache
conscious structure layout}~\cite{Chilimbi1999}. They propose a
cache-conscious data placement scheme where, given a traversal function,
tree-structured data will be laid out in memory in a {\em clustered} manner:
nodes from small subtrees will be placed on single cache lines. By matching
the tree layout to a specified traversal order, spatial locality is improved
when the tree is traversed in that order. A key difference between our packed
representation and Chilimbi et al.'s work is that this work focused on object
layout, without changing the internal {\em representation} of the objects.
Leaving the object representation of tree nodes the same allows code that
manipulates the objects to remain the same, but incurs costs: there is no
opportunity to reduce the space or instruction overhead incurred by pointers
linking nodes in the tree (see Figure~\ref{fig:intro-fig}), as exploiting that
opportunity requires code transformation. Most of the aforementioned spatial
locality work makes the same tradeoff.

One exception is Chilimbi et al.'s work on {\em automatic structure
splitting}~\cite{Chilimbi1999b}, where objects are transformed into split
representations, allowing hot fields from multiple objects to be co-located on
a single cache line while those objects' cold fields are placed elsewhere.
Because this layout optimization changes the internal representation of the
object, Chilimbi et al. develop a compiler pass that automatically transforms
code to work with the split representation. The transformations for structure
splitting concern how to access object fields, and hence, unlike our work, do
not require deeper transformations to remove the pointer dereferences inherent
in traversing linked data structures. Indeed, neither this work nor
cache-conscious structure placement affect the behavior of pointers in data
structures.

Lattner and Adve's {\em automatic pool allocation} identifies memory
allocations that, roughly, correspond to different data structures so that
objects from disjoint data structures can be allocated into separate
pools~\cite{Lattner2005}. This approach does not change the internal layout of
data structures (and hence does not require substantial modifications to the
way a data structure is used) nor does it do any further layout optimization
to promote locality. However, it does enable a {\em compression} step. Because
pointers {\em internal} to data structures point to other objects in the same
pool, these pointers do not need to point to arbitrary addresses, and can
instead use fewer bits to represent the target~\cite{Lattner2005mspc}.

Hsu looks at a representation of abstract syntax trees that uses a matrix
layout, allowing operations to be specified in a data-parallel manner without
traversing pointers~\cite{hsu2016key}. While this representation shares a goal
with ours of avoiding pointers, it is not ``packed''---the representation
requires a dense representation of a sparse matrix---and hence does not yield
the type of space savings we target.

In the HPC community, linearizing trees and tree traversals for improved
performance has been a common technique~\cite{makino90,goldfarb13sc}. These
linearizations tend to be {\em ad hoc}, written specifically for a given
application, and each application must be re-written by hand to benefit. This
contrasts with our compiler-based approach which allows programmers to write
using idiomatic traversal algorithms, relying on the compiler to synthesize
the packed representation as well as the algorithm to traverse that
representation.

Similar {\em ad hoc} layout transformations have recently been pursued in the
context of vectorization~\cite{Meyerovich2011,ren13cgo,ren14taco}. Meyerovich
et al. discuss different linearization schemes that can promote packed SIMD
loads and stores, improving vectorization efficiency~\cite{Meyerovich2011}.
These layouts have the implicit effect of eliminating pointer dereferences, as
in our packed representations, but rely on index arithmetic to traverse
formerly-linked nodes, rather than encoding particular traversal orders. Ren
et al. look at a wide range of tree layouts for vectorization, each targeted
at different traversal patterns~\cite{ren13cgo,ren14taco}. These layouts are
chosen to match the traversal patterns of an application, enabling the removal
of pointers, as in our layouts. Ren et al. use a library-based approach:
applications are written using high-level tree interfaces, with specific
layouts chosen based on hardware and application considerations. In contrast,
our work focuses on compiler-driven transformations of both the tree layout
and the code that traverses the tree.

% ================================================================================
\section{The \treelang{} Input Language}
\label{sec:language}
% ================================================================================

To demonstrate the compilation technique we propose, we use
a typed programming language simple enough to
present briefly in a paper, and featureful enough to express some
interesting tree-manipulating functions, such as compiler passes.

The syntax is given in \cref{fig:source}---it is
simply a standard first-order functional language.
Programs consist of a series of data type declarations and function
declarations. Similar to most functional programming languages,
programmers may define \emph{algebraic data types}, and dispatch on
them with a
\ifcurly
\texttt{match} form (called \texttt{case} or \texttt{switch} in some languages).
\else
\texttt{case} form (called \texttt{match} or \texttt{switch} in some languages).
\fi
For example, a data type for peano
numbers would have two cases: \il{Zero} and \il{Successor}.


Data types declared with \il{data} are automatically and implicitly
{\em packed} in this language.  In this basic design, the only
non-packed data types are tuples $\mathtt{(e_1,\dots,e_n)}$, accessed with
$\mathtt{e} . n$.
%
%% though as the project progresses we plan to allow arbitrary {\em subsets} of
%% data types to be marked with a ``packed'' compiler pragma.
Note, however, that tuples are sufficient for functions to take and return arbitrary
numbers of packed data types.  When we perform cursor translation in our
compiler, this will mean passing multiple {\em output cursors} to a function in
order to provide buffers for it to write its results to.

Other language features are standard: tuple access, let binding, conditionals,
and primitive operations.  Conditionals are included to avoid the need for \il{Bool}
to be packed data (because \il{case} operates on packed data only).
%
Standard primitive values are included
such as integers, booleans, and symbols.
%
Finally, \treelang provides dictionaries (not shown) to support more sophisticated
operations such as bulk transformations---substitution on an abstract
syntax tree is one example.
%
%% As an example, the \il{add1} example from Section~\ref{sec:background}
%% is representable in \treelang, shown in figure~\ref{fig:add1gibbon}.
%
A fuller language would support richer data types, more operations,
and data structures such as arrays and lists, but the crucial elements
for expressing tree-shaped data and transformations on trees are present.

%% \mv{Should we bring up our add1 example here again, in the language described
%%   in the Gibbon grammar?}

%% \begin{figure}
%% \begin{displaymath}
%%   \begin{aligned}
%%   &\DATA \gramwd{Tree} = [\gramwd{Leaf} \gramwd{Int}] [\gramwd{Node} \gramwd{Tree} \gramwd{Tree}] \;; \\
%%   &\gramwd{add1} :: \gramwd{Tree} \rightarrow \gramwd{Tree} ; \\
%%   &\gramwd{add1}(t) = 
%%      \case{t}{ [\bind{\gramwd{Leaf} \gramwd{x}}{\gramwd{x} + 1\;}]
%%                [\bind{\gramwd{Node} \gramwd{l} \gramwd{r}}{\gramwd{Node} \app{\gramwd{add1}}{\gramwd{l}} \app{\gramwd{add1}}{\gramwd{r}}}]} ; \\
%%   \end{aligned}
%% \end{displaymath}
%% \caption{\treelang function that walks through a binary tree and increments
%%   all leaves.}
%% \label{fig:add1gibbon}
%% \end{figure}

Rather than moving directly from a high-level functional language to
cursor-oriented low-level C code, our compiler transforms programs
first into an intermediate language which captures the crucial
invariants.  These additional forms are presented in \cref{fig:target}
and described in \cref{sec:compiler}.


\input{treelang}  %% Definitions and figures.

%% \note{We already gave an example of a program in Gibbon earlier...
%%   probably only need one, unless we're doing something different here}

%% \begin{code}[language=haskell]
%% type Nat = Zero | Suc(Nat);
%% \end{code}

%% For simplicity, $\treelang{}$ is a first-order language, so all
%% functions are defined at the top level.

%% \begin{code}[language=haskell]
%% fun trav(x) {
%%   match(x) {
%%     Zero: return 0;
%%     Suc(n): return 1 + trav(n);
%% }}
%% \end{code}


%% \paragraph*{Dictionaries}

%% In addition to algebraic data types and various numerical types, $\treelang{}$ supports
%% \Red{general purpose persistent dictionaries}, which are useful for implementing compiler
%% passes in a functional style.
%% \rn{Perhaps need not mention this if we don't evaluate on dictionaries.}

%% \note{Show an example of using a dictionary? Or just give the types?}

%\paragraph*{Extensions for cursor manipulation}


%% We present two languages: L1, a simple purely functional, first-order programming
%% language with sum and product types; and L2, an imperative programming language
%% with mutable arrays and pointer arithmetic, as well as a type-and-effect system.

%% \note{This can be described either as the target language, or as an extension of
%%   the starting language: \cref{fig:target}.}

\paragraph*{Using Gibbon}

\treelang is implemented as a language built on Racket~\cite{plt-tr1},
using Racket's language implementation and extension
facilities. \treelang's type checking support is implemented by
compiling to Typed Racket~\cite{popl08}. A programmer can
develop and test a \treelang program using the DrRacket IDE and tools,
which include code coverage, syntax highlighting, on-the-fly type
checking, etc.

Given a working \treelang program, it can then be compiled using our
compiler via a C backend and a standard C compiler. These backends
apply the techniques described in subsequent sections to automatically
use  packed data to represent all types declared using the
\texttt{data} form.  



% ================================================================================
\section{Compilation Algorithms} \label{sec:compiler}
% ================================================================================

\treelang{}'s approach is to convert programs into a form of {\em destination
  passing style}~\cite{larus89}, where destinations are not managed
per-heap-object (i.e. per-data-constructor), but rather for entire trees or
subtrees.  This approach implies function calls producing data types do not
generally call the allocator, for example, even a simple function such as @f@
below (on the left) is transformed to take a destination cursor argument, as
shown on the right:

\noindent
{
\begin{minipage}{0.45\textwidth}
  \begin{code}
  data Foo = MkFoo Int
  f() = MkFoo 3       
  \end{code}
\end{minipage}
\hspace{2mm}
\begin{minipage}{0.5\textwidth}
  \begin{code}
  f ptr = let p2 = write('MkFoo',ptr) 
          in write(3,p2) 
  \end{code}
\end{minipage}
}
% \finishmecurly
% \begin{code}
%   data Foo = MkFoo Int             f ptr = let p2 = write('MkFoo',ptr)
%   f() = MkFoo 3                            in write(3,p2) 
% \end{code}
% \fi



%% \begin{displaymath}
%%   \begin{aligned}
%%     & \DATA \gramwd{Foo} = \gramwd{MkFoo} \gramwd{Int} ; \\
%%     & \gramwd{f}() = \gramwd{MkFoo} 3\;; \\
%%   \end{aligned}
%% \end{displaymath}

We say that data types like @Foo@ are {\em packed} types, whereas, @Int@,
@Bool@, @Symbol@, etc are not.  As we will see in this section, during
compilation the data constructors for packed types (@MkFoo@) will themselves
come to require destination cursor arguments, before eventually ending up in the
final state (shown above) of writing directly to input and output data streams.
%
We insert these cursors using the extended language of \cref{fig:target}, which
includes an extended type-system for safely dealing with cursors (currently used
only by the compiler, and not exposed to the user).

Functions do not, however, merely have the effect of writing destination memory.
Sometimes functions will need to allocate new memory regions as well.  We treat
tuples @(e1,e2)@, as value types, so they don't account for allocation.  But
consider expressions @(e :: T)@ where @T@ does not contain packed values, yet
subexpressions of @e@ have types which do.  For instance:

\finishmecurly
\begin{code}
  g n = (case MkFoo n of MkFoo i -> i) + 4
\end{code}
\fi

If the optimizer does not eliminate this silly expression, then @MkFoo@ {\em
  must} be given a destination, even though the constructed data does not escape
the function @g@.  For this purpose, we will use a very simple form of region
allocation which takes advantage of the purely functional nature of the
\treelang language.  Namely, we know that the case expression of type @Int@
above can have no other visible effect or communication than producing an @Int@,
so thus we can {\em region allocate} the @MkFoo@ constructor inside a buffer
that is freed when the expression returns (in the implementation, this resembles
stack allocation).  This follows the precedent of other languages such as
UrWeb~\cite{urweb-icfp}, as well as previous work on region
types~\cite{mlkit,Grossman2002}.


This matter of destination routing is the primary function of the \treelang
compiler.  However, to support it, other analyses are required.  For instance,
determining the destination cursor for a field within a data record
requires determining an {\em end
  witness} for the field before it---that is, a pointer to the position in the
buffer that marks the end of one field and the start of the next.  If we
recursively unpack adjacent fields without storing a pointer to the later
fields, we must rediscover those downstream fields as a side effect of
{\em traversing} their upstream ones.
%
(For example, in our binary tree data type, to discover the start location of
@y@ in @Node x y@, we must first scroll through @x@ in the preorder packed
data.)
%
Thus we begin with an inter-procedural
analysis of which functions are able to traverse their inputs.

The overall structure of the compiler, covered in the rest of this
section, is:
\begin{enumerate}
\item Infer traversal effects (Section~\ref{subsec:inferring}).
\item Generate additional traversals as necessary to reach input ends (Section~\ref{sec:copy-insert}).
\item Route end-of-value witnesses as additional function returns (Section~\ref{subsec:routing}).
\item Switch to destination cursor-passing with additional function arguments (Section~\ref{sec:cursorize}).
\item Code generation (Section~\ref{subsec:codegen}).
\end{enumerate}


\subsection{Inferring traversal effects}
\label{subsec:inferring}
% \vspace{-2mm}\subsubsection{Inferring effects}
% ----------------------------------------

To reason about traversals, we associate with every packed type an {\em abstract
  location}. This is different from a region variable in prior work, because it
is a symbolic value representing the {\em exact memory location} that a value starts
at.  No two distinct data constructors can share the same location, whereas two
values can share the same ``region''.
%
The type signature of \il{add1} becomes:

\begin{code}
add1 :: Tree$_\alpha$ ->  Tree$_\beta$
\end{code}

%% \mv{Since we're talking about some fake function f, can we make this
%%   more concrete and refer to our ongoing add1 example?}

This is read ``function f takes a tree at location $\alpha$ and produces one at
location $\beta$.''
Note that a function of type \lstinline{Tree$_\alpha$ ->  Tree$_\alpha$} is {\em necessarily} the identity function.
%
Next, if @f@ examines all the bytes in $\alpha$, we say it has the effect $traverse(\alpha)$
and we write its type as:

% $\arr{\text{Tree}_a }{ a }{ \text{Tree}_b}$
\begin{code}
add1 :: Tree$_\freshA$ $\travarr{\freshA}$ Tree$_\freshB$
\end{code}

%% We denote a function with traversal effects as \arr{A}{\alpha}{B}, meaning a
%% function that traverses the value located at $\alpha$ during its execution.

We write $end(\freshA)$ to signify the location after the last byte of \freshA,
or \locend{\freshA} for short.  One way of looking at a function that traverses
\freshA\, is that it can {\em witness} $end(\freshA)$.  At runtime, this witness is
merely a pointer value.
%
Ultimately we will rewrite the function to return such a witness.  For now, the
goal of the effect inference pass is to determine a consistent traversal type for all
functions jointly.
%
Of course, if @f@ calls @g@, whether @f@ reaches (witnesses) the end of its
input may depend on whether @g@ does likewise.

\paragraph*{A lattice of locations}

The locations used above, \freshA, \freshB, are {\em metavariables} that can range
over different locations, depending on what the (location-polymorphic) function
@f@ is applied to.
%
Intuitively, we expect {\em outputs} to be polymorphic in location,
corresponding to the as-yet-undetermined destination parameter.  Conversely,
inputs already exist in memory at a fixed location.
%
This includes lexically-bound variables introduced by $\lambda$s or
pattern matching.
% These we regard as having {\em fixed} (predetermined) locations.
For example, the variables @tr@, @x@, and @y@ from \il{add1} below.

\begin{code}
add1 :: Tree -> Tree
f(tr) = case tr of Node x y -> ...
\end{code}

In fact we name these fixed locations after their lexical variables, simply:
\fixed{tr}, \fixed{x}, \fixed{y}.
%
In contrast, @let@-bound variables take on the locations of their right-hand-side.
%
Every data constructor in the program introduces a {\em fresh} location.  Fixed
variables only unify with themselves, but fresh variables unify with any other
(non-tuple) location.
%
Together with tuple locations $(\ell,\ell)$, these
fresh and fixed locations form a lattice under unification.
For example, $(\ell_1,\ell_2)\sqsubseteq (\ell_3,\ell_4)$, if and only if there exists a
substitution on metavariables that ensures $\ell_1 = \ell_3 \wedge \ell_2 = \ell_4$ .
%
Such a substitution assigns fixed locations to metavariables, and does {\em not}
allow metavariables to range over entire tuple locations.  

%% \begin{itemize}
%% \item $\freshA \sqsubseteq l$, for all locations $l \in Locs$
%% \item
%%   $l_1 \sqsubseteq l_2 \wedge l_3 \sqsubseteq l_4
%%   \Rightarrow (l_1,l_2)\sqsubseteq (l_3,l_4)$
%% \item $\forall l . \bot \sqsubseteq l$  
%% \item $\forall l .  l  \sqsubseteq \top$  
%% \end{itemize}

In this lattice, non-packed values such as integers always have location $\bot$.
On the other hand a
%% To implement the analysis we associate every lexical variable with an abstract
%% location drawn from the lattice in figure \cref{fig:lattice}.
% The lattice is ordered on unification of fresh variables. A
top value ($\top$) is reached
when two locations are incompatible.  For example, the following term has
location $\top$ because it attempts to unify two fixed locations \fixed{x} and \fixed{y}.

\begin{code}
(case p of Node x y -> if _ then x else y) :: SomePackedDatatype
\end{code}

% This term has location top.  Fixed x and fixed y join to top.
Indeed, we cannot statically know what {\em location} this expression will
return, even symbolically.  (We have no notion of disjunction locations in our
definition: e.g., \fixed{x} $\vee$ \fixed{y}.)
Finally, ends are always distinct locations from starts: $\forall \ell . end(\ell) \neq \ell$.


%% \begin{figure}
%% \begin{verbatim}
%%     Top
%%   Fixed x   Fixed y   ....   (Fixed x, Fixed y) (Fixed x, Fixed x)
%%   Fresh a   Fresh b   ....   (Fresh a, Fresh a)
%%     Bottom
%% \end{verbatim}
%% \caption{The lattice for abstract location analysis.
%%   $(\alpha,\alpha) \sqsubseteq (\texttt{x},\texttt{y})$}
%%   \label{fig:lattice}
%% \end{figure}


\paragraph*{Analysis and fixed point}

We use the lattice of locations above to perform a program analysis, assigning a
location to each subexpression, as well as a set of traversal effects.  The
basic idea is that an expression @case e of $\ldots$@, creates a traversal effect for
the location of @e@ provided that all the branches of the case traverse the
(non-statically-sized) arguments of their data constructors.
%
{This stage of the process is {\em optimistic}, in that it assumes that any
  additional traversals that are {\em necessary} but not {\em present} will
  subsequently be inserted later.  For example:}
\begin{code}
  case v of K (y :: Tree) (x :: Int) -> x
\end{code}
%
Here, when reading data type @K@ from a a preorder serialization in a buffer,
accessing the simple scalar @x@ requires somehow traversing @y@ to witness
\locend{\fixed{y}}, where $\locend{\fixed{y}} = \fixed{x}$.  During the infer
effects phase, we optimistically assign the traverse effect, $traverse(\ell_v)$,
to the above code,
{\em assuming} that a dummy traversal will later be inserted (\cref{sec:copy-insert}).
i%
If it were not, this program couldn't compile!


Even with this assumption, determining the traversal effect signature for each
function is nontrivial because of interdependencies between functions.
% E.g. @f@ traverses it input only if @g@ traverses its input.
Thus we design this pass as a {traditional program analysis} that iterates
to a fixed point.
%
We begin with every function having a {\em maximum} traversal signature---we
assume it reaches the end of {\em every} packed input. Then, this set
monotonically decreases in every round, until the fixed point is reached.

The running @add1@ example does not contain mutual recursion, so it takes only
one iteration to reach a fixed point.  But the reasoning is still recursive
(inductive)---add1 is only able to traverse its input because its recursive
call sites traverse their (subtree) inputs:
\begin{code}
add1 :: Tree$_\freshA$ $\travarr{\freshA}$ Tree$_\freshB$
add1 t =       -- when the polymorphic type is instantiated, $\freshA \mapsto \ell_t$
 case t of     -- case has traverse($\ell_t$), because all branches do
   Leaf n   -> Leaf (n+1)   -- fresh location; $\gamma$, static size, thus traverse($\ell_t$)
   Node x y -> let x' = add1 x in -- x' at fresh loc; call's effect: traverse($\ell_x$)
               let y' = add1 y in -- y' at fresh loc; call's effect: traverse($\ell_y$)
               Node x' y' -- traverse($\ell_y$) implies traverse($\ell_t$)
\end{code}
Here we the compiler has also performed a bit of standard flattening,
introducing temporaries.
%
Inferring the traverse effect for the @Leaf@ case is trivial, because once we
know @t@ is a @Leaf@, we know its exact byte size, and can compute
$\locend{\ell_t} = \ell_t + 9$ bytes.
%
In the @Node@ case,
because of the polymorphic signature, 
(@$\forall \freshA \freshB .$ Tree$_\freshA$ $\travarr{\freshA}$ Tree$_\freshB$@),
the lexical variables @x'@ and @y'@ have fresh, unrestricted locations, but,
more importantly the recursive call gets the effect $traverse(\ell_y)$, due to
the effect annotation on the function's type ($\travarr{\freshA}$).

\subsection{Copy and traversal insertion}\label{sec:copy-insert}

{During analysis, we generated all the information we need not only to {\em
    label} traversal effects in function signatures, but to recognize where they
  are needed, but missing, and where destination-location constraints conflict.}
%
Next we need to {\em repair} the program to fix these problems.
%
  With the inter-procedural traversal types settled,
  we reprocess the program and repeat the same location analysis, but this time,
  we mark wherever we are (1) {\em missing} a witness of a field stored within a
  packed buffer, or (2) have {\em conflicting} constraints where a packed value
  flows to two incompatible destinations (sharing).


  First, a missing end-witness can always be restored, if necessary, by
  inserting a call to a dummy traversal function.  For example, the program
  fragment from the previous subsection (with a missing traversal) would take
  the following form after a dummy-traversal insertion:
%
  \begin{code}
  case v of K (y :: Tree) (x :: Int) ->  -- We know $\ell_x = \locend{\ell_y}$
    let end_y = traverseTree y  in x     
  \end{code}
%
Here, @traverseTree@ is synthesized by the compiler based on the structure of the
type definition.
%
The call to @traverseTree@ may look like dead code, but it's dead code with
the correct location, which lets the compiler pass described in the next
section reuse the end of @y@ as the start address of @x@.
  
Second, a {\em conflicting} destination location can always be resolved by
inserting a copy function\footnote{More generally, we can perform a {\em program
    synthesis} here to fix the program by generating a recursive call that meets
  that constraint.  Copies work, but so does inlining.  Ultimately, when we
  consider indirection extensions to the data format (\cref{sec:extensions}),
  the program repair process interacts with data-structure layout choices,
  because sharing can be addressed by adding (limited) indirections back in.}.
 % 
%% e insert calls to
%% only two functions---copy and empty-traverse---whose definitions the compiler
%% generates in a subsequent pass.
%
%% {Even still, there's a search space of
%%   potential places to insert code.  We follow a simple heuristic of introducing
%%   traversals in as large a scope as possible, e.g. just under a case expression
  %%   that binds the field variables.}
  %
%% directly at the point of missing constraints.  This may introduce the same
%%   traversal multiple times, for example within different branches of an If
A simple example of a program that forces a copy is one that introduces sharing:
%
\begin{code}
let x = f t in  Node x x 
\end{code}

In later extensions (\cref{sec:extensions}), we will use these missing traversals and
conflicts to go back and {\em change the data format} (i.e. use packed records
{augmented} with indirection nodes, rather than the most straightforward
preorder serialization).
%
But, for {\em completeness}, it always suffices to naively insert copies or dummy
traversals.
%% For our preliminary experiments, we instead naively insert copies for the
%% program above.
Copy insertion for the above program would break the sharing:

\begin{code}
let x = f t in  Node x (copy x)
\end{code}

Here the call to @x@ can flow to the destination location right after the @Node@
constructor, and can, from there, be copied to occur a second time in the output
buffer.
%
Inlining can also resolve these conflicts, producing @Node (f t) (f t)@, in 
which the two calls flow to different destations in the output buffer.  Our
current prototype compiler prefers inlining where possible (because it enables
subsequent optimizations), and uses copy-insertion otherwise.

% \vspace{-2mm}
\subsection{Routing end-of-value witnesses}
\label{subsec:routing}
% ----------------------------------------

After all traversal constraints are satisfied by recursive calls or
compiler-inserted traversals, we then transform the program in a type-directed
way, to include additional return-values: end-witnesses.

\begin{code}
  add1  :: Tree$_\freshA$ $\travarr{\freshA}$  Tree$_\freshB$                   -- Before
  add1' :: Tree$_\freshA$ ->  ($\ENDOF{\locend{\freshA}}$, Tree$_\freshB$ ) -- After
\end{code}

% But, following our formal language, the full type for the cursor pointer is @@.

Here the type of the end-witness is $\ENDOF{\locend{\freshA}}$, which signifies
a cursor (pointer) to the end of a value, which is not useful by itself.  Rather, it is
useful if it witnesses the {\em start of another value}.
%
This brings us to the topic of our {\bf type system for cursors}.
Cursors are internal to the compiler, rather than exposed
to the user. We use a typing discipline resembling {\em session
  types}~\cite{SessionTypesHonda} to ensure their correct
handling in the compiler's intermediate language---specifically,
the types ensure that data is read from and written to buffers
in the correct order.

We add three new cursor types: the $\ENDOF{}$ type, as mentioned above,
$\HAS{}$ cursors for reading, and $\NEEDS{}$
cursors for writing. These will be described further in
\cref{sec:cursorize}.
% 
%% In brief, a $\HAS{A}$ cursor is simply a pointer to a fully initialized value of
%% type $A$, which can be read any number of times.  $\NEEDS{}$ cursors are more
%% complicated.
In brief, $\HAS{[A,B]}$ is an input pointer that, when read from,
yields a value of type $A$ as well as a pointer of type $\HAS{[B]}$.
The $\HAS{}$ type is parameterized by a list of types $A$, $B$,
\ldots, which correspond to the types of values that must be read in a
particular order from the buffer.
%
$\NEEDS{[A,B],C}$ is an output pointer that requires a value of type
$A$ be written to the pointer, followed by $B$, after which a fully
initialized value of type $C$ can be read from the buffer. A given
$\NEEDS{}$ cursor must be used linearly, after that address is written
to, writing it again would clobber existing data.

% $\NEEDS{T:a, b}$, $T$) ->  $\NEEDS{a,b}$
%   read  :: $\HAS{T:a}$ ->   ($\HAS{a}$, $T$)

% Before we deal further with cursors,
During the routing pass, we use these cursor types to insert additional bindings
in the program that explicitly encode facts about how to reach the end of a
given location.
%
This uses @start(v)@ and @end(v)@ as special variables to refer to the physical
start and end locations of other variables.  (@start(v)@ is roughly \verb|&v|
in C.)
%
Namely:

\begin{itemize}
\item One field's end becomes its successor's start.  This becomes a
  binding, such as: \\
  \il{let start(y) = end(x)}.
\item Fields of static sizes have known offsets, such as: \\
     \il{let start(y) = start(x) + offset}.
\item In \il{case a of K b1 $\ldots$ bn -> $\ldots$}, the end of last field \il{bn} is
  also the end of \il{a}, thus \\ \il{let end(a) = end(bn) in ...}
\end{itemize}

We could record these facts in program metadata, but in our current approach we
instead manifest them explicitly as let bindings.  Note, however, that they may
refer to (temporarily) unbound end-variables!  We solve this later with a pass
that reorders these bindings.

Performing this transformation on \il{add1} yields a program with extra bindings
as well as the additional end-address-of-input return values.  

\begin{code}
  add1 :: Tree$_\freshA$ ->  ($\ENDOF{\locend{\freshA}}$, Tree$_\freshB$ ) ;
  add1 tr = case tr of
      Leaf n ->  let end(n)   = toEnd(start(n) + 8) in
                 let end(tr)  = end(n) in
                 (end(tr), Leaf n+1)
      Node x y ->  let start(y) = fromEnd(end(x)) in
                   let (end(x),x') = add1 x in
                   let (end(y),y') = add1 y in
                   let end(tr) = end(y) in
                   (end(tr), Leaf x' y') ;
\end{code}
\mv{Does it make sense to put types on these let bindings? Should
  we wait until the version with read/write to include the session
  types?}
\mv{Do we need to write bindings for \il{start(n)} and so on here?
  It's a bit awkward.}

Further, to make these extra bindings type check, the compiler must insert {\em
  coercions} between $\HAS{}$/$\NEEDS{}$ types on the one hand and $\ENDOF{}$
types on the other.  The @toEnd@/@fromEnd@ forms are coercions.
%% Indeed, these coercions must be trusted, because there's no way in general to
%% know that after, say, a @Bool@ field comes an @Int@ field.
%
The compiler ensures the correctness of these coercions and offset computations.
For instance, given @start(n) :: Has(Int)@, we know that @start(n)+8@ is a valid
offset (8 is the size of @Int@), but that 7 would not be.



%
%% \vspace{-2mm}\subsubsection{Reordering to discover witnesses}
%% % ----------------------------------------
%
%% ......... we first must repair the program after
%% routing end-witnesses.  At this point in the compilation process, end-witnesses
%% are returned from functions, and code has been elsewhere been generated to consume them. The program is
%% .......... not necessarily valid, however, because the places in the code where witnesses
%% are consumed are not guaranteed to be within the scope of the binders that
%% introduced the witness.
%
%% Due to the fact that our programs are {\em purely functional}, and that our
%% programs are in A-normal form (each sub-expression is bound to a name), we have
%% great flexibility in code motion and reordering.  We simply represent a program
%% as a graph where each bound name is a node and its edges are the bindings it
%% depends on. A correct reordering of a program is a topological sort of this
%% graph.  After this phase any unbound variables introduced as end-witnesses are
%% bound again.


% \vspace{-2mm}
\subsection{Output cursor insertion}\label{sec:cursorize}
% ----------------------------------------

%% \mv{We can also hopefully repeat add1 here, since it was apparently
%%   the subsection that the reviewers had the most trouble with.}

Finally we are ready for the core translation in the compiler---switching to
destination-cursor-passing calling conventions.  This proceeds in two phases:

\begin{itemize}
\item First, perform a dataflow analysis and mark every data constructor, $K$,
      or function call which returns packed data, with a {\em destination}.  A
      destination is a static source location of another constructor
      application, or is one of the output terminals of the enclosing function
      definition, i.e. location \freshB{} in a \il{Tree$_\freshB$} output.
      Copy-insertion will have guaranteed a unique destination for each such
      value (i.e. no sharing).
\item Second, perform a type-directed, type-preserving cursor-insertion pass.
  This augments functions with additional inputs (output cursors), and changes
  their return value convention to return additional end witnesses for outputs
  as well as inputs.  That is, rather than conventionally returning the start
  address of an output value, the function now returns the end-address of that
  same value.
\end{itemize}

\noindent
For example, the \il{add1} function becomes:
%% \begin{code}
%%   add1'  :: Tree$_\freshA$ -> ($\ENDOF{\locend{\freshA}}$, Tree$_\freshB$) -- After route-ends
%%   add1'' :: ($Needs([\text{Tree}_\freshB],\_)$, $Has(\text{Tree}_\freshA)$) -> ($\ENDOF{\locend{\freshA}}$, $\ENDOF{\locend{\freshB}}$)
%% \end{code}
%% % $\NEEDS{[\text{Tree}_\freshB}]}$, )
%% % ($\NEEDS{[\text{Tree$_\freshB$}]}$, ) -> 
%% %
\begin{code}
  add1'' :: ($Has([\text{Tree}_\freshA])$, $Needs([\text{Tree}_\freshB],\gamma)$) -> ($\ENDOF{\locend{\freshA}}$, $\ENDOF{\locend{\freshB}}$) ;
  add1'' cin cout =
<<<<<<< HEAD
    let (end1, tag::Byte) = read(cin) in
    switch tag of
      LEAF -> let cout2    = write(LEAF,cout) in
              let (end2,n) = read(fromEnd(end1)) in
              let cout3    = write(cout2, n+1) in
              (end2, toEnd(cout3))
      NODE -> let cout2         = write(NODE,cout) in
              let (end2, cout3) = add1'' fromEnd(end1) cout2 in
              let (end3, cout4) = add1'' fromEnd(end2) cout3 in
              (end3, toEnd(cout4))
=======
    switch cin of
      Leaf cin1 -> let cout2    = write(LEAF,cout) in
                   let (cin2,n) = read(cin1) in
                   let cout3    = write(cout2, n+1) in
                   (coerce(cin2), coerce(cout3))
      Node cin1 -> let cout2         = write(NODE,cout) in
                   let (cin2, cout3) = add1'' cin1 cout2 in
                   let (cin3, cout4) = add1'' cin2 cout3 in
                   (coerce(cin3), coerce(cout4))
>>>>>>> 6feb420d
\end{code}
\mv{Does this need type annotations? Also the use of finish vs the expected endof type are confusing.}
\rn{FIXME - the above coercion story is ugly.  Consider eliminating End types.}


%% @LEAF@ and @NODE@ have become simply ``enum'' types, and 
%% switch dispatches on these single byte values.
The new @switch@ form dispatches based on the tag read from an input buffer,
and each case of the switch statement binds a cursor pointing to the beginning
of the first field of the matched data. 
%
The return value of the function has turned into a $\ENDOF$ cursor, whereas the
inputs have turned into read and write cursors respectively ($Has$ and $Needs$).
These behave much like typed channels with protocols.  We use the extensions in
\cref{fig:target} to write and read cursors:

% the macro for NEEDS puts space on the end and messes this up:
%% \begin{code}
%%   write :: ($\NEEDS{a:rst, b}$, $a$) ->  $\NEEDS{rst,b}$
%%   read  :: $\HAS{T_\ell}$ ->   ($\ENDOF{\locend{\ell}}$, $T_\ell$)
%% \end{code}
\begin{code}
  write :: ($\NEEDS{a:rst, b}$, $a$) ->  $\NEEDS{rst,b}$
  read  :: $\HAS{t:rst}$ ->   ($t$, $\HAS{rst}$)
\end{code}
\mv{Not talking about $\ENDOF{}$ here anymore?}
%  read  :: $\HAS{a:rst}$ ->   ($\HAS{a}$, $T$)

Here we use Haskell-style list syntax at the type-level, so single-colon is
``cons'', and the list literal @[a,b]@ is shorthand for @a : b : []@.
%
$\NEEDS{}$ tracks a list of values its {\em waiting for}.  For instance,
given a data type, @data Foo = MkFoo Int Int@, after we write a tag for @MkFoo@
to an output buffer, the output cursor has type \il{$Needs$([Int,Int],Foo)}.
%
The second argument of the $Needs$ is the type of the value which will be
completed only after all the obligations have been satisfied.
%
Once the list of needed-values is empty, retrieving the completed value can be
accomplished with @finish@:

\begin{code}
  finish :: $Needs$([],$T$) -> $\HAS{[T]}$
\end{code}

In the context of the above example, if @cout :: $\NEEDS{[Tree_\ell],\gamma}$@,
then the expression
 @write(cout,LEAF)@ has type @$\NEEDS{[Int],\gamma}$@, whereas
 @write(cout,NODE)@ has type @$\NEEDS{[Tree,Tree],\gamma}$@, corresponding
to the different number and type of the fields for those respective data constructors.
 

 % \mv{Should we explain how we get from $\HAS{T}$ to $\ENDOF{T}$?}
 % \rn{yes, coercions}

\paragraph*{Locally dilated representation of packed values}

Sometimes the end-witness of a given value is computed, say, underneath a
conditional.  Thus we may need to change the types of expressions to (locally)
tack on additional return values.
%
In order to accomplish this.  Our cursor-inserting transformation internally
switches to a {\em dilated} representation of every packed value.  Inside the
local scope of a function body, a subexpression that originally returned @Tree@$_\freshA$,
must instead return a pair \il{($Has$(Tree$_\freshA$), $\ENDOF{\locend{\freshA}}$)}.
%
The transformed program routes these tuple values throughout the function body,
making it possible for the compiler to directly produce
$\ENDOF{\locend{\freshA}}$, in the tail position of the function body, to
satisfy the calling convention by returning and end-witness.
%
Note that the inter-procedural calling conventions do not change to reflect this
dilated representation, rather, mediation happens at the call sites.


One surprising aspect of the cursor-passing output language is that it is {\em
  still purely functional}.  Rather than directly encoding effects, we have
created a purely functional interface where @write@ returns a new cursor, and
all $Needs()$ cursors must be used in a {\em linear}, but pure, way.
%
(For instance, in the \treelang interpreter we use for debugging,
evaluating programs after every compiler pass,
we model cursors as {\em lists}, where write is ``cons''.)

\newcommand{\END}[1]{\ensuremath{\overline{#1}}}

%% \note{Several ways to encode these:}

%% \begin{code}
%%   (Tree@$_a$@,Tree@$_b$@)

%%   ((Cur@$_a$@,Cur@$_{\END{a}}$@),(Cur@$_b$@,Cur@$_{\END{b}}$@))

%%   ((Cur@$_a$@,Cur@$_b$@),(Cur@$_{\END{a}}$@,Cur@$_{\END{b}}$@))
%% \end{code}

\paragraph*{The fate of constructors and case expressions}
% ----------------------------------------

% The final feature of the target language (\cref{fig:target}), which we have not
% addressed yet, is the
Here we cover the $\pcasesym$ form in more detail.
%
The cursor-insertion pass lowers constructors to operate directly on destination
cursors.  Thus \il{MkFoo 55} becomes a multi-step operation, where we first initialize
the \il{MkFoo} structure (returning a cursor pointing to its \il{Int} field), then write the
\il{55} to that cursor.  We capitalize data constructor names when they are used
as simple one-byte ``enum'' values:
% \il{MkFoo(curs)}

\begin{code}
  let cur2 = write(MKFOO,curs) -- 1 byte tag 
      cur3 = write(cur2,55)    -- 8 byte int
  in (curs, toEnd(cur3))  -- Return dilated start/end pair. cur3 = curs+9
\end{code}

%% Here, the original constructor took its argument directly, whereas in the target
%% language the constructor takes a destination cursor and writes a {\em single
%%   character} to that destination (its runtime tag).  Writing the field is a
%% separate @write@ operation.
%
The above program is well-typed, following the protocol on output cursors.
%
The ``value'' of the resulting data constructor is now equivalent to the pointer
location at which it was written, i.e. @curs@, which we return in the body,
together with an end-witness to match the dilated convention.
%
Note again that cursors are used in an immutable way, which is why each
operation that side effects a buffer (e.g. @write@), returns a fresh cursor
representing the new value of the cursor.

Finally, what becomes of the \il{case} expression?  \il{case e1 of K x y -> e2} is
translated to:

\begin{code}
  switch start([e1]) of
    K(cur) -> let (x,cur2) = read(cur)
                  (y,cur3) = read(cur2)
              in [e]
\end{code}

% Here, switch is similar to C's switch.
Here @switch@ reads a single byte tag from the cursor given in its scrutinee
position, and it dispatches based on that tag (just like C's switch statement).
It is a binding form only insofar as it binds a cursor, @cur@, to the position
just after the tag---i.e., the start of @K@'s fields.  Then, we generate
explicit code to read the fields one at a time from the appropriate positions in
the byte stream.

% ----------------------------------------
% \vspace{-2mm}
\subsection{Code generation}
\label{subsec:codegen}
% ----------------------------------------

The final step for \treecomp{} is to generate native code.  Any backend target
would do (LLVM, native code, etc.), but we presently generate C code.
%
Because the current \treelang design is a {first order} language,
%  \cref{fig:source}
this is straightforward.  We generate C code in static single assignment form.

The compiler eliminates tuples through ``unarization'', except at function call
returns.  Tuple function arguments become multiple arguments.  Conditionals that
return tuples instead write multiple destination variables.  The compiler walks
through the program to accumulate all remaining anonymous tuple types, and emits
C struct declarations for each.

The cursors become merely \il{char*} pointers, and 
%
@switch@ statements closely correspond to C switches, and @read@ and @write@ are
open-coded as pointer operations.  Because @read@ returns two values, it
generates multiple statements rather than creating a tuple, but it need not
create a struct.
%
%% \note{In the intermediate language, cursors are returned along with
%%   the ordinary return value during any operation on a buffer---for
%%   example, reading an int from a cursor returns the int and a new
%%   cursor. A simple implementation strategy for this would be a
%%   function that returns a struct of int and cursor, but we have found
%%   that even when such a function is marked for inlining it is slower
%%   than directly inlining the code and avoiding the returned struct.
%%   So, when translating this into C code, we generate a series of C
%%   declarations, with each variable only assigned once. We attempt to
%%   avoid the creation of structs whenever possible, preferring to
%%   inline operations that return tuples and to unzip tuples into
%%   ordinary variables.}
%
Finally, the generated C code is linked with a simple run time system that
includes code for allocation and initialization.
% (a C file with  some helper procedures and benchmark harnesses).}

% --------------------------------------------------------------------------------
% \subsection{Discussion}
% --------------------------------------------------------------------------------

% \note{Purity is important to reordering for witness search.}



% ================================================================================
\section{Implementation}\label{sec:impl}
% ================================================================================

In the next section we evaluate a prototype \treelang compiler, implemented in
Haskell, and generating code via C. 
%
This compiler implements the algorithms of the prior section, with a few current
limitations.  We have implemented copy insertion by hand, and the current compiler
will potentially duplicate work (rather than copying) if (1) a packed result of a
function call is used in multiple places, or (2) when a function returns multiple
packed results.
% that need to be routed separately.

\paragraph*{Packed \& Pointer, malloc \& bumpalloc}\label{sec:packed-pointer}

The \treelang C backend supports multiple modes of code generation, which we
compare in the next section.  The first distinction is between two primary
implementation strategies:

\begin{itemize}
\item {\bf packed}: Generate code using all the compiler passes of
  \cref{sec:compiler}.  Data of packed type can be read from disk in human
  readable or binary/packed formats, but in memory it stays always in preorder
  serialized representation.
\item {\bf pointer}: Use traditional C struct representations.  This mode
  provides a baseline for comparison.  It shares the front and back of the
  compiler with packed mode.  But, in pointer mode, we skip the transformations
  that introduce cursors and packed representations.  Rather, we use a
  traditional pointer graph of heap objects to represent all data.  This mode uses the
  default policies of the C compiler for \il{struct} layout.
\end{itemize}

The packed mode manages tree data by allocating large buffers to serve as output
destinations (and an additional large region for scoped allocations).  In the
future, we will employ the standard technique for a block-structured heap, where a
linked list of blocks provides growable storage areas for destination cursors.


Within the {\bf pointer} mode, we allocate regular heap objects and thus need an
allocation strategy.  One policy is to use the system \il{malloc}
implementation, but this does not typically perform well given the large numbers
of fine-grained allocations incurred by out-of-place tree transformations.
%
A second strategy is to use a custom arena-allocation method for storing heap
objects.  This doesn't change the internal layout of heap objects, but it does
pack them densely within cache lines and provides a near-optimal memory
management strategy---about the best you can do without going to packed.
%
We use a simple arena implementation where a single global variable stores the
heap pointer, which is incremented upon allocation.

For each of these implementation strategies, no garbage collection is
required.  In the case of pointer mode, calls to malloc and free are
inserted into the generated C code (when using that policy), while
packed uses arena-based memory management---for example, temporary
packed data that does not escape a lexical scope is freed at the end
of the scope.

For benchmarking, we add an @iterate(e)@ form to the language which runs an
expression multiple times and reports the time for all iterations together.
Iterate {\em also} resets the state of the arena allocator, after each iteration
but the final one, in order to ``undo'' the effects of previous iterations
and avoid leaking memory.
%
Thus, when we benchmark a traversal with @iterate(treetraversal(tr1))@, we
repeatedly walk @tr1@ to produce @tr2@, such that @tr2@ is allocated into the
same memory region on each iteration.  This optimizes our use of the cache if
both input and output trees fit in memory.
%
It is this optimized version of the ``bumpalloc'' pointer-based mode that
provides the most competitive baseline against which to evaluate our proposed
packed-mode compiler pipeline in \cref{sec:eval}.


\paragraph*{Embedding Gibbon}

Ultimately the ideas in Gibbon should either be ported to a mature compiler for
existing general purpose languages, or the prototype Gibbon compiler should be
used as an EDSL from within such a host language.
%
In the latter scenario, we would write tree-traversals in a subset of the host
language that corresponds to Gibbon, and those traversals would then be compiled
to a shared object file and linked back into the host program for transparent
interoperability.  Tree data would be marshaled at the boundary, as usual, in
this case converting from pointer graphs to packed representations.
%
Indeed, this arrangement is similar to that used by existing EDSLs for, e.g, GPU
programming~\cite{accelerate-icfp13,delite,obsidian-cacm}, except that those languages are
typically focused on arrays and matrices and exclude recursive sum types and
recursion---which are \treelang's emphasis.

Currently, we've taken the first steps to making \treelang available as an
embedded language in the host language Racket.
%
Our front-end \treelang is available as a custom \verb|#lang gibbon| mode in
Racket.  This provides IDE support via DrRacket, while enforcing all the
specific restrictions of our minimal language (including using Typed Racket to
enforce the type system with good error messages and source locations).
%
What remains is to enable in-calls and out-calls between Racket and Gibbon.
%
Indeed, these are already possible using a Gibbon backend which simply expands
Gibbon (during macro expansion) to run as native Racket code.  Eventually, the C
backend will likewise be supported without modifying the program.
%

In the next section we compare to the Racket backend as a baseline for a
high-level language with significant overheads.  This information is useful, but
the more relevant data for evaluating the packing technique is to compare the
different modes supported by the C backend (packed and pointer).


% ================================================================================
\section{Evaluation}\label{sec:eval}
% ================================================================================

We evaluate the performance of our approach in three ways. First, we examine the
performance of packed vs. pointer-based tree walks in idealized microbenchmarks.
We also use these microbenchmarks to examine the state of the art in several
existing compilers.  And while we find significant variation between compilers,
no existing system we're aware of comes close to matching \treelang's packed
mode.
%
%% demonstrate via small microbenchmarks that packed data representation
%% provides significant performance wins across a variety of
%% languages---including languages with good performance on pointer-based
%% traversals---and that our compiler produces code competitive with any
%% existing system.
%
Second, in \cref{sec:astbench}, we evaluate an important class of tree
traversals---AST traversals, as found in a compiler.
%
We use ASTs gathered from real programs to ensure realistic shape and depth.
%
Specifically, these tree benchmarks operate on Racket's intermediate
representation, and show {substantial speedup} using the packed
representation.
% to operate on ASTs gathered from existing Racket programs.
% 
%% Third, we build a type checker for a small language, and benchmark it
%% on large synthetic inputs, demonstrating significant speedup for a more complex
%% and data-heavy workload.
%
Finally, in \cref{sec:extensions}, we look ahead to what a future compiler
will be able to achieve {\em if} it extends the basic preorder packed format,
including indirections or layout information to enable parallel traversals.

All benchmarks were conducted on a cluster of identical, dedicated Intel
machines in a two socket configuration with Xeon E5-2670 CPUs at 2.60 Ghz,
20MB cache, and 32GB RAM, running Ubuntu 14.04 LTS. All C code is compiled
with and GCC 5.3 and \il{-O3}. 
% (16 cores)

\subsection{Microbenchmarks}\label{sec:microbench}
% ----------------------------------------

Our first benchmarks return to the example from \cref{sec:background}:
simple binary trees. We implement three operations:
constructing a tree, incrementing the values in a tree, and summing
the elements of a tree. To understand the performance of packed data
representations, we implemented these three operations in multiple
ways across a variety of languages: with pointer-based trees in
Racket, Chez Scheme, MLton, GHC Haskell, and C (using both \texttt{malloc} as well
as a fast bump-pointer allocator).

\begin{figure}[t]
  \vspace{-4mm}
  \centering
  %% \begin{minipage}{.48\textwidth}
  \hspace{12mm}
  %%   \hspace{2mm}
  \includegraphics[width=4.4in]{./figs/shootout_add1.pdf}
%  \vspace{-4mm}
%   \end{minipage}

\begin{minipage}{1.02\textwidth}
\hspace{-5mm}      
  \begin{minipage}{.48\textwidth}
    \centering
    \includegraphics[width=3.75in]{./figs/shootout_buildtree.pdf}    
%    \label{fig:}
  \end{minipage}
  \hspace{3mm}
  \begin{minipage}{.48\textwidth}
    \centering
        \includegraphics[width=3.75in]{./figs/shootout_sumtree.pdf}
%    \label{fig:}
  \end{minipage}

\end{minipage}
%  \vspace{-3mm}
  \caption{Performance when building (left), mapping add1 (top), and summing
    (right) a tree respectively.  Traditional compiler approaches vs. the packed
    approach.  All handwritten implementations.  X axis is tree {\em depth},
    implying $2^N$ leaves.  Y axis shows time in seconds.}
  \label{fig:shootout1}
\end{figure}

Figure~\ref{fig:shootout1} shows the results for these three microbenchmarks on
purely {\em handwritten} implementations, while varying tree size.
The results show a clear advantage for
packed representations (note the log scale), in some cases with 100x speedup
over pointer-based representations in garbage-collected languages.  All
competing implementations use their default memory management settings,
including GC parameters as well as the ``C (pointer)'' using the system malloc.

\begin{figure}[t]
  %  \vspace{-2mm}
  %\begin{figure}[]
  \hspace{5mm}
  \centering
  \includegraphics[width=4.3in]{./figs/shootout_treebench_five.pdf}
%  \includegraphics[width=4.8in]{./figs/shootout_treebench.pdf}
%   \label{fig:shootout2B}
%   \vspace{-4mm}
%\end{figure}

  \hspace{-6mm}  
\begin{minipage}{1.00\textwidth}
  \begin{minipage}{.49\textwidth}
    \centering
    %   \includegraphics[width=\textwidth]{./figs/.pdf}
       \includegraphics[width=3.8in]{./figs/shootout_gibbon_buildtree.pdf}
%        \includegraphics[width=3.8in]{./figs/shootout_gibbon_buildtree2.pdf}
%    \label{fig:}
  \end{minipage}
  \hspace{0.03\textwidth}
  \begin{minipage}{.49\textwidth}
    \centering
    %   \includegraphics[width=\textwidth]{./figs/.pdf}
%    \includegraphics[width=3.8in]{./figs/shootout_gibbon_sumtree.pdf}
    \includegraphics[width=3.8in]{./figs/shootout_gibbon_sumtree2.pdf}
%    \label{fig:}
  \end{minipage}
\end{minipage}
%   \vspace{-4mm}
   \caption{Cursor-inserting compiler's performance compared to handwritten
     cursorized C implementation.  Tree building (left), tree summing (right),
     and mapping add1 over the tree (top). The Gibbon prototype is currently
     embedded in Racket, so we show its Racket backend as well, as different
     modes of its C backend (packed, pointer, bumpalloc).}
   \label{fig:shootout2}
%   \vspace{-4mm}
\end{figure}


%% Our first ``shootout'' demonstrates the performance gains afforded by the
%% packed representation.
We next implement the tree building and summing benchmarks in \treelang{}, and
use our prototype cursor-inserting compiler to generate code over packed
representations.
% 
Figure~\ref{fig:shootout2} shows the results of comparing this
generated code to both Racket and the handwritten C version of the packed
representation.
%% (because \treelang{} is embedded in Racket, we also show the results of direct
%% execution in Racket).
%
{We see that our compiler generated code that is competitive with, and
  occasionally exceeds, hand-written C code for the purpose of {\em packed} tree
  traversals.}
% \rn{That's not the point... finish this}

Figure~\ref{fig:shootout2} shows build, mapping over, and summing a tree, separately.
%% In \cref{fig:shootout2B}, we show the add1-to-leaves function, which both
%% consumes and produces a tree.
  Here we introduce a couple of additional variants, which we will carry into
  the next section.  First, the {\bf pointer} version of Gibbon, as explained in
  \cref{sec:packed-pointer}, uses the same code generator, but does not pack
  trees, and uses system malloc and free to manage memory.
  This version is faster than the Racket backend, but much slower than
  packed.  

  However, there is one more mode of the Gibbon code generator, {\bf
    bumpalloc}, also described in \cref{sec:packed-pointer}, which shrinks the
  gap further.  bumpalloc uses the same representations as pointer, but
  approximates optimal memory management with cheap arena allocation rather
  than simple malloc. Still, it
  remains the case that on add1, packed yields a geomean speedup 1.75$\times$
  over bumpalloc, and 18$\times$ faster than the malloc-based pointer.

\paragraph*{The influence of leaf size}
% \note{REMAINDER OF THE BUMPALLOC/PACKED RESULTS HERE}

In our simple tree example, we have thus far used a single @Int@ as the payload
of the leaf.  This implies a certain, fixed ratio of payload bytes to the memory
used for storing the structure of the tree---i.e., just tags in the packed
representation, or tags and pointers in a traditional representation.
%
We would expect that increasingly ``heavy'' nodes with many scalar fields, would
directly reduce the advantage of the packed representation.
% (Indeed, we see this again in \cref{sec:eval-kdtree}.)
To verify this hypothesis, we ran a simple parameter study where we generated
alternate versions of the @Tree@ data type and add1 traversal over it, varying
the number of @Leaf@ fields.
\cref{fig:vary-leaves} shows the results.
%
As expected, the best performance of the packed approach is with {\em zero}
leaves, and the performance of the ``bumpalloc'' version catches up as the
scalar payload of leaves increases.

\begin{figure}[t]
%  \vspace{-2mm}
  \hspace{-4mm}
  \begin{minipage}{1.04\textwidth}
    \begin{minipage}{.49\textwidth}
      \centering
      \includegraphics[width=3.8in]{./figs/slowdown_leaves_build.pdf}
    \end{minipage}
    \begin{minipage}{.49\textwidth}
      \includegraphics[width=3.8in]{./figs/slowdown_leaves_add1.pdf}
    \end{minipage}
  \end{minipage}
  \vspace{-4mm}
  \caption{The factor {\em slowdown} of competing approaches compared to a
    baseline of Gibbon's packed mode.  The malloc-based implementation performs
    especially badly when given large structs of over 800 bytes each.}
  \label{fig:vary-leaves}
%  \vspace{-4mm}
\end{figure}


%\note{A ``language shootout'' of add1-tree benchmarks.}

% \subsection{Old text - take or leave}
% 
% While our \treelang{} compiler is still a prototype, we already have
% promising results on simple programs. We compared three programs on
% binary trees of 64-bit integers: one program which constructed a tree,
% one program which adds 1 to each leaf, constructing a new tree, and
% one program which sums the elements of a tree.
% 
% In order to validate our packed data structure approach separately
% from our compiler implementation, we began with hand-written versions
% of each program across a range of language implementations, and
% implemented the programs with both packed and typical pointer-based
% techniques. The results of these experiments, plotting runtime versus
% the size of the tree in logaritmic scale, are seen in
% Figure~\ref{fig:shootout1}.
% 
% These results demonstrate two things. First, as simple data
% structure and memory management benchmarks, allocation performance is
% critical and modern safe languages perform well compared to C with
% \texttt{malloc()}/\texttt{free()}.
% %
% %% Second, packed implementations are
% %% a major speedup \emph{across multiple languages}, with consistent wins
% %% ranging from 2x to 10x.
% %
% Second, our low-level packed C implentation is
% consistently fastest, suggesting that a mature compiler following our
% strategy should perform well. 
% %
% We then tested our cursor-inserting \treelang{} compiler on these same
% benchmarks, comparing it to the handwritten packed C implementation
% (the fastest handwritten version from the previous figure). These
% results are plotted in Figure~\ref{fig:shootout2}. The results show
% that our compiler approaches or exceeds the performance of
% handwritten C code, despite it being a simplified prototype. Since this
% C program is already many times faster than a conventional
% implementation of these programs in a safe, functional, language, this
% strongly points to the potential of our approach.



\subsection{Compiler passes on realistic inputs} \label{sec:astbench}
% --------------------------------------------

While our microbenchmarks demonstrate the potential of the packed
representation, and also demonstrate \treelang{}'s ability to automatically
generate code that operates on the packed representation from idiomatic
implementations, they don't demonstrate a large savings of programmer effort,
because directly implementing functions on simple data in a packed
representation is tractable.

More challenging, however, is to operate on trees that have more complex
structure, such as the abstract syntax trees (ASTs) that arise in full blown
programming languages: (i) the trees themselves do not have homogeneous structure, so the
location of a particular tree node in a packed buffer is intimately related to
the types of the other nodes in the tree; and (ii) the operations on the tree
nodes are not homogeneous, so the structure of computations (including how to
extract particular fields from a serialized representation of a tree node)
varies based on the type of the tree node. In this setting, writing a tree
traversal that operates directly over a packed representation is complex and
error prone. On the other hand, writing such a traversal in an idiomatic style
using pattern matching is fairly straightforward. This, then, is an ideal use
case for \treelang{}'s approach.

\paragraph*{Benchmarks}
In this portion of the evaluation, we look at
% two compiler passes, each of which takes a
the performance of two classes of tree walk
% (a fold and a map)
on full Racket Core syntax, an AST definition which is excerpted in \cref{fig:racket-core}.
%
These benchmarks consume a Racket abstract syntax tree as input and produce
either (1) a count of nodes, or (2) a new abstract syntax tree.
% The two passes are copy propagation and substitution.
%% In both cases, the structure of the output AST might differ from that of the
%% input AST.
%
While we only evaluate two simple treewalks,
%% \footnote{An artifact of  \treelang{}'s prototype compiler's limitations, not \treelang{}'s
%%   expressiveness.}
we note that these traversals contain the two major operation
types that might be performed on trees: {\tt map}s, where the output tree is
structurally similar to the input tree but with a function applied to each node,
and {\tt fold}s, which in this context is transforming an entire subtree into
some differently-structured result.
%
Seen at this high level, all compiler passes on ASTs
are roughly similar, differing mostly in the work done near the leaves of
trees.
%
For example, substitution, copy-propagation, and constant folding all traverse a
tree and ``act locally''.  In general, many transformations only transform a
small fraction of the input and spend most of their time simply walking over syntax.
%
%% Hence, we expect the results of these two traversals to be representative for
%% map-like passes and simple analysis passes (folds).


We write both benchmarks in \treelang{}. We then generate versions of each
benchmark, as before, one using \treelang{}'s {\em pointer-based} backend (which
generates passes over pointer-based ASTs in C), and one using \treelang{}'s
{\em packed} backend. By letting the
implementations differ only in the backends used to generate them, we isolate
the performance differences to those that arise from the difference in
representation. Because \treelang{} allows tree traversals to be written
using standard data type match operations, this evaluation also
serves to confirm our ability to generate packed implementations from
idiomatic code.

We generated a dataset of inputs by collecting all of the (macro-expanded) source
code from the main Racket distribution, which contains 4,456 files consuming
1GB of code which drops to 485MB when stripped of whitespace and comments, and 
102MB once packed in our dense representation.
% (disregarding symbol tables).
%
We benchmark on this entire dataset, but report only on a subset, sampling from
a spectrum of sizes.
%
The largest single file was 1.4MB. 
To simulate larger programs (as would be found in whole-program compilation), we
combined the largest $K$ files into one, varying $K$ from 1 to 4,456.
%
This is representative of a whole program compiler, which would indeed need to
load these modules as one tree.
%
%% ranging in size from {XXX nodes to YYY nodes, with ZZZ different inputs},
%% overall. Note that these inputs represent real-world programs of varying sizes,
%% ranging from XXX bytes to YYY bytes.
%
%% This range of programs and sizes allows us
%% to understand how input-dependent the behavior of our cursor passing
%% transformations and our packed representations are, as well as confirm that our
%% approach works across a wide range of real inputs.

\paragraph*{Results}

First, our benchmark methodology is to traverse each input tree $N$ times,
doubling $N$ until the run takes at least two seconds.  This gives us a uniform
way of measuring both traversals over very small trees and very large ones.


\cref{fig:slowdown} shows the performance of Gibbon's packed mode vs gibbon's
pointer (malloc) and bumpalloc modes, expressed as slowdowns of the pointer-based approaches over packed.  We measured the last level cache
reference and cache misses and found dramatic improvements in these for the
packed approach (and modest differences in the number of instructions executed).
%
Nevertheless the performance of pointer-based approaches is good at small
sizes: (1) trees are small and fit in cache, (2) the single threaded workload
can acquire all of the last level cache, not contending with other threads on
the 16-core machine.  The end result is that the system is able to mask the bad
behavior of these implementations at these sizes.
%
When the input/output tree sizes exceed the cache size, however, we see a phase
shift.  Once we need to stream trees from memory, the smaller memory footprints
and linear access patterns of Gibbon's packed approach yield speedups of
2.5-3$\times$ for fold and 2$\times$ for map.

%% \Red{Figures~\ref{fig:copyprop} and~\ref{fig:subst} present the results
%% for copy propagation and substitution, respectively. The x-axis of each figure
%% shows the different possible inputs, ordered by the speedup of the packed
%% version over the pointer version (higher is better). The dashed horizontal
%% line on each figure represents the geomean speedup across all inputs.

%% We see \note{something -- describe these figures once we see them!}

% \note{Are we also going to show the same charts ordered by size, instead?}



%% \subsection{Typechecking benchmark}
%% % --------------------------------------------

%% \note{type check the simply-typed $\lambda$ calculus in \treelang{}}

\begin{figure}[t]
%  \vspace{-2mm}
  \hspace{-5mm}
  \begin{minipage}{1.04\textwidth}
    \begin{minipage}{.49\textwidth}
      \centering
      \includegraphics[width=3.8in]{./figs/slowdown_countnodes.pdf}
    \end{minipage}
    \begin{minipage}{.49\textwidth}
      \includegraphics[width=3.8in]{./figs/slowdown_treewalk.pdf}
    \end{minipage}
  \end{minipage}
%  \vspace{-4mm}
  \caption{The factor {\em slowdown} of competing approaches compared to a
    baseline of Gibbon's packed mode.  The X axis is the size in bytes of the
    (packed) input tree.  Left is the fold benchmark which counts the AST nodes
    in the tree.  On the right is a map over the tree.}
  \label{fig:slowdown}
%  \vspace{-4mm}
\end{figure}
      
%% This works well in footnotesize
%% {\begin{figure}
%%   \begin{code}   
%%  data Expr = VARREF Sym                     data Toplvl = DefineValues   ListSym Expr 
%%            | Lambda Formals ListExpr	                | DefineSyntaxes ListSym Expr  
%%            | CaseLambda LAMBDACASE                      | BeginTop ListToplvl         
%%            | If Expr Expr Expr                          | Expression Expr             
%%            | Begin ListExpr
%%            | Begin0 Expr ListExpr           
%%            | LetValues    LVBIND ListExpr   data Formals = F1 ListSym    
%%            | LetrecValues LVBIND ListExpr                | F2 ListSym Sym
%%            | SetBang Sym Expr                            | F3 Sym        
%%            | Quote Datum
%%            | QuoteSyntax Datum
%%            | QuoteSyntaxLocal Datum
%%            | WithContinuationMark Expr Expr Expr
%%            | App Expr ListExpr 
%%            | Top Sym
%%            | VariableReference    Sym 
%%            | VariableReferenceTop Sym 
%%            | VariableReferenceNull
%%     ....
%%   \end{code}


{\begin{figure}[t]
  \begin{code}   
 data Toplvl = DefineValues   ListSym Expr 
             | DefineSyntaxes ListSym Expr 
             | BeginTop ListToplvl         
             | Expression Expr             
             
 data Expr = VARREF Sym                     
           | Lambda Formals ListExpr	     
           | CaseLambda LAMBDACASE          
           | If Expr Expr Expr              
           | Begin ListExpr
           | Begin0 Expr ListExpr           
           | LetValues    LVBIND ListExpr   
           | LetrecValues LVBIND ListExpr   
           | SetBang Sym Expr               
           | Quote Datum
           | QuoteSyntax Datum
           | QuoteSyntaxLocal Datum
           | WithContinuationMark Expr Expr Expr
           | App Expr ListExpr 
           | Top Sym
           | VariableReference    Sym 
           | VariableReferenceTop Sym 
           | VariableReferenceNull
    ....
  \end{code}



%% (data Toplvl
%%       [DefineValues   ListSym Expr]
%%       [DefineSyntaxes ListSym Expr]
%%       [BeginTop ListToplvl]
%%       [Expression Expr])

%% (data Expr
%%       (VARREF Sym)              
%%       (Lambda Formals ListExpr)	
%%       (CaseLambda LAMBDACASE)
%%       (If Expr Expr Expr)
%%       (Begin ListExpr)
%%       (Begin0 Expr ListExpr)
%%       (LetValues    LVBIND ListExpr)
%%       (LetrecValues LVBIND ListExpr)
%%       (SetBang Sym Expr)
%%       (Quote Datum)
%%       (QuoteSyntax Datum)
%%       (QuoteSyntaxLocal Datum)  ;; (quote-syntax datum #:local)
%%       (WithContinuationMark Expr Expr Expr)
%%       (App Expr ListExpr) 
%%       (Top Sym)
%%       (VariableReference    Sym) 
%%       (VariableReferenceTop Sym) 
%%       (VariableReferenceNull))
      
%% (data LVBIND
%%       (CONSLVBIND ListSym Expr LVBIND)
%%       (NULLLVBIND ))

%% (data LAMBDACASE
%%       (CONSLAMBDACASE Formals ListExpr LAMBDACASE)  ;; (formals expr ...+) 
%%       (NULLLAMBDACASE ))

%% ;; RRN: How far do we need to go here?
%% (data Datum
%%       (INTLIT Int)
%%       ; (SYMLIT Sym)
%%       ; (CONS Datum Datum)
%%       ; (NULL)
%%       )

%% (data Formals
%%       [F1 ListSym]        ;; Tag 0
%%       [F2 ListSym Sym]    ;; Tag 1
%%       [F3 Sym])                ;; Tag 2

%% (data ListToplvl
%%       (CONSTOPLVL Toplvl ListToplvl)
%%       (NULLTOPLVL))

%% (data ListExpr
%%       (CONSEXPR Expr ListExpr)
%%       (NULLEXPR))

%% (data ListSym
%%       (CONSSYM Sym ListSym)
%%       (NULLSYM))

  \caption{Excerpt of Racket Core AST definition in Gibbon., which 
   follows \url{https://docs.racket-lang.org/reference/syntax-model.html}.
   There are nine data types total.}
  \label{fig:racket-core}
\end{figure}}



\section{Extensions}
%============================================================================
\label{sec:extensions}

This section evaluates two extensions to \treelang{} that enable more complicated traversals and expose more opportunities for performance.

Our benchmarks up until now focus on ``full'' treewalks: traversals that visit
every node of the input tree, in order. While this assumption is accurate for
most compiler passes, there are some scenarios and applications where this may
not be true:
\begin{itemize}
  \item If a traversal exploits {\em truncation}. Some tree traversals, such as those of space partitioning trees~\cite{gray2000n} gain asymptotic improvements by {\em truncating} traversals of subtrees. Based on some condition (for example, that a given subspace in a space partitioning tree is unimportant), traversal of a node's entire subtree is skipped, and the traversal continues on to the sibling of the current node. This optimization means that not all of the tree is visited by the traversal.
  \item If a traversal is {\em parallelized}. To run a traversal in parallel, multiple threads collaborate to walk over a tree. In many traversals, this parallelism is natural: walks over different subtrees are independent of each other. In {\em this} scenario, a single thread may not walk over the entire tree and, indeed, may not even start its tree walk at the beginning of the buffer holding the tree.
\end{itemize}

For both of these cases, our current \treelang{} compiler is insufficient,
because it does not support non-full treewalks. It assumes that the
cursor moving through the buffer runs by each node in the tree during the tree
walk, and the transformations that ensure that cursors get routed correctly
assume the same. The key distinction here is that in both the truncation case
and the parallelism case, we need some way to move a cursor to (or generate a
cursor at) some later point in a packed tree buffer {\em without} walking over
the intermediate tree nodes.

This section describes an extension to \treelang{}'s packed representation---{\em layout information}---that enables these more sophisticated traversals, as well as a evaluation of two benchmarks that use this extended representation.

\subsection{Adding Layout Information for Indirection}

As described in Section~\ref{sec:copy-insert}, our current approach for
handling traversals where we need a cursor position (e.g., the position of a
right child) without an accompanying traversal that generates it---in other
words, if we need to skip over a portion of the tree---is to insert a dummy traversal that traverses the portion of the tree we are skipping. This
dummy traversal generates the required cursor position to continue with the
``real'' traversal. However, this approach can be inefficient if the amount of work
done by the dummy traversal is large: in the original pointer-based code, a
traversal has direct access to all children, and can hence immediately skip
over any subtrees that are unnecessary, whereas code using the packed
representation must traverse the entire tree at all times. In some situations,
these dummy traversals can turn $O(\log n)$ operations into $O(n)$ ones,
an unacceptable increase in complexity (consider, for example, the {\tt right} example from Section~\ref{sec:limitations}).


Our solution to this problem is the introduction of {\em indirections} in the
packed representation. These are, effectively, values stored in the packed
tree that can be used to generate necessary cursor positions without
performing traversals. This layout information amounts, essentially, to adding
pointers to our packed representation (albeit ones that only have to be used
in lieu of dummy traversals). However, they still preserve some of the space
benefits of the packed representation for three reasons. First, indirections
are not necessary for the first child, as it is placed immediately after its
parent. Second, indirections are
only necessary during some portions of traversal; if a particular type of node
does not have computations that require skipping subtrees, there is no need to
add indirections to that type of node. Third, even if indirections {\em are}
required everywhere, they are only required to be offsets within the buffer,
not full (64-bit) pointers, which can enable space savings.

The particular type of indirection needed depends on the mechanism of the
traversal. Here,
we discuss two common patterns.

\begin{description}
  \item[Pointer-style indirection] The most common type of indirection is a
  ``pointer style'' indirection, where the indirection serves to provide easy
  access to children beyond the first child: a node contains a field that
  contains the size of the left subtree. Adding that value to the current
  cursor allows the cursor to be moved past the left subtree and on to the
  right subtree. These types of indirections are useful to quickly access,
  say, the right child of a node without traversing the left child's subtree.
  The {\tt right} code example from Section~\ref{sec:limitations} can benefit
  from a pointer-style indirection.
  \item[Rope-style indirection] This is a more subtle style of indirection. In
  some types of tree traversals (such as those that arise in n-body
  codes~\cite{gray2000n}), an interior node is visited and, based on some {\em
  data-dependent} condition, either both children of the interior node are
  visited or {\em neither} is visited, effectively truncating the traversal of
  both the left and the right subtrees. This truncation effectively serves as
  a data-dependent base case for a recursive traversal. We call these {\em
  rope-style} indirections because these types of indirection pointers are
  frequently called ``ropes'' when used in GPU implementations of tree
  traversals~\cite{goldfarb13sc,popov07,hapala11}. An indirection pointer
  captures the size of both the left and right subtrees (generalizing, all
  child subtrees) of a node, allowing the cursor to be bumped to the necessary
  location upon truncation.
  
  Interestingly, \treelang{}'s packed representation makes finding the next
  node easy---a simple calculation of the size of subtrees. In pointer-based
  representations, finding the next node of the tree requires more work: it
  could be the right sibling of the current node, it could be the node's
  parent's right sibling, etc.
\end{description}

Note that in both cases, the indirection pointer's main job is to capture the
size of a subtree or subtrees rooted at a particular node. In general, if a
given interior node knows the sizes of all of its child subtrees, it can use
these indirection pointers to provide {\em random access} to a tree, even if
that tree is in a packed representation. Hence, we call this indirection
information {\em layout information}.

Not every traversal requires full random access to the tree, and hence not
every piece of layout information is necessary to synthesize traversals over
packed trees.
Automatically inferring what layout information is necessary,
inserting them into packed representations, and synthesizing cursor updates based on that layout information is a topic for future work.


\subsection{Evaluation}%\label{sec:eval-parallelism}
\label{sec:eval-extensions}

Because \treelang{} does not currently support a packed representation
extended with layout information, our evaluation uses hand-written packed
implementations (in C) that include that layout information, mimicking what
would be produced by a backend that understands indirections. We evaluate two
benchmarks: a {\em parallelization} microbenchmark
(Section~\ref{sec:eval-parallelism}) that uses pointer-style indirections to
distribute the traversal of a tree, and an implementation of {\em two-point
correlation} (Section~\ref{sec:eval-kdtree}) that uses rope-style
indirections.

\subsubsection{Parallelism opportunity study} \label{sec:eval-parallelism}
\label{sec:eval-parallel}
% ---------------------------------------------------------------------

We evaluate a {\em parallel} version of our {\tt add1} benchmark from
Section~\ref{sec:microbench}. In the pointer-based version of this code,
adding parallelism using Cilk~\cite{cilk} is straightforward: because the {\tt
add1} operation treats the left and right subtrees independently, we can
simply add Cilk {\tt spawn} commands to recursive calls to introduce
parallelism, cutting off parallelism as necessary to avoid runtime overhead.

For the packed representation, however, we cannot simply adopt this approach:
being able to {\tt spawn} a task that processes the right subtree of a node
requires being able to reach that right subtree {\em without traversing the
left subtree}. We thus manually introduce {\em pointer-style} indirections
that allow programs written over the packed representation to directly access
the right subtree, facilitating parallel execution. In any scenario where
there is a Cilk {\tt spawn}, we use the indirection pointer to launch the
right-subtree task, allowing that work to be stolen. Once we cease using {\tt
spawn}s, producing coarse-grained leaf tasks, we revert to the full tree-walks
supported by \treelang{}.

\begin{figure}[t]
  \vspace{-5mm}
% \begin{minipage}{1.04\textwidth}
    \centering
  \begin{minipage}{.75\textwidth}
    \centering
%    \includegraphics[width=\textwidth]{./figs/speedup_cilk.pdf}
    \includegraphics[width=\textwidth]{./figs/speedup_handwritten-c-packed-cilk_cutter_pardepth8.pdf}    
%    \label{fig:}
  \end{minipage}
  %  \hspace{0.1\textwidth}
  $ $ 
  \begin{minipage}{.75\textwidth} 
    \centering
    \includegraphics[width=\textwidth]{./figs/speedup_ghc.pdf}
    % \includegraphics[width=60mm]{example-image-b}
%    \label{fig:}
  \end{minipage}
%\end{minipage}
  \caption{Parallel speedup: mapping a function over a packed tree.
    Each line is labeled with the tree depth that it represents, including
    trees of $2^{15}$ to $2^{25}$ leaves.
     This
     compares a Cilk (C) implementation using the packed trees with layout information
     that allow random access to subtrees (left).  For comparison, we also show
     the parallel speedup from a mature parallel functional compiler (GHC,
     right).  All lines are normalized to their own 1-core speeds.  In absolute
     terms, GHC starts off 34$\times$ slower than our approach at one core, and
     grows to 223$\times$ slower at 16 cores.}
   \label{fig:par-shootout}
%      \vspace{-4mm}
\end{figure}
% C/1 0.0036089296875
% HS/1 0.1226078125,
% (/ 0.1226078125 0.0036089296875 ) 34 times

% C/16    0.000319918212890625
% HS/16   0.07138175
% (/ 0.07138175 0.000319918212890625) 223 times


Figure~\ref{fig:par-shootout} shows the result of our parallel packed
implementation (left), compared to the performance of a mature parallel
functional compiler, GHC, running the same benchmark (right). While for small
trees we see that our parallel implementation does not yield much scaling, for
large trees we can achieve a speedup of about 11$\times$ on 16 cores (relative
to one-core execution). In contrast, the GHC implementation cannot scale
beyond eight cores.
%
At these allocation rates, GHC spends much of its time in garbage
collection, and the runtime system presents a bottleneck.
% \footnote{Unfortunately, GHC, as of 8.0, has a non-scalable  stop-the-world collector.}
%
When comparing the packed implementation directly to 
GHC, the packed version is 34$\times$ faster on a single core
and 223$\times$ faster on 16 cores!

While automatically exploiting parallelism in \treelang{} is future work, these results
demonstrate the potential for large performance gains.

% \note{Report preliminary parallel microbenchmark results, showing the potential
%   for future work here.}
% 
% \note{ A final goal of this project is to explore the role
% {these alternate CNF and DPNF} representations can play in parallelizing programs.
% \Cref{fig:shootout2} shows how a hand-parallelized version the packed approach
% scales much better than a traditional functional compiler.  We believe this
% approach has great potential for improving both single core and multicore performance.
% \Cref{fig:par-shootout}.............}


\subsubsection{Point correlation} \label{sec:eval-kdtree}
% --------------------------------------------
Point correlation  is a well-known algorithm used in data mining~\cite{gray2000n}:
given a set of points in a k-dimensional space, point correlation computes the number of points in that space  that lie within a
distance r from a given point p. 

% Rather than comparing each point in the space to the query point, one efficient way of searching such spaces is to store them in kd-trees~\cite{bentley75}. KD-trees are space partitioning trees where the root of the kd tree represents the entire space, and each node's children represents a partition of that node's space into two subspaces.

% A kd-tree is a binary space partitioning tree that in its simplest form  splits the space at each internal node into two sub-spaces
% around a split axes in one of the space dimensions, the left subtree stores the points to the left of the split access
% and the right subtree sotres the points to the right of the split access, the split axes alternates between the dimensions of
% the space at each level of the tree, when the number of the points in the subtree is one, a leaf node that stores
% that point is constructed.


In a naive implementation of point correlation, each point in the space needs
to be checked against the query point. 
A more efficient approach is to use kd-trees~\cite{bentley75} to store the points. KD-trees are space partitioning trees where the root of the kd tree represents the entire space, and each node's children represents a partition of that node's space into two subspaces.
KD-trees allow the search
process to skip some regions in the space. By storing at each internal node
the boundaries within which all descendent points lies, the search process can
skip a subtree is a given point is far enough from the boundaries. As a
result, querying a kd-tree to perform point-correlation is $O(log\; n)$ instead
of $O(n)$. Note that it is exactly the process of ``skipping'' subtrees that
gives kd-tree-based point correlation its efficiency, but also that prevents a
normal packed representation from sufficing to implement the algorithm: there
is no way to skip past a subtree without performing a dummy traversal,
obviating the asymptotic performance gains.

We implemented both a standard pointer-based version of 2-point correlation in
C, as well as a version that operates over a packed representation augmented
with indirection pointers. Each interior node stores a rope-style
indirection pointer that maintains the size of its child subtrees. If a
traversal is truncated at that node, the cursor is incremented by the value in
that indirection pointer, skipping the subtrees and resuming traversal on the
rest of the tree.

  
\begin{figure}[htp]
% \begin{minipage}{1.04\textwidth}
  % \begin{minipage}{.49\textwidth}
    \centering
    \includegraphics[width=0.7\textwidth]{./figs/pointCorr_perf.pdf}

  % \end{minipage}
  % $ $ 
  % \begin{minipage}{.49\textwidth}
    % \centering
    % \includegraphics[width=\textwidth]{./figs/pointCorr_MemUsage.pdf}
    % \includegraphics[width=60mm]{example-image-b}
%    \label{fig:}

%   \end{minipage}
% \end{minipage}
   \caption{Speedup of packed implementation of point correlation over pointer-based implementation. X axis shows varying tree sizes (represented in number of nodes).}
         \label{fig:pointCorr}
\end{figure}

  
Figure \ref{fig:pointCorr} shows the speedup of the packed version with respect to the standard pointer-based implementation for different tree sizes. For each tree size, we ran 10 query points through the tree. For small trees, the queries were performed 10000 times to produce sufficient runtime for accurate measurements. Each experiment was performed 10 times, and the mean is reported. 

We note first that for every tree size, the packed representation uses 56\% less memory than the pointer-based trees. This reduction in memory usage has two sources: nodes do not need to store left-child pointers; and more efficient packing of data in the packed representation. For small trees, the runtime performance of the packed and pointer versions are comparable. For large trees, the packed version is 35\% faster than the pointer-based version.

We note that the relatively smaller performance improvement for this benchmark versus the AST benchmarks is unsurprising. First, taking an indirection means that any spatial locality gains from the packed representation are lost, resulting in similar behavior to the pointer-based version. Second, there is relatively more work to be done per node in this benchmark, so the time spent in traversal of the tree is relatively less, reducing the opportunity for improvement.
% 
%  We
% packed representation uses 56\% less memory to represents the tree than the pointer based representation, this reduction in memory usage has two sources;
% the elimination of the left child pointer and the elimination of the gaps between the structure data members that are added by default for memory alignment purposes.
% The runtime performance of the packed version is almost the same as the pointer based for small trees, however when the size of the tree is large enough the packed version 
% shows up to 35\% speed up.








% ================================================================================
\section{Future Work and Conclusions}
% ================================================================================
\label{sec:future}
\label{sec:conclusion}
\paragraph*{Future work}

While our initial results show that packed tree-based data
representation have significant promise for accelerating tree
transformations, much more work remains to be done. First,
our \treelang compiler remains an initial prototype---a more realistic
implementation supporting arrays, lists, and more base values would
allow the construction of more interesting programs, further
validating our hypotheses. We also plan to support optional automatic
inclusion of layout size information to enable applications such as
kd-trees directly in the \treelang language.

Further extensions to the simplest model of packed data provide the
promise of additional gains. One extension to the model is the
addition of \emph{indirection nodes}, allowing allocation of unknown
sizes by chaining together buffers, or supporting parallelism more
effectively with pointers at the top of a tree and dense packing
further down. Indirection nodes are a generalization of the indirections
described in Section~\ref{sec:extensions}: rather than pointing only to other
locations within the same buffer, an indirection node could point to a {\em
different} buffer.

Another extension is \emph{data type factoring}, storing
leaves in a separate, dense, aligned vector.  This enables (1)
vectorization of numeric operations, and (2) separating out pointers
that the GC must traverse.  This may prove essential for an open-world
implementation in a managed language such as Java, Haskell, or Racket,
where the low-level control provided by C is not possible, and
interoperation with arbitrary pointer-based values is desirable.

Finally, while our parallelism opportunity study shows that packed
data is an excellent approach to parallel computation, we have not yet
explored this further. Turning promise into reality will require
significant additional work.

\paragraph*{Conclusions}

This paper investigates the use of {\em packed} representations to represent
tree structures, which serialize a tree and eliminate the pointers connecting
the various nodes. While this representation saves space and, with
carefully-written code, can result in performance improvements (due to
prefetching and spatial locality), writing programs that operate directly on
the packed representation is challenging and error prone. To address this
problem, this paper introduces \treelang{}, a simple functional language and
compiler that allows programmers to write tree traversal algorithms in
standard, idiomatic ways (recursion over algebraic data types), and a compiler
that automatically generates the packed representation for an application and
transforms \treelang{} programs to operate directly on that representation.

We show through a series of microbenchmarks and case studies that our packed
representation is highly efficient compared to pointer-based representations,
both in terms of space usage and time, and that we can
%write even fairly complex compiler passes over
process complex data, such as the full Racket language's
ASTs in \treelang{}, and automatically translate
them to packed implementations. We also discuss extensions to \treelang{} that
introduces selective random access to tree nodes in packed representations,
opening up \treelang{} to more complex applications.

%% % ================================================================================
%% \appendix
%% \section{Appendix Title}
%% % ================================================================================

%% This is the text of the appendix, if you need one.

%% \acks

%% Acknowledgments, if needed.

% \bibliographystyle{abbrvnat}
\bibliographystyle{abbrv}

% If you can't commit to the submodule right this second, just copy
% this file to ./refs.bib :
\bibliography{bibs/refs}

% The bibliography should be embedded for final submission.
%% \begin{thebibliography}{}
%% \softraggedright
%% \bibitem[Smith et~al.(2009)Smith, Jones]{smith02}
%% P. Q. Smith, and X. Y. Jones. ...reference text...
%% \end{thebibliography}


\end{document}

<|MERGE_RESOLUTION|>--- conflicted
+++ resolved
@@ -1409,28 +1409,15 @@
 \begin{code}
   add1'' :: ($Has([\text{Tree}_\freshA])$, $Needs([\text{Tree}_\freshB],\gamma)$) -> ($\ENDOF{\locend{\freshA}}$, $\ENDOF{\locend{\freshB}}$) ;
   add1'' cin cout =
-<<<<<<< HEAD
-    let (end1, tag::Byte) = read(cin) in
-    switch tag of
-      LEAF -> let cout2    = write(LEAF,cout) in
-              let (end2,n) = read(fromEnd(end1)) in
-              let cout3    = write(cout2, n+1) in
-              (end2, toEnd(cout3))
-      NODE -> let cout2         = write(NODE,cout) in
-              let (end2, cout3) = add1'' fromEnd(end1) cout2 in
-              let (end3, cout4) = add1'' fromEnd(end2) cout3 in
-              (end3, toEnd(cout4))
-=======
     switch cin of
-      Leaf cin1 -> let cout2    = write(LEAF,cout) in
+      LEAF cin1 -> let cout2    = write(LEAF,cout) in
                    let (cin2,n) = read(cin1) in
                    let cout3    = write(cout2, n+1) in
-                   (coerce(cin2), coerce(cout3))
-      Node cin1 -> let cout2         = write(NODE,cout) in
+                   (toEnd(cin2), toEnd(cout3))
+      NODE cin1 -> let cout2         = write(NODE,cout) in
                    let (cin2, cout3) = add1'' cin1 cout2 in
                    let (cin3, cout4) = add1'' cin2 cout3 in
-                   (coerce(cin3), coerce(cout4))
->>>>>>> 6feb420d
+                   (toEnd(cin3), toEnd(cout4))
 \end{code}
 \mv{Does this need type annotations? Also the use of finish vs the expected endof type are confusing.}
 \rn{FIXME - the above coercion story is ugly.  Consider eliminating End types.}
