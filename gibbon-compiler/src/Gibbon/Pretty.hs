--- conflicted
+++ resolved
@@ -340,17 +340,10 @@
                                 hsep (map (pprintWithStyle sty) es)
                               -- lparen <> hcat (punctuate (text ",") (map (pprintWithStyle sty) es)) <> rparen
           TimeIt e _ty _b -> text "timeit" <+> parens (pprintWithStyle sty e)
-<<<<<<< HEAD
           SpawnE v locs ls -> text "spawn" <+>
                                 parens (pprintWithStyle sty v <+>
                                          (brackets $ hcat (punctuate "," (map pprint locs))) <+>
                                          (pprintWithStyle sty ls))
-=======
-          SpawnE w v locs ls -> text "spawn" <+> pprintWithStyle sty w <+>
-                                  parens (pprintWithStyle sty v <+>
-                                           (brackets $ hcat (punctuate "," (map pprint locs))) <+>
-                                           (pprintWithStyle sty ls))
->>>>>>> 9392f23e
           SyncE -> text "sync"
           WithArenaE v e -> case sty of
                               PPHaskell  -> (text "let") <+>
@@ -515,10 +508,7 @@
         TimeIt{}   -> False
         WithArenaE _ e -> (go e)
         SpawnE{}-> False
-<<<<<<< HEAD
         IsBigE e-> go e
-=======
->>>>>>> 9392f23e
         SyncE   -> False
         MapE{}  -> error $ "hasBenchE: TODO MapE"
         FoldE{} -> error $ "hasBenchE: TODO FoldE"
