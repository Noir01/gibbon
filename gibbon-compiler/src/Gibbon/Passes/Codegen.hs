{-# OPTIONS_GHC -fno-warn-name-shadowing #-}
{-# OPTIONS_GHC -Wno-type-defaults #-}
{-# LANGUAGE ParallelListComp #-}
{-# LANGUAGE QuasiQuotes        #-}
{-# LANGUAGE TemplateHaskell    #-}

-- | The final pass of the compiler: generate C code.

module Gibbon.Passes.Codegen
  ( codegenProg, harvestStructTys, makeName, rewriteReturns ) where

import           Control.Monad
import           Data.Bifunctor (first)
import           Data.Int
import           Data.Loc
import qualified Data.Map as M
import           Data.Maybe
import           Data.List as L
import qualified Data.Set as S
import           Language.C.Quote.C (cdecl, cedecl, cexp, cfun, cparam, csdecl, cstm, cty)
import qualified Language.C.Quote.C as C
import qualified Language.C.Syntax as C
import           Prelude hiding (init)
import           System.Directory
import           System.Environment
import           Text.PrettyPrint.Mainland
import           Text.PrettyPrint.Mainland.Class

import           Gibbon.Common
import qualified Gibbon.Language as GL
import           Gibbon.DynFlags
import           Gibbon.L2.Syntax ( Multiplicity(..) )
import           Gibbon.L4.Syntax

--------------------------------------------------------------------------------


-- | Harvest all struct tys.  All product types used anywhere in the program.
harvestStructTys :: Prog -> S.Set [Ty]
harvestStructTys (Prog _ funs mtal) =
    -- if S.null (S.difference tys0 tys1)
    S.delete [] (S.union tys0 tys1)
  where
  tys0 :: S.Set [Ty]
  tys0 = findAllProds $ concatMap allTypes allTails

  tys1 :: S.Set [Ty]
  -- All types mentioned in function arguments and returns:
  tys1 = S.fromList [ tys | fn <- funs, ProdTy tys <- funTys fn ]
  -- structs f = makeStructs $ S.toList $ harvestStructTys prg

  funTys :: FunDecl -> [Ty]
  funTys (FunDecl _ args ty _ _) = ty : (map snd args)

  allTails = (case mtal of
                Just (PrintExp t) -> [t]
                Nothing -> []) ++
             map funBody funs

  -- We may have nested products; this finds everything:
  findAllProds :: [Ty] -> S.Set [Ty]
  findAllProds = go
    where
      go []     = S.empty
      go (t:ts) =
       case t of
         ProdTy ls -> S.insert ls $ S.union (go ls) (go ts)
         _ -> go ts -- S.empty

  -- This finds all types that maybe grouped together as a ProdTy:
  allTypes :: Tail -> [Ty]
  allTypes = go
   where
    go tl =
     case tl of
       (RetValsT _)  -> []
       (AssnValsT ls bod_maybe) ->
         case bod_maybe of
           Just bod -> ProdTy (map (\(_,x,_) -> x) ls) : go bod
           Nothing  -> [ProdTy (map (\(_,x,_) -> x) ls)]
       -- This creates a demand for a struct return, but it is covered
       -- by the fun signatures already:
       (LetCallT _ binds _ _  bod) -> ProdTy (map snd binds) : go bod
       -- INVARIANT: This does not create a struct:
       -- But just in case it does in the future, we add it:
       (LetPrimCallT binds _ _ bod)-> ProdTy (map snd binds) : go bod
       (LetTrivT (_,ty,_) bod)     -> ty : go bod
       -- This should not create a struct.  Again, we add it just for the heck of it:
       (LetIfT binds (_,a,b) bod)  -> ProdTy (map snd binds) : go a ++ go b ++ go bod
       (LetTimedT _ binds rhs bod) -> ProdTy (map snd binds) : go rhs ++ go bod
       (LetArenaT _ bod)          -> ProdTy [ArenaTy] : go bod

       -- These are precisely for operating on structs:
       (LetUnpackT binds _ bod)    -> ProdTy (map snd binds) : go bod
       (LetAllocT _ vals bod)      -> ProdTy (map fst vals) : go bod

       (IfT _ a b) -> go a ++ go b
       ErrT{} -> []
       (Switch _ _ (IntAlts ls) b) -> concatMap (go . snd) ls ++ concatMap go (maybeToList b)
       (Switch _ _ (TagAlts ls) b) -> concatMap (go . snd) ls ++ concatMap go (maybeToList b)
       (TailCall _ _)    -> []
       (Goto _) -> []

--------------------------------------------------------------------------------
-- * C codegen

-- | Compile a program to C code which has the side effect of the
-- "main" expression in that program.
--
--  The boolean flag is true when we are compiling in "Packed" mode.
codegenProg :: Config -> Prog -> IO String
codegenProg cfg prg@(Prog sym_tbl funs mtal) = do
      env <- getEnvironment
      dbgTrace 1 (show (uniqueDicts $ S.toList $ harvestStructTys prg)) $ return ()
      let rtsPath = case lookup "GIBBONDIR" env of
                      Just p -> p ++"/gibbon-compiler/cbits/rts.c"
                      Nothing -> "cbits/rts.c" -- Assume we're running from the compiler dir!
      e <- doesFileExist rtsPath
      unless e $ error$ "codegen: rts.c file not found at path: "++rtsPath
                       ++"\n Consider setting GIBBONDIR to repo root.\n"
      rts <- readFile rtsPath -- TODO (maybe): We can read this in in compile time using TH
      return (rts ++ '\n' : pretty 80 (stack (map ppr defs)))
    where
      init_fun_env = foldr (\fn acc -> M.insert (funName fn) (map snd (funArgs fn), funRetTy fn) acc) M.empty funs

      defs = fst $ runPassM cfg 0 $ do
        (prots,funs') <- unzip <$> mapM codegenFun funs
        main_expr' <- main_expr
        return ((L.nub $ makeStructs (uniqueDicts $ S.toList $ harvestStructTys prg)) ++ prots ++ funs' ++ [main_expr'])

      main_expr :: PassM C.Definition
      main_expr = do
        e <- case mtal of
               -- [2019.06.13]: CSK, Why is codegenTail always called with IntTy?
<<<<<<< HEAD
               Just (PrintExp t) -> codegenTail t (codegenTy IntTy) []
=======
               Just (PrintExp t) -> codegenTail init_fun_env t IntTy []
>>>>>>> 9392f23e
               _ -> pure []
        let bod = mkSymTable ++ e
        pure $ C.FuncDef [cfun| void __main_expr() { $items:bod } |] noLoc

      codegenFun' :: FunDecl -> PassM C.Func
      codegenFun' (FunDecl nam args ty tal _) =
          do let retTy   = codegenTy ty
                 params  = map (\(v,t) -> [cparam| $ty:(codegenTy t) $id:v |]) args
<<<<<<< HEAD
             body <- codegenTail tal retTy []
=======
             body <- codegenTail init_fun_env tal ty []
>>>>>>> 9392f23e
             let fun     = [cfun| $ty:retTy $id:nam ($params:params) {
                            $items:body
                     } |]
             return fun

      makeProt :: C.Func -> Bool -> PassM C.InitGroup
      makeProt fn ispure = do
        dflags <- getDynFlags
        let prot@(C.InitGroup decl_spec _ inits lc) = C.funcProto fn
            purattr = C.Attr (C.Id "pure" noLoc) [] noLoc
            pureAnnotOk = not (gopt Opt_No_PureAnnot dflags)
        if ispure && pureAnnotOk
        then return $ C.InitGroup decl_spec [purattr] inits lc
        else return prot

      codegenFun :: FunDecl -> PassM (C.Definition, C.Definition)
      codegenFun fd =
          do fun <- codegenFun' fd
             prot <- makeProt fun (isPure fd)
             return (C.DecDef prot noLoc, C.FuncDef fun noLoc)

      mkSymTable :: [C.BlockItem]
      mkSymTable =
        map
          (\(k,v) -> case v of
                       -- Special symbols that get handled differently
                       "NEWLINE" -> C.BlockStm [cstm| set_newline($k); |]
                       "COMMA" -> C.BlockStm [cstm| set_comma($k); |]
                       "SPACE" -> C.BlockStm [cstm| set_space($k); |]
                       "LEFTPAREN" -> C.BlockStm [cstm| set_leftparen($k); |]
                       "RIGHTPAREN" -> C.BlockStm [cstm| set_rightparen($k); |]
                       -- Normal symbols just get added to the table
                       _ -> C.BlockStm [cstm| add_symbol($k, $v); |]
          )
          (M.toList sym_tbl)

      -- C.BlockStm [cstm| for (long long $id:iters = 0; $id:iters < global_iters_param; $id:iters ++) { $items:body } |]

makeStructs :: [[Ty]] -> [C.Definition]
makeStructs [] = []
makeStructs (ts : ts') = d : makeStructs ts'
    where strName = makeName ts
          d = [cedecl| typedef struct $id:(strName ++ "_struct") { $sdecls:decls } $id:strName; |]
          decls = zipWith (\t n -> [csdecl| $ty:(codegenTy t) $id:("field"++(show n)); |])
                  ts [0 :: Int ..]

uniqueDicts :: [[Ty]] -> [[Ty]]
uniqueDicts [] = []
uniqueDicts (ts : ts') = (map f ts) : uniqueDicts ts'
    where f (SymDictTy _ t) = SymDictTy "_" t
          f t = t

-- | Replace returns with assignments to a given set of destinations.
rewriteReturns :: Tail -> [(Var,Ty)] -> Tail
rewriteReturns tl bnds =
 let go x = rewriteReturns x bnds in
 case tl of
   (RetValsT ls) -> AssnValsT [ (v,t,e) | (v,t) <- bnds | e <- ls ] Nothing
   (Goto _) -> tl

   -- Here we've already rewritten the tail to assign values
   -- somewhere.. and now we want to REREWRITE it?
   (AssnValsT _ _) -> error$ "rewriteReturns: Internal invariant broken:\n "++sdoc tl
   (e@LetCallT{bod})     -> e{bod = go bod }
   (e@LetPrimCallT{bod}) -> e{bod = go bod }
   (e@LetTrivT{bod})     -> e{bod = go bod }
   -- We don't recur on the "tails" under the if, because they're not
   -- tail with respect to our redex:
   (LetIfT bnd (a,b,c) bod) -> LetIfT bnd (a,b,c) (go bod)
   (LetTimedT flg bnd rhs bod) -> LetTimedT flg bnd rhs (go bod)
   (LetArenaT v bod) -> LetArenaT v (go bod)
   (LetUnpackT bs scrt body) -> LetUnpackT bs scrt (go body)
   (LetAllocT lhs vals body) -> LetAllocT lhs vals (go body)
   (IfT a b c) -> IfT a (go b) (go c)
   (ErrT s) -> (ErrT s)
   (Switch lbl tr alts def) -> Switch lbl tr (mapAlts go alts) (fmap go def)
   -- Oops, this is not REALLY a tail call.  Hoist it and go under:
   (TailCall f rnds) -> let (vs,ts) = unzip bnds
                            vs' = map (toVar . (++"hack")) (map fromVar vs) -- FIXME: Gensym
                        in LetCallT False (zip vs' ts) f rnds
                            (rewriteReturns (RetValsT (map VarTriv vs')) bnds)
 where
   mapAlts f (TagAlts ls) = TagAlts $ zip (map fst ls) (map (f . snd) ls)
   mapAlts f (IntAlts ls) = IntAlts $ zip (map fst ls) (map (f . snd) ls)


-- dummyLoc :: SrcLoc
-- dummyLoc = (SrcLoc (Loc (Pos "" 0 0 0) (Pos "" 0 0 0)))

codegenTriv :: Triv -> C.Exp
codegenTriv (VarTriv v) = C.Var (C.toIdent v noLoc) noLoc
codegenTriv (IntTriv i) = [cexp| ( $ty:(codegenTy IntTy) ) $int:i |]
codegenTriv (SymTriv i) = [cexp| ( $ty:(codegenTy SymTy) )$i |]
codegenTriv (TagTriv i) = [cexp| ( $ty:(codegenTy TagTyPacked) )$i |]

-- A type environment for L4 functions
type Env = M.Map Var ([Ty], Ty)

-- | The central codegen function.
<<<<<<< HEAD
codegenTail :: Tail -> C.Type -> [C.BlockItem] -> PassM [C.BlockItem]

-- Void type:
codegenTail (RetValsT []) _ty _   = return [ C.BlockStm [cstm| return; |] ]
-- Single return:
codegenTail (RetValsT [tr]) _ty _ = return [ C.BlockStm [cstm| return $(codegenTriv tr); |] ]
-- Multiple return:
codegenTail (RetValsT ts) ty _ =
    return $ [ C.BlockStm [cstm| return $(C.CompoundLit ty args noLoc); |] ]
=======
codegenTail :: Env -> Tail -> Ty -> [C.BlockItem] -> PassM [C.BlockItem]

-- Void type:
codegenTail _ (RetValsT []) _ty _   = return [ C.BlockStm [cstm| return; |] ]
-- Single return:
codegenTail _ (RetValsT [tr]) ty _ =
    case ty of
      ProdTy [_one] -> do
          let arg = [(Nothing,C.ExpInitializer (codegenTriv tr) noLoc)]
              ty' = codegenTy ty
          return $ [ C.BlockStm [cstm| return $(C.CompoundLit ty' arg noLoc); |] ]
      ProdTy _ -> error $ "codegenTail: " ++ sdoc ty
      _ -> return [ C.BlockStm [cstm| return $(codegenTriv tr); |] ]
-- Multiple return:
codegenTail _ (RetValsT ts) ty _ =
    return $ [ C.BlockStm [cstm| return $(C.CompoundLit ty' args noLoc); |] ]
>>>>>>> 9392f23e
    where args = map (\a -> (Nothing,C.ExpInitializer (codegenTriv a) noLoc)) ts
          ty' = codegenTy ty

<<<<<<< HEAD
codegenTail (AssnValsT ls bod_maybe) ty sync_deps = do
    case bod_maybe of
      Just bod -> do
        bod' <- codegenTail bod ty sync_deps
=======
codegenTail env (AssnValsT ls bod_maybe) ty sync_deps = do
    case bod_maybe of
      Just bod -> do
        bod' <- codegenTail env bod ty sync_deps
>>>>>>> 9392f23e
        return $ [ mut (codegenTy ty) vr (codegenTriv triv) | (vr,ty,triv) <- ls ] ++ bod'
      Nothing  ->
        return $ [ mut (codegenTy ty) vr (codegenTriv triv) | (vr,ty,triv) <- ls ]

<<<<<<< HEAD
codegenTail (Switch lbl tr alts def) ty sync_deps =
    case def of
      Nothing  -> let (rest,lastone) = splitAlts alts in
                  genSwitch lbl tr rest (altTail lastone) ty sync_deps
      Just def -> genSwitch lbl tr alts def ty sync_deps

codegenTail (TailCall v ts) _ty _ =
    return $ [ C.BlockStm [cstm| return $( C.FnCall (cid v) (map codegenTriv ts) noLoc ); |] ]

codegenTail (IfT e0 e1 e2) ty sync_deps = do
    e1' <- codegenTail e1 ty sync_deps
    e2' <- codegenTail e2 ty sync_deps
    return $ [ C.BlockStm [cstm| if ($(codegenTriv e0)) { $items:e1' } else { $items:e2' } |] ]

codegenTail (ErrT s) _ty _ = return $ [ C.BlockStm [cstm| printf("%s\n", $s); |]
                                      , C.BlockStm [cstm| exit(1); |] ]


-- We could eliminate these earlier
codegenTail (LetTrivT (vr,rty,rhs) body) ty sync_deps =
    do tal <- codegenTail body ty sync_deps
=======
codegenTail env (Switch lbl tr alts def) ty sync_deps =
    case def of
      Nothing  -> let (rest,lastone) = splitAlts alts in
                  genSwitch env lbl tr rest (altTail lastone) ty sync_deps
      Just def -> genSwitch env lbl tr alts def ty sync_deps

codegenTail _ (TailCall v ts) _ty _ =
    return $ [ C.BlockStm [cstm| return $( C.FnCall (cid v) (map codegenTriv ts) noLoc ); |] ]

codegenTail env (IfT e0 e1 e2) ty sync_deps = do
    e1' <- codegenTail env e1 ty sync_deps
    e2' <- codegenTail env e2 ty sync_deps
    return $ [ C.BlockStm [cstm| if ($(codegenTriv e0)) { $items:e1' } else { $items:e2' } |] ]

codegenTail _ (ErrT s) _ty _ = return $ [ C.BlockStm [cstm| printf("%s\n", $s); |]
                                        , C.BlockStm [cstm| exit(1); |] ]


-- We could eliminate these earlier
codegenTail env (LetTrivT (vr,rty,rhs) body) ty sync_deps =
    do tal <- codegenTail env body ty sync_deps
>>>>>>> 9392f23e
       return $ [ C.BlockDecl [cdecl| $ty:(codegenTy rty) $id:vr = ($ty:(codegenTy rty)) $(codegenTriv rhs); |] ]
                ++ tal

-- TODO: extend rts with arena primitives, and invoke them here
<<<<<<< HEAD
codegenTail (LetArenaT vr body) ty sync_deps =
    do tal <- codegenTail body ty sync_deps
       return $ [ C.BlockDecl [cdecl| $ty:(codegenTy ArenaTy) $id:vr = alloc_arena();|] ]
              ++ tal

codegenTail (LetAllocT lhs vals body) ty sync_deps =
    do let structTy = codegenTy (ProdTy (map fst vals))
           size = [cexp| sizeof($ty:structTy) |]
       tal <- codegenTail body ty sync_deps
=======
codegenTail env (LetArenaT vr body) ty sync_deps =
    do tal <- codegenTail env body ty sync_deps
       return $ [ C.BlockDecl [cdecl| $ty:(codegenTy ArenaTy) $id:vr = alloc_arena();|] ]
              ++ tal

codegenTail env (LetAllocT lhs vals body) ty sync_deps =
    do let structTy = codegenTy (ProdTy (map fst vals))
           size = [cexp| sizeof($ty:structTy) |]
       tal <- codegenTail env body ty sync_deps
>>>>>>> 9392f23e
       return$ assn (codegenTy PtrTy) lhs [cexp| ( $ty:structTy *)ALLOC( $size ) |] :
               [ C.BlockStm [cstm| (($ty:structTy *)  $id:lhs)->$id:fld = $(codegenTriv trv); |]
               | (ix,(_ty,trv)) <- zip [0 :: Int ..] vals
               , let fld = "field"++show ix] ++ tal

<<<<<<< HEAD
codegenTail (LetUnpackT bs scrt body) ty sync_deps =
=======
codegenTail env (LetUnpackT bs scrt body) ty sync_deps =
>>>>>>> 9392f23e
    do let mkFld :: Int -> C.Id
           mkFld i = C.toIdent ("field" ++ show i) noLoc

           fldTys = map snd bs
           struct_ty = codegenTy (ProdTy fldTys)

           mk_bind i (v, t) = [cdecl|
             $ty:(codegenTy t) $id:v = ( ( $ty:struct_ty * ) $exp:(cid scrt) )->$id:(mkFld i);
           |]

           binds = zipWith mk_bind [0..] bs

<<<<<<< HEAD
       body' <- codegenTail body ty sync_deps
       return (map C.BlockDecl binds ++ body')

-- Here we unzip the tuple into assignments to local variables.
codegenTail (LetIfT bnds (e0,e1,e2) body) ty sync_deps =
=======
       body' <- codegenTail env body ty sync_deps
       return (map C.BlockDecl binds ++ body')

-- Here we unzip the tuple into assignments to local variables.
codegenTail env (LetIfT bnds (e0,e1,e2) body) ty sync_deps =
>>>>>>> 9392f23e

    do let decls = [ C.BlockDecl [cdecl| $ty:(codegenTy ty0) $id:vr0; |]
                   | (vr0,ty0) <- bnds ]
       let e1' = rewriteReturns e1 bnds
           e2' = rewriteReturns e2 bnds
<<<<<<< HEAD
       e1'' <- codegenTail e1' ty sync_deps
       e2'' <- codegenTail e2' ty sync_deps
       -- Int 1 is Boolean true:
       let ifbod = [ C.BlockStm [cstm| if ($(codegenTriv e0)) { $items:e1'' } else { $items:e2'' } |] ]
       tal <- codegenTail body ty sync_deps
       return $ decls ++ ifbod ++ tal

codegenTail (LetTimedT flg bnds rhs body) ty sync_deps =
=======
       e1'' <- codegenTail env e1' ty sync_deps
       e2'' <- codegenTail env e2' ty sync_deps
       -- Int 1 is Boolean true:
       let ifbod = [ C.BlockStm [cstm| if ($(codegenTriv e0)) { $items:e1'' } else { $items:e2'' } |] ]
       tal <- codegenTail env body ty sync_deps
       return $ decls ++ ifbod ++ tal

codegenTail env (LetTimedT flg bnds rhs body) ty sync_deps =
>>>>>>> 9392f23e

    do let decls = [ C.BlockDecl [cdecl| $ty:(codegenTy ty0) $id:vr0; |]
                   | (vr0,ty0) <- bnds ]
       let rhs' = rewriteReturns rhs bnds
<<<<<<< HEAD
       rhs'' <- codegenTail rhs' ty sync_deps
=======
       rhs'' <- codegenTail env rhs' ty sync_deps
>>>>>>> 9392f23e
       batchtime <- gensym "batchtime"
       selftimed <- gensym "selftimed"
       let ident = case bnds of
                     ((v,_):_) -> v
                     _ -> (toVar "")
           begn  = "begin_" ++ (fromVar ident)
           end   = "end_" ++ (fromVar ident)
           iters = "iters_"++ (fromVar ident)

           timebod = [ C.BlockDecl [cdecl| struct timespec $id:begn; |]
                     , C.BlockStm [cstm| clock_gettime(CLOCK_MONOTONIC_RAW, & $id:begn );  |]
                     , (if flg
                        -- Save and restore EXCEPT on the last iteration.  This "cancels out" the effect of intermediate allocations.
                        then let body = [ C.BlockStm [cstm| if ( $id:iters != global_iters_param-1) save_alloc_state(); |] ] ++
                                        rhs''++
                                        [ C.BlockStm [cstm| if ( $id:iters != global_iters_param-1) restore_alloc_state(); |] ]
                             in C.BlockStm [cstm| for (long long $id:iters = 0; $id:iters < global_iters_param; $id:iters ++) { $items:body } |]
                        else C.BlockStm [cstm| { $items:rhs'' } |])
                     , C.BlockDecl [cdecl| struct timespec $id:end; |]
                     , C.BlockStm [cstm| clock_gettime(CLOCK_MONOTONIC_RAW, &$(cid (toVar end))); |]
                     , C.BlockDecl [cdecl| double $id:batchtime = difftimespecs(&$(cid (toVar begn)), &$(cid (toVar end))); |]
                     , C.BlockDecl [cdecl| double $id:selftimed = $id:batchtime / global_iters_param; |]
                     ]
           withPrnt = timebod ++
                       if flg
                       then [ C.BlockStm [cstm| printf("ITERS: %lld\n", global_iters_param); |]
                            , C.BlockStm [cstm| printf("SIZE: %lld\n", global_size_param); |]
                            , C.BlockStm [cstm| printf("BATCHTIME: %e\n", $id:batchtime); |]
                            , C.BlockStm [cstm| printf("SELFTIMED: %e\n", $id:selftimed); |]
                            ]
                       else [ C.BlockStm [cstm| printf("SIZE: %lld\n", global_size_param); |]
                            , C.BlockStm [cstm| printf("SELFTIMED: %e\n", difftimespecs(&$(cid (toVar begn)), &$(cid (toVar end)))); |] ]
<<<<<<< HEAD
       tal <- codegenTail body ty sync_deps
       return $ decls ++ withPrnt ++ tal


codegenTail (LetCallT async bnds ratr rnds body) ty sync_deps
    | [] <- bnds = do tal <- codegenTail body ty sync_deps
                      return $ [toStmt fnexp] ++ tal
    | [bnd] <- bnds  = do tal <- codegenTail body ty sync_deps
                          let call = assn (codegenTy (snd bnd)) (fst bnd) (fnexp)
                          return $ [call] ++ tal
=======
       tal <- codegenTail env body ty sync_deps
       return $ decls ++ withPrnt ++ tal


codegenTail env (LetCallT False bnds ratr rnds body) ty sync_deps
    | [] <- bnds = do tal <- codegenTail env body ty sync_deps
                      return $ [toStmt fnexp] ++ tal
    | [bnd] <- bnds  = let fn_ret_ty = snd (env M.! ratr) in
                       case fn_ret_ty of
                         -- Copied from the otherwise case below.
                         ProdTy [_one] -> do
                           nam <- gensym $ toVar "tmp_struct"
                           let bind (v,t) f = assn (codegenTy t) v (C.Member (cid nam) (C.toIdent f noLoc) noLoc)
                               fields = map (\i -> "field" ++ show i) [0 :: Int .. length bnds - 1]
                               ty0 = ProdTy $ map snd bnds
                               init = [ C.BlockDecl [cdecl| $ty:(codegenTy ty0) $id:nam = $(fnexp); |] ]
                           tal <- codegenTail env body ty sync_deps
                           return $ init ++ zipWith bind bnds fields ++ tal
                         ProdTy _ -> error $ "codegenTail: LetCallT" ++ fromVar ratr
                         _ -> do
                           tal <- codegenTail env body ty sync_deps
                           let call = assn (codegenTy (snd bnd)) (fst bnd) (fnexp)
                           return $ [call] ++ tal
>>>>>>> 9392f23e
    | otherwise = do
       nam <- gensym $ toVar "tmp_struct"
       let bind (v,t) f = assn (codegenTy t) v (C.Member (cid nam) (C.toIdent f noLoc) noLoc)
           fields = map (\i -> "field" ++ show i) [0 :: Int .. length bnds - 1]
           ty0 = ProdTy $ map snd bnds
           init = [ C.BlockDecl [cdecl| $ty:(codegenTy ty0) $id:nam = $(fnexp); |] ]
<<<<<<< HEAD
       if async
       then do
         let bind_after_sync = zipWith bind bnds fields
         tal <- codegenTail body ty (sync_deps ++ bind_after_sync)
         return $ init ++  tal
       else do
         tal <- codegenTail body ty sync_deps
         return $ init ++ zipWith bind bnds fields ++ tal
  where
    dospawn = if async
              then text "cilk_spawn"
              else empty
=======
       tal <- codegenTail env body ty sync_deps
       return $ init ++ zipWith bind bnds fields ++ tal
  where
>>>>>>> 9392f23e
    fncall = C.FnCall (cid ratr) (map codegenTriv rnds) noLoc
    fnexp = C.EscExp (prettyCompact (space <> ppr fncall)) noLoc

codegenTail env (LetCallT True bnds ratr rnds body) ty sync_deps
    | [] <- bnds = do tal <- codegenTail env body ty sync_deps
                      return $ [toStmt spawnexp] ++ tal
    | [bnd] <- bnds  = let fn_ret_ty = snd (env M.! ratr) in
                       case fn_ret_ty of
                         -- Copied from the otherwise case below.
                         ProdTy [_one] -> do
                           nam <- gensym $ toVar "tmp_struct"
                           let bind (v,t) f = assn (codegenTy t) v (C.Member (cid nam) (C.toIdent f noLoc) noLoc)
                               fields = map (\i -> "field" ++ show i) [0 :: Int .. length bnds - 1]
                               ty0 = ProdTy $ map snd bnds
                               init = [ C.BlockDecl [cdecl| $ty:(codegenTy ty0) $id:nam = $(spawnexp); |] ]
                           tal <- codegenTail env body ty sync_deps
                           return $ init ++ zipWith bind bnds fields ++ tal
                         ProdTy _ -> error $ "codegenTail: LetCallT" ++ fromVar ratr
                         _ -> do
                           tal <- codegenTail env body ty sync_deps
                           let call = assn (codegenTy (snd bnd)) (fst bnd) (spawnexp)
                           return $ [call] ++ tal
    | otherwise = do
       nam <- gensym $ toVar "tmp_struct"
       let bind (v,t) f = assn (codegenTy t) v (C.Member (cid nam) (C.toIdent f noLoc) noLoc)
           fields = map (\i -> "field" ++ show i) [0 :: Int .. length bnds - 1]
           ty0 = ProdTy $ map snd bnds
           init = [ C.BlockDecl [cdecl| $ty:(codegenTy ty0) $id:nam; |] ] ++
                  [ C.BlockStm [cstm| if (is_big($(codegenTriv is_big_rnd))) { $id:nam = $(spawnexp); } else { $id:nam = $(seqexp); }  |]]

<<<<<<< HEAD
codegenTail (LetPrimCallT bnds prm rnds body) ty sync_deps =
    do bod' <- case prm of
                 ParSync -> codegenTail body ty []
                 _       -> codegenTail body ty sync_deps
=======
       let bind_after_sync = zipWith bind bnds fields
       tal <- codegenTail env body ty (sync_deps ++ bind_after_sync)
       return $ init ++  tal
  where
    (is_big_rnd:oth_rands) = rnds
    fncall = C.FnCall (cid ratr) (map codegenTriv oth_rands) noLoc
    spawnexp = C.EscExp (prettyCompact (text "cilk_spawn" <> space <> ppr fncall)) noLoc
    seqexp = C.EscExp (prettyCompact (ppr fncall)) noLoc

codegenTail env (LetPrimCallT bnds prm rnds body) ty sync_deps =
    do bod' <- case prm of
                 ParSync -> codegenTail env body ty []
                 _       -> codegenTail env body ty sync_deps
>>>>>>> 9392f23e
       dflags <- getDynFlags
       let isPacked = gopt Opt_Packed dflags
           noGC = gopt Opt_DisableGC dflags

       pre <- case prm of
                 AddP -> let [(outV,outT)] = bnds
                             [pleft,pright] = rnds in pure
                         [ C.BlockDecl [cdecl| $ty:(codegenTy outT) $id:outV = $(codegenTriv pleft) + $(codegenTriv pright); |] ]
                 SubP -> let (outV,outT) = head bnds
                             [pleft,pright] = rnds in pure
                         [ C.BlockDecl [cdecl| $ty:(codegenTy outT) $id:outV = $(codegenTriv pleft) - $(codegenTriv pright); |] ]
                 MulP -> let [(outV,outT)] = bnds
                             [pleft,pright] = rnds in pure
                         [ C.BlockDecl [cdecl| $ty:(codegenTy outT) $id:outV = $(codegenTriv pleft) * $(codegenTriv pright); |]]
                 DivP -> let [(outV,outT)] = bnds
                             [pleft,pright] = rnds in pure
                         [ C.BlockDecl [cdecl| $ty:(codegenTy outT) $id:outV = $(codegenTriv pleft) / $(codegenTriv pright); |]]
                 ModP -> let [(outV,outT)] = bnds
                             [pleft,pright] = rnds in pure
                         [ C.BlockDecl [cdecl| $ty:(codegenTy outT) $id:outV = $(codegenTriv pleft) % $(codegenTriv pright); |]]
                 ExpP -> let [(outV,outT)] = bnds
                             [pleft,pright] = rnds in pure
                         [ C.BlockDecl [cdecl| $ty:(codegenTy outT) $id:outV = expll($(codegenTriv pleft), $(codegenTriv pright)); |]]
                 RandP -> let [(outV,outT)] = bnds in pure
                          [ C.BlockDecl [cdecl| $ty:(codegenTy outT) $id:outV = rand(); |]]
                 EqP -> let [(outV,outT)] = bnds
                            [pleft,pright] = rnds in pure
                        [ C.BlockDecl [cdecl| $ty:(codegenTy outT) $id:outV = ($(codegenTriv pleft) == $(codegenTriv pright)); |]]
                 LtP -> let [(outV,outT)] = bnds
                            [pleft,pright] = rnds in pure
                        [ C.BlockDecl [cdecl| $ty:(codegenTy outT) $id:outV = ($(codegenTriv pleft) < $(codegenTriv pright)); |]]
                 GtP -> let [(outV,outT)] = bnds
                            [pleft,pright] = rnds in pure
                        [ C.BlockDecl [cdecl| $ty:(codegenTy outT) $id:outV = ($(codegenTriv pleft) > $(codegenTriv pright)); |]]
                 LtEqP -> let [(outV,outT)] = bnds
                              [pleft,pright] = rnds in pure
                          [ C.BlockDecl [cdecl| $ty:(codegenTy outT) $id:outV = ($(codegenTriv pleft) <= $(codegenTriv pright)); |]]
                 GtEqP -> let [(outV,outT)] = bnds
                              [pleft,pright] = rnds in pure
                          [ C.BlockDecl [cdecl| $ty:(codegenTy outT) $id:outV = ($(codegenTriv pleft) >= $(codegenTriv pright)); |]]
                 OrP -> let [(outV,outT)] = bnds
                            [pleft,pright] = rnds in pure
                        [ C.BlockDecl [cdecl| $ty:(codegenTy outT) $id:outV = ($(codegenTriv pleft) || $(codegenTriv pright)); |]]
                 AndP -> let [(outV,outT)] = bnds
                             [pleft,pright] = rnds in pure
                        [ C.BlockDecl [cdecl| $ty:(codegenTy outT) $id:outV = ($(codegenTriv pleft) && $(codegenTriv pright)); |]]
                 DictInsertP _ -> let [(outV,ty)] = bnds
                                      [(VarTriv arena),(VarTriv dict),keyTriv,valTriv] = rnds in pure
                    [ C.BlockDecl [cdecl| $ty:(codegenTy ty) $id:outV = dict_insert_ptr($id:arena, $id:dict, $(codegenTriv keyTriv), $(codegenTriv valTriv)); |] ]
                 DictLookupP _ -> let [(outV,ty)] = bnds
                                      [(VarTriv dict),keyTriv] = rnds in pure
                    [ C.BlockDecl [cdecl| $ty:(codegenTy ty) $id:outV = dict_lookup_ptr($id:dict, $(codegenTriv keyTriv)); |] ]
                 DictEmptyP _ty -> let [(outV,ty)] = bnds
                                   in pure [ C.BlockDecl [cdecl| $ty:(codegenTy ty) $id:outV = 0; |] ]
                 DictHasKeyP PtrTy -> let [(outV,IntTy)] = bnds
                                          [(VarTriv dict)] = rnds in pure
                    [ C.BlockDecl [cdecl| $ty:(codegenTy IntTy) $id:outV = dict_has_key_ptr($id:dict); |] ]

                 NewBuffer mul -> do
                   let [(reg, CursorTy),(outV,CursorTy)] = bnds
                       bufsize = codegenMultiplicity mul
                   pure
                     [ C.BlockDecl [cdecl| $ty:(codegenTy RegionTy)* $id:reg = alloc_region($id:bufsize); |]
                     , C.BlockDecl [cdecl| $ty:(codegenTy CursorTy) $id:outV = $id:reg->start_ptr; |]
                     ]
                 ScopedBuffer mul -> let [(outV,CursorTy)] = bnds
                                         bufsize = codegenMultiplicity mul
                                     in pure
                             [ C.BlockDecl [cdecl| $ty:(codegenTy CursorTy) $id:outV = ( $ty:(codegenTy CursorTy) )ALLOC_SCOPED($id:bufsize); |] ]

                 InitSizeOfBuffer mul -> let [(sizev,IntTy)] = bnds
                                             bufsize = codegenMultiplicity mul
                                         in pure
                                            [ C.BlockDecl [cdecl| $ty:(codegenTy IntTy) $id:sizev = $id:bufsize; |] ]

                 FreeBuffer -> if noGC
                               then pure []
                               else
                                 let [(VarTriv reg),(VarTriv _rcur),(VarTriv endr_cur)] = rnds
                                 in pure
                                 [ C.BlockStm [cstm| if ($id:reg->refcount != REG_FREED) { free_region($id:endr_cur); }  |]
                                 , C.BlockStm [cstm| free($id:reg); |]
                                 ]

                 WriteTag -> let [(outV,CursorTy)] = bnds
                                 [(TagTriv tag),(VarTriv cur)] = rnds in pure
                             [ C.BlockStm [cstm| *($id:cur) = $tag; |]
                             , C.BlockDecl [cdecl| $ty:(codegenTy CursorTy) $id:outV = $id:cur + 1; |] ]
                 ReadTag -> let [(tagV,TagTyPacked),(curV,CursorTy)] = bnds
                                [(VarTriv cur)] = rnds in pure
                            [ C.BlockDecl [cdecl| $ty:(codegenTy TagTyPacked) $id:tagV = *($id:cur); |]
                            , C.BlockDecl [cdecl| $ty:(codegenTy CursorTy) $id:curV = $id:cur + 1; |] ]

                 WriteScalar s -> let [(outV,CursorTy)] = bnds
                                      [val,(VarTriv cur)] = rnds in pure
                                  [ C.BlockStm [cstm| *( $ty:(codegenTy (scalarToTy s))  *)($id:cur) = $(codegenTriv val); |]
                                  , C.BlockDecl [cdecl| $ty:(codegenTy CursorTy) $id:outV = ($id:cur) + sizeof( $ty:(codegenTy (scalarToTy s)) ); |] ]

                 ReadScalar s -> let [(valV,valTy),(curV,CursorTy)] = bnds
                                     [(VarTriv cur)] = rnds in pure
                                     [ C.BlockDecl [cdecl| $ty:(codegenTy valTy) $id:valV = *( $ty:(codegenTy valTy) *)($id:cur); |]
                                     , C.BlockDecl [cdecl| $ty:(codegenTy CursorTy) $id:curV = ($id:cur) + sizeof( $ty:(codegenTy (scalarToTy s))); |] ]

                 ReadCursor -> let [(next,CursorTy),(afternext,CursorTy)] = bnds
                                   [(VarTriv cur)] = rnds in pure
                               [ C.BlockDecl [cdecl| $ty:(codegenTy CursorTy) $id:next = *($ty:(codegenTy CursorTy) *) ($id:cur); |]
                               , C.BlockDecl [cdecl| $ty:(codegenTy CursorTy) $id:afternext = ($id:cur) + 8; |]
                               ]

                 WriteCursor -> let [(outV,CursorTy)] = bnds
                                    [val,(VarTriv cur)] = rnds in pure
                                 [ C.BlockStm [cstm| *( $ty:(codegenTy CursorTy)  *)($id:cur) = $(codegenTriv val); |]
                                 , C.BlockDecl [cdecl| $ty:(codegenTy CursorTy) $id:outV = ($id:cur) + 8; |] ]

                 BumpRefCount -> let [(VarTriv end_r1), (VarTriv end_r2)] = rnds
                                 in pure [ C.BlockStm [cstm| bump_ref_count($id:end_r1, $id:end_r2); |] ]

                 BoundsCheck -> do
                   new_chunk   <- gensym "new_chunk"
                   chunk_start <- gensym "chunk_start"
                   chunk_end   <- gensym "chunk_end"
                   let [(IntTriv i),(VarTriv bound), (VarTriv cur)] = rnds
                       bck = [ C.BlockDecl [cdecl| $ty:(codegenTy ChunkTy) $id:new_chunk = alloc_chunk($id:bound); |]
                             , C.BlockDecl [cdecl| $ty:(codegenTy CursorTy) $id:chunk_start = $id:new_chunk.start_ptr; |]
                             , C.BlockDecl [cdecl| $ty:(codegenTy CursorTy) $id:chunk_end = $id:new_chunk.end_ptr; |]
                             , C.BlockStm  [cstm|  $id:bound = $id:chunk_end; |]
                             , C.BlockStm  [cstm|  *($ty:(codegenTy TagTyPacked) *) ($id:cur) = ($int:(GL.redirectionAlt)); |]
                             , C.BlockDecl [cdecl| $ty:(codegenTy CursorTy) redir =  $id:cur + 1; |]
                             , C.BlockStm  [cstm|  *($ty:(codegenTy CursorTy) *) redir = $id:chunk_start; |]
                             , C.BlockStm  [cstm|  $id:cur = $id:chunk_start; |]
                             ]
                   return [ C.BlockStm [cstm| if (($id:cur + $int:i) > $id:bound) { $items:bck }  |] ]

                 SizeOfPacked -> let [(sizeV,IntTy)] = bnds
                                     [(VarTriv startV), (VarTriv endV)] = rnds
                                 in pure
                                   [ C.BlockDecl [cdecl| $ty:(codegenTy IntTy) $id:sizeV = $id:endV - $id:startV; |] ]
                 SizeOfScalar -> let [(sizeV,IntTy)] = bnds
                                     [(VarTriv w)]   = rnds
                                 in pure
                                   [ C.BlockDecl [cdecl| $ty:(codegenTy IntTy) $id:sizeV = sizeof($id:w); |] ]


                 GetFirstWord ->
                  let [ptr] = rnds in
                  case bnds of
                    [(outV,outTy)] -> pure
                     [ C.BlockDecl [cdecl|
                            $ty:(codegenTy outTy) $id:outV =
                              * (( $ty:(codegenTy outTy) *) $(codegenTriv ptr));
                          |] ]
                    _ -> error $ "wrong number of return bindings from GetFirstWord: "++show bnds

                 SizeParam -> let [(outV,IntTy)] = bnds in pure
                      [ C.BlockDecl [cdecl| $ty:(codegenTy IntTy) $id:outV = global_size_param; |] ]

                 PrintInt ->
                     let [arg] = rnds in
                     case bnds of
                       [(outV,IntTy)] -> pure [ C.BlockDecl [cdecl| $ty:(codegenTy IntTy) $id:outV = printf("%lld", $(codegenTriv arg)); |] ]
                       [] -> pure [ C.BlockStm [cstm| printf("%lld", $(codegenTriv arg)); |] ]
                       _ -> error $ "wrong number of return bindings from PrintInt: "++show bnds

                 PrintSym ->
                     let [arg] = rnds in
                     case bnds of
                       [(outV,ty)] -> pure [ C.BlockDecl [cdecl| $ty:(codegenTy ty) $id:outV = print_symbol($(codegenTriv arg)); |] ]
                       [] -> pure [ C.BlockStm [cstm| print_symbol($(codegenTriv arg)); |] ]
                       _ -> error $ "wrong number of return bindings from PrintSym: "++show bnds

                 PrintString str
                     | [] <- bnds, [] <- rnds -> pure [ C.BlockStm [cstm| fputs( $string:str, stdout ); |] ]
                     | otherwise -> error$ "wrong number of args/return values expected from PrintString prim: "++show (rnds,bnds)

                 -- FINISHME: Codegen here depends on whether we are in --packed mode or not.
                 ReadPackedFile mfile tyc
                     | [] <- rnds, [(outV,_outT)] <- bnds -> do
                             let filename = case mfile of
                                              Just f  -> [cexp| $string:f |] -- Fixed at compile time.
                                              Nothing -> [cexp| read_benchfile_param() |] -- Will be set by command line arg.
                                 unpackName = GL.mkUnpackerName tyc
                                 unpackcall = LetCallT False [(outV,PtrTy),(toVar "junk",CursorTy)]
                                                    unpackName [VarTriv (toVar "ptr")] (AssnValsT [] Nothing)

                                 mmap_size = varAppend outV "_size"

                                 mmapCode =
                                  [ C.BlockDecl[cdecl| int fd = open( $filename, O_RDONLY); |]
                                  , C.BlockStm[cstm| { if(fd == -1) { fprintf(stderr,"fopen failed\n"); abort(); }} |]
                                  , C.BlockDecl[cdecl| struct stat st; |]
                                  , C.BlockStm  [cstm| fstat(fd, &st); |]
                                  , C.BlockDecl [cdecl| $ty:(codegenTy IntTy) $id:mmap_size = st.st_size;|]
                                  , C.BlockDecl[cdecl| $ty:(codegenTy CursorTy) ptr = ($ty:(codegenTy CursorTy)) mmap(0,st.st_size,PROT_READ,MAP_PRIVATE,fd,0); |]
                                  , C.BlockStm[cstm| { if(ptr==MAP_FAILED) { fprintf(stderr,"mmap failed\n"); abort(); }} |]
                                  ]
                             docall <- if isPacked
                                       -- In packed mode we eagerly FORCE the IO to happen before we start benchmarking:
                                       then pure [ C.BlockStm [cstm| { int sum=0; for(int i=0; i < st.st_size; i++) sum += ptr[i]; } |]
                                                 , C.BlockDecl [cdecl| $ty:(codegenTy CursorTy) $id:outV = ptr; |]]
<<<<<<< HEAD
                                       else codegenTail unpackcall (codegenTy voidTy) sync_deps
=======
                                       else codegenTail env unpackcall voidTy sync_deps
>>>>>>> 9392f23e
                             return $ mmapCode ++ docall
                     | otherwise -> error $ "ReadPackedFile, wrong arguments "++show rnds++", or expected bindings "++show bnds

                 MMapFileSize v -> do
                       let [(outV,IntTy)] = bnds
                           -- Must match with mmap_size set by ReadPackedFile
                           mmap_size = varAppend v "_size"
                       return [ C.BlockDecl[cdecl| $ty:(codegenTy IntTy) $id:outV = $id:mmap_size; |] ]

                 ParSync -> return $ [ C.BlockStm [cstm| $exp:(C.EscExp "cilk_sync" noLoc); |] ] ++ sync_deps

                 Gensym  -> do
                   let [(outV,SymTy)] = bnds
                   return [ C.BlockDecl [cdecl| $ty:(codegenTy SymTy) $id:outV = gensym(); |] ]

                 FreeSymTable -> return [C.BlockStm [cstm| free_symtable(); |]]

                 oth -> error$ "FIXME: codegen needs to handle primitive: "++show oth
       return $ pre ++ bod'

<<<<<<< HEAD
codegenTail (Goto lbl) _ty _ = do
=======
codegenTail _ (Goto lbl) _ty _ = do
>>>>>>> 9392f23e
  return [ C.BlockStm [cstm| goto $id:lbl; |] ]

-- | The sizes for all mulitplicities are defined as globals in the RTS.
-- Note: Must be consistent with the names in RTS!
codegenMultiplicity :: Multiplicity -> Var
codegenMultiplicity mul =
  case mul of
    BigInfinite -> toVar "global_init_biginf_buf_size"
    Infinite    -> toVar "global_init_inf_buf_size"
    Bounded     -> error $ "codegenMultiplicity: Bounded buffers not handled yet."


splitAlts :: Alts -> (Alts, Alts)
splitAlts (TagAlts ls) = (TagAlts (init ls), TagAlts [last ls])
splitAlts (IntAlts ls) = (IntAlts (init ls), IntAlts [last ls])

-- | Take a "singleton" Alts and extract the Tail.
altTail :: Alts -> Tail
altTail (TagAlts [(_,t)]) = t
altTail (IntAlts [(_,t)]) = t
altTail oth = error $ "altTail expected a 'singleton' Alts, got: "++ abbrv 80 oth


-- Helper for lhs of a case
mk_tag_lhs :: (Integral a, Show a) => a -> C.Exp
mk_tag_lhs lhs = C.Const (C.IntConst (show lhs) C.Unsigned (fromIntegral lhs) noLoc) noLoc

mk_int_lhs :: (Integral a, Show a) => a -> C.Exp
mk_int_lhs lhs = C.Const (C.IntConst (show lhs) C.Signed   (fromIntegral lhs) noLoc) noLoc

normalizeAlts :: Alts -> [(C.Exp, Tail)]
normalizeAlts alts =
    case alts of
      TagAlts as -> map (first mk_tag_lhs) as
      IntAlts as -> map (first mk_int_lhs) as

-- | Generate a proper switch expression instead.
<<<<<<< HEAD
genSwitch :: Label -> Triv -> Alts -> Tail -> C.Type -> [C.BlockItem] -> PassM [C.BlockItem]
genSwitch lbl tr alts lastE ty sync_deps =
    do let go :: [(C.Exp,Tail)] -> PassM [C.Stm]
           go [] = do tal <- codegenTail lastE ty sync_deps
                      return [[cstm| default: $stm:(mkBlock tal) |]]
           go ((ex,tl):rst) =
               do tal <- codegenTail tl ty sync_deps
=======
genSwitch :: Env -> Label -> Triv -> Alts -> Tail -> Ty -> [C.BlockItem] -> PassM [C.BlockItem]
genSwitch env lbl tr alts lastE ty sync_deps =
    do let go :: [(C.Exp,Tail)] -> PassM [C.Stm]
           go [] = do tal <- codegenTail env lastE ty sync_deps
                      return [[cstm| default: $stm:(mkBlock tal) |]]
           go ((ex,tl):rst) =
               do tal <- codegenTail env tl ty sync_deps
>>>>>>> 9392f23e
                  let tal2 = tal ++ [ C.BlockStm [cstm| break; |] ]
                  let this = [cstm| case $exp:ex : $stm:(mkBlock tal2) |]
                  rst' <- go rst
                  return (this:rst')
       alts' <- go (normalizeAlts alts)
       let body = mkBlock [ C.BlockStm a | a <- alts' ]
       return $ [ C.BlockStm [cstm| $id:lbl: ; |]
                , C.BlockStm [cstm| switch ( $exp:(codegenTriv tr) ) $stm:body |]]

-- | The identifier after typename refers to typedefs defined in rts.c
--
codegenTy :: Ty -> C.Type
codegenTy IntTy = [cty|typename IntTy|]
codegenTy BoolTy = [cty|typename BoolTy|]
codegenTy TagTyPacked = [cty|typename TagTyPacked|]
codegenTy TagTyBoxed  = [cty|typename TagTyBoxed|]
codegenTy SymTy = [cty|typename SymTy|]
codegenTy PtrTy = [cty|typename PtrTy|] -- char* - Hack, this could be void* if we have enough casts. [2016.11.06]
codegenTy CursorTy = [cty|typename CursorTy|]
codegenTy RegionTy = [cty|typename RegionTy|]
codegenTy ChunkTy = [cty|typename ChunkTy|]
codegenTy (ProdTy []) = [cty|void*|]
codegenTy (ProdTy ts) = C.Type (C.DeclSpec [] [] (C.Tnamed (C.Id nam noLoc) [] noLoc) noLoc) (C.DeclRoot noLoc) noLoc
    where nam = makeName ts
codegenTy (SymDictTy _ _t) = C.Type (C.DeclSpec [] [] (C.Tnamed (C.Id "dict_item_t*" noLoc) [] noLoc) noLoc) (C.DeclRoot noLoc) noLoc
codegenTy ArenaTy = [cty|typename ArenaTy|]

makeName :: [Ty] -> String
makeName tys = concatMap makeName' tys ++ "Prod"

makeName' :: Ty -> String
makeName' IntTy       = "Int64"
makeName' SymTy       = "Sym"
makeName' BoolTy      = "Bool"
makeName' CursorTy    = "Cursor"
makeName' TagTyPacked = "Tag"
makeName' TagTyBoxed  = makeName' IntTy
makeName' PtrTy = "Ptr"
makeName' (SymDictTy _ _ty) = "Dict"
makeName' RegionTy = "Region"
makeName' ChunkTy  = "Chunk"
makeName' ArenaTy  = "Arena"
makeName' (ProdTy tys) = "ProdTy: " ++ concatMap makeName' tys

mkBlock :: [C.BlockItem] -> C.Stm
mkBlock ss = C.Block ss noLoc

cid :: Var -> C.Exp
cid v = C.Var (C.toIdent v noLoc) noLoc

toStmt :: C.Exp -> C.BlockItem
toStmt x = C.BlockStm [cstm| $exp:x; |]

-- | Create a NEW lexical binding.
assn :: (C.ToIdent v, C.ToExp e) => C.Type -> v -> e -> C.BlockItem
assn t x y = C.BlockDecl [cdecl| $ty:t $id:x = $exp:y; |]

-- | Mutate an existing binding:
mut :: (C.ToIdent v, C.ToExp e) => C.Type -> v -> e -> C.BlockItem
mut _t x y = C.BlockStm [cstm| $id:x = $exp:y; |]<|MERGE_RESOLUTION|>--- conflicted
+++ resolved
@@ -132,11 +132,7 @@
       main_expr = do
         e <- case mtal of
                -- [2019.06.13]: CSK, Why is codegenTail always called with IntTy?
-<<<<<<< HEAD
-               Just (PrintExp t) -> codegenTail t (codegenTy IntTy) []
-=======
                Just (PrintExp t) -> codegenTail init_fun_env t IntTy []
->>>>>>> 9392f23e
                _ -> pure []
         let bod = mkSymTable ++ e
         pure $ C.FuncDef [cfun| void __main_expr() { $items:bod } |] noLoc
@@ -145,11 +141,7 @@
       codegenFun' (FunDecl nam args ty tal _) =
           do let retTy   = codegenTy ty
                  params  = map (\(v,t) -> [cparam| $ty:(codegenTy t) $id:v |]) args
-<<<<<<< HEAD
-             body <- codegenTail tal retTy []
-=======
              body <- codegenTail init_fun_env tal ty []
->>>>>>> 9392f23e
              let fun     = [cfun| $ty:retTy $id:nam ($params:params) {
                             $items:body
                      } |]
@@ -249,17 +241,6 @@
 type Env = M.Map Var ([Ty], Ty)
 
 -- | The central codegen function.
-<<<<<<< HEAD
-codegenTail :: Tail -> C.Type -> [C.BlockItem] -> PassM [C.BlockItem]
-
--- Void type:
-codegenTail (RetValsT []) _ty _   = return [ C.BlockStm [cstm| return; |] ]
--- Single return:
-codegenTail (RetValsT [tr]) _ty _ = return [ C.BlockStm [cstm| return $(codegenTriv tr); |] ]
--- Multiple return:
-codegenTail (RetValsT ts) ty _ =
-    return $ [ C.BlockStm [cstm| return $(C.CompoundLit ty args noLoc); |] ]
-=======
 codegenTail :: Env -> Tail -> Ty -> [C.BlockItem] -> PassM [C.BlockItem]
 
 -- Void type:
@@ -276,48 +257,17 @@
 -- Multiple return:
 codegenTail _ (RetValsT ts) ty _ =
     return $ [ C.BlockStm [cstm| return $(C.CompoundLit ty' args noLoc); |] ]
->>>>>>> 9392f23e
     where args = map (\a -> (Nothing,C.ExpInitializer (codegenTriv a) noLoc)) ts
           ty' = codegenTy ty
 
-<<<<<<< HEAD
-codegenTail (AssnValsT ls bod_maybe) ty sync_deps = do
-    case bod_maybe of
-      Just bod -> do
-        bod' <- codegenTail bod ty sync_deps
-=======
 codegenTail env (AssnValsT ls bod_maybe) ty sync_deps = do
     case bod_maybe of
       Just bod -> do
         bod' <- codegenTail env bod ty sync_deps
->>>>>>> 9392f23e
         return $ [ mut (codegenTy ty) vr (codegenTriv triv) | (vr,ty,triv) <- ls ] ++ bod'
       Nothing  ->
         return $ [ mut (codegenTy ty) vr (codegenTriv triv) | (vr,ty,triv) <- ls ]
 
-<<<<<<< HEAD
-codegenTail (Switch lbl tr alts def) ty sync_deps =
-    case def of
-      Nothing  -> let (rest,lastone) = splitAlts alts in
-                  genSwitch lbl tr rest (altTail lastone) ty sync_deps
-      Just def -> genSwitch lbl tr alts def ty sync_deps
-
-codegenTail (TailCall v ts) _ty _ =
-    return $ [ C.BlockStm [cstm| return $( C.FnCall (cid v) (map codegenTriv ts) noLoc ); |] ]
-
-codegenTail (IfT e0 e1 e2) ty sync_deps = do
-    e1' <- codegenTail e1 ty sync_deps
-    e2' <- codegenTail e2 ty sync_deps
-    return $ [ C.BlockStm [cstm| if ($(codegenTriv e0)) { $items:e1' } else { $items:e2' } |] ]
-
-codegenTail (ErrT s) _ty _ = return $ [ C.BlockStm [cstm| printf("%s\n", $s); |]
-                                      , C.BlockStm [cstm| exit(1); |] ]
-
-
--- We could eliminate these earlier
-codegenTail (LetTrivT (vr,rty,rhs) body) ty sync_deps =
-    do tal <- codegenTail body ty sync_deps
-=======
 codegenTail env (Switch lbl tr alts def) ty sync_deps =
     case def of
       Nothing  -> let (rest,lastone) = splitAlts alts in
@@ -339,22 +289,10 @@
 -- We could eliminate these earlier
 codegenTail env (LetTrivT (vr,rty,rhs) body) ty sync_deps =
     do tal <- codegenTail env body ty sync_deps
->>>>>>> 9392f23e
        return $ [ C.BlockDecl [cdecl| $ty:(codegenTy rty) $id:vr = ($ty:(codegenTy rty)) $(codegenTriv rhs); |] ]
                 ++ tal
 
 -- TODO: extend rts with arena primitives, and invoke them here
-<<<<<<< HEAD
-codegenTail (LetArenaT vr body) ty sync_deps =
-    do tal <- codegenTail body ty sync_deps
-       return $ [ C.BlockDecl [cdecl| $ty:(codegenTy ArenaTy) $id:vr = alloc_arena();|] ]
-              ++ tal
-
-codegenTail (LetAllocT lhs vals body) ty sync_deps =
-    do let structTy = codegenTy (ProdTy (map fst vals))
-           size = [cexp| sizeof($ty:structTy) |]
-       tal <- codegenTail body ty sync_deps
-=======
 codegenTail env (LetArenaT vr body) ty sync_deps =
     do tal <- codegenTail env body ty sync_deps
        return $ [ C.BlockDecl [cdecl| $ty:(codegenTy ArenaTy) $id:vr = alloc_arena();|] ]
@@ -364,17 +302,12 @@
     do let structTy = codegenTy (ProdTy (map fst vals))
            size = [cexp| sizeof($ty:structTy) |]
        tal <- codegenTail env body ty sync_deps
->>>>>>> 9392f23e
        return$ assn (codegenTy PtrTy) lhs [cexp| ( $ty:structTy *)ALLOC( $size ) |] :
                [ C.BlockStm [cstm| (($ty:structTy *)  $id:lhs)->$id:fld = $(codegenTriv trv); |]
                | (ix,(_ty,trv)) <- zip [0 :: Int ..] vals
                , let fld = "field"++show ix] ++ tal
 
-<<<<<<< HEAD
-codegenTail (LetUnpackT bs scrt body) ty sync_deps =
-=======
 codegenTail env (LetUnpackT bs scrt body) ty sync_deps =
->>>>>>> 9392f23e
     do let mkFld :: Int -> C.Id
            mkFld i = C.toIdent ("field" ++ show i) noLoc
 
@@ -387,34 +320,16 @@
 
            binds = zipWith mk_bind [0..] bs
 
-<<<<<<< HEAD
-       body' <- codegenTail body ty sync_deps
-       return (map C.BlockDecl binds ++ body')
-
--- Here we unzip the tuple into assignments to local variables.
-codegenTail (LetIfT bnds (e0,e1,e2) body) ty sync_deps =
-=======
        body' <- codegenTail env body ty sync_deps
        return (map C.BlockDecl binds ++ body')
 
 -- Here we unzip the tuple into assignments to local variables.
 codegenTail env (LetIfT bnds (e0,e1,e2) body) ty sync_deps =
->>>>>>> 9392f23e
 
     do let decls = [ C.BlockDecl [cdecl| $ty:(codegenTy ty0) $id:vr0; |]
                    | (vr0,ty0) <- bnds ]
        let e1' = rewriteReturns e1 bnds
            e2' = rewriteReturns e2 bnds
-<<<<<<< HEAD
-       e1'' <- codegenTail e1' ty sync_deps
-       e2'' <- codegenTail e2' ty sync_deps
-       -- Int 1 is Boolean true:
-       let ifbod = [ C.BlockStm [cstm| if ($(codegenTriv e0)) { $items:e1'' } else { $items:e2'' } |] ]
-       tal <- codegenTail body ty sync_deps
-       return $ decls ++ ifbod ++ tal
-
-codegenTail (LetTimedT flg bnds rhs body) ty sync_deps =
-=======
        e1'' <- codegenTail env e1' ty sync_deps
        e2'' <- codegenTail env e2' ty sync_deps
        -- Int 1 is Boolean true:
@@ -423,16 +338,11 @@
        return $ decls ++ ifbod ++ tal
 
 codegenTail env (LetTimedT flg bnds rhs body) ty sync_deps =
->>>>>>> 9392f23e
 
     do let decls = [ C.BlockDecl [cdecl| $ty:(codegenTy ty0) $id:vr0; |]
                    | (vr0,ty0) <- bnds ]
        let rhs' = rewriteReturns rhs bnds
-<<<<<<< HEAD
-       rhs'' <- codegenTail rhs' ty sync_deps
-=======
        rhs'' <- codegenTail env rhs' ty sync_deps
->>>>>>> 9392f23e
        batchtime <- gensym "batchtime"
        selftimed <- gensym "selftimed"
        let ident = case bnds of
@@ -465,18 +375,6 @@
                             ]
                        else [ C.BlockStm [cstm| printf("SIZE: %lld\n", global_size_param); |]
                             , C.BlockStm [cstm| printf("SELFTIMED: %e\n", difftimespecs(&$(cid (toVar begn)), &$(cid (toVar end)))); |] ]
-<<<<<<< HEAD
-       tal <- codegenTail body ty sync_deps
-       return $ decls ++ withPrnt ++ tal
-
-
-codegenTail (LetCallT async bnds ratr rnds body) ty sync_deps
-    | [] <- bnds = do tal <- codegenTail body ty sync_deps
-                      return $ [toStmt fnexp] ++ tal
-    | [bnd] <- bnds  = do tal <- codegenTail body ty sync_deps
-                          let call = assn (codegenTy (snd bnd)) (fst bnd) (fnexp)
-                          return $ [call] ++ tal
-=======
        tal <- codegenTail env body ty sync_deps
        return $ decls ++ withPrnt ++ tal
 
@@ -500,31 +398,15 @@
                            tal <- codegenTail env body ty sync_deps
                            let call = assn (codegenTy (snd bnd)) (fst bnd) (fnexp)
                            return $ [call] ++ tal
->>>>>>> 9392f23e
     | otherwise = do
        nam <- gensym $ toVar "tmp_struct"
        let bind (v,t) f = assn (codegenTy t) v (C.Member (cid nam) (C.toIdent f noLoc) noLoc)
            fields = map (\i -> "field" ++ show i) [0 :: Int .. length bnds - 1]
            ty0 = ProdTy $ map snd bnds
            init = [ C.BlockDecl [cdecl| $ty:(codegenTy ty0) $id:nam = $(fnexp); |] ]
-<<<<<<< HEAD
-       if async
-       then do
-         let bind_after_sync = zipWith bind bnds fields
-         tal <- codegenTail body ty (sync_deps ++ bind_after_sync)
-         return $ init ++  tal
-       else do
-         tal <- codegenTail body ty sync_deps
-         return $ init ++ zipWith bind bnds fields ++ tal
-  where
-    dospawn = if async
-              then text "cilk_spawn"
-              else empty
-=======
        tal <- codegenTail env body ty sync_deps
        return $ init ++ zipWith bind bnds fields ++ tal
   where
->>>>>>> 9392f23e
     fncall = C.FnCall (cid ratr) (map codegenTriv rnds) noLoc
     fnexp = C.EscExp (prettyCompact (space <> ppr fncall)) noLoc
 
@@ -552,21 +434,15 @@
        let bind (v,t) f = assn (codegenTy t) v (C.Member (cid nam) (C.toIdent f noLoc) noLoc)
            fields = map (\i -> "field" ++ show i) [0 :: Int .. length bnds - 1]
            ty0 = ProdTy $ map snd bnds
-           init = [ C.BlockDecl [cdecl| $ty:(codegenTy ty0) $id:nam; |] ] ++
-                  [ C.BlockStm [cstm| if (is_big($(codegenTriv is_big_rnd))) { $id:nam = $(spawnexp); } else { $id:nam = $(seqexp); }  |]]
-
-<<<<<<< HEAD
-codegenTail (LetPrimCallT bnds prm rnds body) ty sync_deps =
-    do bod' <- case prm of
-                 ParSync -> codegenTail body ty []
-                 _       -> codegenTail body ty sync_deps
-=======
+           init = [ C.BlockDecl [cdecl| $ty:(codegenTy ty0) $id:nam = $(spawnexp); |] ]
+                  -- [ C.BlockDecl [cdecl| $ty:(codegenTy ty0) $id:nam; |] ] ++
+                  -- [ C.BlockStm [cstm| if (is_big($(codegenTriv is_big_rnd))) { $id:nam = $(spawnexp); } else { $id:nam = $(seqexp); }  |]]
+
        let bind_after_sync = zipWith bind bnds fields
        tal <- codegenTail env body ty (sync_deps ++ bind_after_sync)
        return $ init ++  tal
   where
-    (is_big_rnd:oth_rands) = rnds
-    fncall = C.FnCall (cid ratr) (map codegenTriv oth_rands) noLoc
+    fncall = C.FnCall (cid ratr) (map codegenTriv rnds) noLoc
     spawnexp = C.EscExp (prettyCompact (text "cilk_spawn" <> space <> ppr fncall)) noLoc
     seqexp = C.EscExp (prettyCompact (ppr fncall)) noLoc
 
@@ -574,7 +450,6 @@
     do bod' <- case prm of
                  ParSync -> codegenTail env body ty []
                  _       -> codegenTail env body ty sync_deps
->>>>>>> 9392f23e
        dflags <- getDynFlags
        let isPacked = gopt Opt_Packed dflags
            noGC = gopt Opt_DisableGC dflags
@@ -774,11 +649,7 @@
                                        -- In packed mode we eagerly FORCE the IO to happen before we start benchmarking:
                                        then pure [ C.BlockStm [cstm| { int sum=0; for(int i=0; i < st.st_size; i++) sum += ptr[i]; } |]
                                                  , C.BlockDecl [cdecl| $ty:(codegenTy CursorTy) $id:outV = ptr; |]]
-<<<<<<< HEAD
-                                       else codegenTail unpackcall (codegenTy voidTy) sync_deps
-=======
                                        else codegenTail env unpackcall voidTy sync_deps
->>>>>>> 9392f23e
                              return $ mmapCode ++ docall
                      | otherwise -> error $ "ReadPackedFile, wrong arguments "++show rnds++", or expected bindings "++show bnds
 
@@ -799,11 +670,7 @@
                  oth -> error$ "FIXME: codegen needs to handle primitive: "++show oth
        return $ pre ++ bod'
 
-<<<<<<< HEAD
-codegenTail (Goto lbl) _ty _ = do
-=======
 codegenTail _ (Goto lbl) _ty _ = do
->>>>>>> 9392f23e
   return [ C.BlockStm [cstm| goto $id:lbl; |] ]
 
 -- | The sizes for all mulitplicities are defined as globals in the RTS.
@@ -841,15 +708,6 @@
       IntAlts as -> map (first mk_int_lhs) as
 
 -- | Generate a proper switch expression instead.
-<<<<<<< HEAD
-genSwitch :: Label -> Triv -> Alts -> Tail -> C.Type -> [C.BlockItem] -> PassM [C.BlockItem]
-genSwitch lbl tr alts lastE ty sync_deps =
-    do let go :: [(C.Exp,Tail)] -> PassM [C.Stm]
-           go [] = do tal <- codegenTail lastE ty sync_deps
-                      return [[cstm| default: $stm:(mkBlock tal) |]]
-           go ((ex,tl):rst) =
-               do tal <- codegenTail tl ty sync_deps
-=======
 genSwitch :: Env -> Label -> Triv -> Alts -> Tail -> Ty -> [C.BlockItem] -> PassM [C.BlockItem]
 genSwitch env lbl tr alts lastE ty sync_deps =
     do let go :: [(C.Exp,Tail)] -> PassM [C.Stm]
@@ -857,7 +715,6 @@
                       return [[cstm| default: $stm:(mkBlock tal) |]]
            go ((ex,tl):rst) =
                do tal <- codegenTail env tl ty sync_deps
->>>>>>> 9392f23e
                   let tal2 = tal ++ [ C.BlockStm [cstm| break; |] ]
                   let this = [cstm| case $exp:ex : $stm:(mkBlock tal2) |]
                   rst' <- go rst
