--- conflicted
+++ resolved
@@ -509,11 +509,7 @@
                        in substTyVar (M.fromList (fragileZip tyvars tyapps)) retty
     -- PrimAppE (DictInsertP ty) ((L _ (VarE v)):_) -> SymDictTy (Just v) ty
     -- PrimAppE (DictEmptyP  ty) ((L _ (VarE v)):_) -> SymDictTy (Just v) ty
-<<<<<<< HEAD
-    PrimAppE p exs -> dbgTrace 5 ("recovertype/primapp: " ++ show p ++ " " ++ show exs) $ primRetTy1 p
-=======
     PrimAppE p _ -> primRetTy1 p
->>>>>>> ed1657b4
     LetE (v,_,t,_) e -> recoverType ddfs (extendVEnv v t env2) e
     IfE _ e _        -> recoverType ddfs env2 e
     MkProdE es       -> ProdTy $ map (recoverType ddfs env2) es
