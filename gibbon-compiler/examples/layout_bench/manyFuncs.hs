import Basics
import GenerateLayout1 

type Text = Vector Char 


emphKeywordInContent :: Text -> Blog -> Blog
emphKeywordInContent keyword blogs = 
   case blogs of 
      End -> End 
      Layout1 header id author date content tags rst -> let newContent = case content of 
                                                                               Content block -> Content (emphasizeKeywordInBlock keyword block)
                                                            newRst     = emphKeywordInContent keyword rst 
                                                        in Layout1 header id author date newContent tags newRst
                                                        
                                                        

filterByKeywordInTagList :: Text -> Blog -> Blog 
filterByKeywordInTagList keyword blogs = case blogs of 
                                            End -> End 
                                            Layout1 header id author date content tags rst -> let present = searchBlogTags keyword tags
                                                                                                in if present then 
                                                                                                     let newRst  = filterByKeywordInTagList keyword rst
                                                                                                      in Layout4 tags content newRst header id author date
                                                                                                   else filterByKeywordInTagList keyword rst 
                                                                                                   

emphKeywordInTag :: Text -> Blog -> Blog
emphKeywordInTag keyword blogs = case blogs of 
                                    End -> End
                                    Layout1 header id author date content tags rst -> let present = searchBlogTags keyword tags
                                                                                          in if (present) 
                                                                                             then let newContent  = case content of 
                                                                                                                         Content block -> Content (emphasizeKeywordInBlock keyword block) 
                                                                                                      newRst      = emphKeywordInTag keyword rst
                                                                                                    in Layout1 header id author date newContent tags newRst
                                                                                             else
                                                                                               let newRst = emphKeywordInTag keyword rst
                                                                                                 in Layout1 header id author date content tags newRst
                                                                                                 
                                                                                                 
-- main function 
gibbon_main = 
<<<<<<< HEAD
   let blogs = mkBlogs_layout1 10000
       keyword :: Vector Char  
       keyword = "a"
       newblgs   = emphKeywordInContent keyword blogs
       newblgs'  = emphKeywordInTag keyword newblgs 
       newblgs'' = filterByKeywordInTagList keyword newblgs'
=======
   let blogs = mkBlogs_layout1 100000
       keyword :: Vector Char  
       keyword = "a"
       newblgs   = iterate (emphKeywordInContent keyword blogs)
       newblgs'  = iterate (emphKeywordInTag keyword newblgs) 
       newblgs'' = iterate (filterByKeywordInTagList keyword newblgs')
>>>>>>> 3adb57c0
   in () --printPacked newblgs''<|MERGE_RESOLUTION|>--- conflicted
+++ resolved
@@ -41,19 +41,10 @@
                                                                                                  
 -- main function 
 gibbon_main = 
-<<<<<<< HEAD
-   let blogs = mkBlogs_layout1 10000
-       keyword :: Vector Char  
-       keyword = "a"
-       newblgs   = emphKeywordInContent keyword blogs
-       newblgs'  = emphKeywordInTag keyword newblgs 
-       newblgs'' = filterByKeywordInTagList keyword newblgs'
-=======
    let blogs = mkBlogs_layout1 100000
        keyword :: Vector Char  
        keyword = "a"
        newblgs   = iterate (emphKeywordInContent keyword blogs)
        newblgs'  = iterate (emphKeywordInTag keyword newblgs) 
        newblgs'' = iterate (filterByKeywordInTagList keyword newblgs')
->>>>>>> 3adb57c0
    in () --printPacked newblgs''