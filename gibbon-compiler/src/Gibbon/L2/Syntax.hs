{-# LANGUAGE UndecidableInstances #-}
{-# LANGUAGE MultiParamTypeClasses #-}
{-# LANGUAGE FlexibleContexts #-}
{-# LANGUAGE FlexibleInstances #-}

{-# LANGUAGE DeriveAnyClass #-}

{-# OPTIONS_GHC -fno-warn-name-shadowing #-}
{-# OPTIONS_GHC -fno-warn-orphans #-}
{-# OPTIONS_GHC -fdefer-typed-holes #-}

-- | An intermediate language with an effect system that captures traversals.

module Gibbon.L2.Syntax
    (
    -- * Extended language L2 with location types.
      E2Ext(..)
    , Prog2, DDefs2, DDef2, FunDef2, FunDefs2, Exp2, E2, Ty2
    , Effect(..), ArrowTy2(..) , LocRet(..), LocExp, PreLocExp(..)

    -- * Regions and locations
    , LocVar, Region(..), Modality(..), LRM(..), dummyLRM
    , Multiplicity(..), RegionSize(..), RegionType(..), regionToVar

    -- * Operations on types
    , allLocVars, inLocVars, outLocVars, outRegVars, inRegVars, allRegVars, substLoc
    , substLocs, substEff, substEffs, extendPatternMatchEnv
    , locsInTy, dummyTyLocs, allFreeVars, freeLocVars

    -- * Other helpers
    , revertToL1, occurs, mapPacked, constPacked, depList, changeAppToSpawn

    , module Gibbon.Language
    )
    where

import           Control.DeepSeq
import qualified Data.List as L
import qualified Data.Set as S
import qualified Data.Map as M
import           GHC.Stack (HasCallStack)
import           Text.PrettyPrint.GenericPretty

import           Gibbon.Common
import           Gibbon.Language
import           Text.PrettyPrint.HughesPJ
import           Gibbon.L1.Syntax hiding (AddFixed)

--------------------------------------------------------------------------------

type Prog2    = Prog Exp2
type DDef2    = DDef Ty2
type DDefs2   = DDefs Ty2
type FunDef2  = FunDef Exp2
type FunDefs2 = FunDefs Exp2

-- | Function types know about locations and traversal effects.
instance FunctionTy Ty2 where
  type ArrowTy Ty2 = ArrowTy2
  inTys = arrIns
  outTy = arrOut

-- | Extended expressions, L2.
--
--   By adding a `LocVar` decoration, all data constructors,
--   applications, and bindings gain a location annotation.
type Exp2 = E2 LocVar Ty2

-- | L1 Types extended with abstract Locations.
type Ty2 = UrTy LocVar

--------------------------------------------------------------------------------

-- | Shorthand for recursions.
type E2 l d = PreExp E2Ext l d

data RegionSize = BoundedSize Int | Undefined 
  deriving (Eq, Read, Show, Generic, NFData, Out)
data RegionType = IndirectionFree | RightwardLocalIndirections | LocalIndirections | NoSharing
  deriving (Eq, Ord, Read, Show, Generic, NFData, Out)


instance Ord RegionSize where
  (<=) (BoundedSize sz1) (BoundedSize sz2) = sz1 <= sz2
  (<=) Undefined         v                 = error $ "Invalid comparison " ++ show v
  (<=) v                 Undefined         = error $ "Invalid comparison " ++ show v

instance Semigroup RegionType where
  -- IndirectionFree < RightwardLocalIndirections < LocalIndirections < NoSharing
  (<>) IndirectionFree            v                          = v
  (<>) v                          IndirectionFree            = v
  (<>) RightwardLocalIndirections v                          = v
  (<>) v                          RightwardLocalIndirections = v
  (<>) LocalIndirections          v                          = v
  (<>) v                          LocalIndirections          = v
  (<>) NoSharing                  v                          = v

instance Semigroup RegionSize where
  (<>) (BoundedSize sz1) (BoundedSize sz2) = BoundedSize (sz1 + sz2)
  (<>) Undefined _         = Undefined
  (<>) _         Undefined = Undefined

instance Monoid RegionSize where
  mempty = BoundedSize 0


-- | The extension that turns L1 into L2.
data E2Ext loc dec
  = LetRegionE    Region RegionSize (Maybe RegionType) (E2 loc dec) -- ^ Allocate a new region.
  | LetParRegionE Region RegionSize (Maybe RegionType) (E2 loc dec) -- ^ Allocate a new region for parallel allocations.
  | LetLocE    loc    (PreLocExp loc) (E2 loc dec) -- ^ Bind a new location.
  | RetE [loc] Var          -- ^ Return a value together with extra loc values.
  | FromEndE loc            -- ^ Bind a location from an EndOf location (for RouteEnds and after).
  | BoundsCheck Int -- Bytes required
                loc -- Region
                loc -- Write cursor
  | AddFixed Var Int
  | IndirectionE TyCon     -- Type of the data pointed to by this indirection.
                 DataCon   -- Constructor for an indirection in this type.
                 (loc,Var) -- Pointer.
                 (loc,Var) -- Pointee (the thing that the pointer points to).
                 (E2 loc dec) -- If this indirection was added to get rid
                              -- of a copy_Foo call, we keep the fn call
                              -- around in case we want to go back to it.
                              -- E.g. when reverting from L2 to L1.
    -- ^ A indirection node.
  | GetCilkWorkerNum
    -- ^ Translates to  __cilkrts_get_worker_number().
  | LetAvail [Var] (E2 loc dec) -- ^ These variables are available to use before the join point.
  | AllocateTagHere LocVar TyCon
  | AllocateScalarsHere LocVar
    -- ^ A marker which tells subsequent a compiler pass where to
    -- move the tag and scalar field allocations so that they happen
    -- before any of the subsequent packed fields.
  | SSPush SSModality LocVar LocVar TyCon
  | SSPop SSModality LocVar LocVar
    -- ^ Spill and restore from the shadow-stack.
  deriving (Show, Ord, Eq, Read, Generic, NFData)

-- | Define a location in terms of a different location.
data PreLocExp loc = StartOfLE Region
                   | AfterConstantLE Int  -- Number of bytes after.
                                     loc  -- Location which this location is offset from.
                   | AfterVariableLE Var  -- Name of variable v. This loc is size(v) bytes after.
                                     loc  -- Location which this location is offset from.
                                     Bool -- Whether it's running in a stolen continuation i.e
                                          -- whether this should return an index in a fresh region or not.
                                          -- It's True by default and flipped by ParAlloc if required.
                   | InRegionLE Region
                   | FreeLE
                   | FromEndLE  loc
  deriving (Read, Show, Eq, Ord, Generic, NFData)

type LocExp = PreLocExp LocVar

-- | Locations (end-witnesses) returned from functions after RouteEnds.
data LocRet = EndOf LRM
              deriving (Read, Show, Eq, Ord, Generic, NFData)


instance FreeVars (E2Ext l d) where
  gFreeVars e =
    case e of
<<<<<<< HEAD
     LetRegionE _ bod -> gFreeVars bod
     LetParRegionE _ bod -> gFreeVars bod
=======
     LetRegionE _ _ _ bod   -> gFreeVars bod
     LetParRegionE _ _ _ bod   -> gFreeVars bod
>>>>>>> 9c977c13
     LetLocE _ rhs bod  -> (case rhs of
                              AfterVariableLE v _loc _ -> S.singleton v
                              _ -> S.empty)
                           `S.union`
                           gFreeVars bod
     RetE _ vr          -> S.singleton vr
     FromEndE _         -> S.empty
     AddFixed vr _      -> S.singleton vr
     BoundsCheck{}      -> S.empty
     IndirectionE _ _ (_,a) (_,b) e -> S.fromList [a,b] `S.union` gFreeVars e
     GetCilkWorkerNum   -> S.empty
     LetAvail vs bod    -> S.fromList vs `S.union` gFreeVars bod
     AllocateTagHere{}  -> S.empty
     AllocateScalarsHere{}  -> S.empty
     SSPush{} -> S.empty
     SSPop{} -> S.empty


instance FreeVars LocExp where
  gFreeVars e =
    case e of
      AfterConstantLE _ loc   -> S.singleton loc
      AfterVariableLE v loc _ -> S.fromList [v,loc]
      _ -> S.empty

instance (Out l, Out d, Show l, Show d) => Expression (E2Ext l d) where
  type LocOf (E2Ext l d) = l
  type TyOf (E2Ext l d)  = d
  isTrivial e =
    case e of
      LetRegionE{} -> False
      LetParRegionE{} -> False
      LetLocE{}    -> False
      RetE{}       -> False -- Umm... this one could be potentially.
      FromEndE{}   -> True
      AddFixed{}     -> True
      BoundsCheck{}  -> False
      IndirectionE{} -> False
      GetCilkWorkerNum-> False
      LetAvail{}      -> False
      AllocateTagHere{} -> False
      AllocateScalarsHere{} -> False
      SSPush{} -> False
      SSPop{} -> False

instance (Out l, Show l, Typeable (E2 l (UrTy l))) => Typeable (E2Ext l (UrTy l)) where
  gRecoverType ddfs env2 ex =
    case ex of
      LetRegionE _r _ _ bod   -> gRecoverType ddfs env2 bod
      LetParRegionE _r _ _ bod    -> gRecoverType ddfs env2 bod
      LetLocE _l _rhs bod -> gRecoverType ddfs env2 bod
      RetE _loc var       -> case M.lookup var (vEnv env2) of
                               Just ty -> ty
                               Nothing -> error $ "gRecoverType: unbound variable " ++ sdoc var
      FromEndE _loc       -> error "Shouldn't enconter FromEndE in tail position"
      BoundsCheck{}       -> error "Shouldn't enconter BoundsCheck in tail position"
      IndirectionE tycon _ _ (to,_) _ -> PackedTy tycon to
      AddFixed{}          -> error "Shouldn't enconter AddFixed in tail position"
      GetCilkWorkerNum    -> IntTy
      LetAvail _ bod -> gRecoverType ddfs env2 bod
      AllocateTagHere{} -> ProdTy []
      AllocateScalarsHere{} -> ProdTy []
      SSPush{} -> ProdTy []
      SSPop{} -> ProdTy []


instance (Typeable (E2Ext l (UrTy l)),
          Expression (E2Ext l (UrTy l)),
          Flattenable (E2 l (UrTy l)))
      => Flattenable (E2Ext l (UrTy l)) where

  gFlattenGatherBinds ddfs env ex =
      case ex of
          LetRegionE r sz ty bod -> do
                                (bnds,bod') <- go bod
                                return ([], LetRegionE r sz ty (flatLets bnds bod'))

          LetParRegionE r sz ty bod -> do
                                (bnds,bod') <- go bod
                                return ([], LetParRegionE r sz ty (flatLets bnds bod'))

          LetLocE l rhs bod -> do (bnds,bod') <- go bod
                                  return ([], LetLocE l rhs $ flatLets bnds bod')

          RetE{}        -> return ([],ex)
          FromEndE{}    -> return ([],ex)
          AddFixed{}    -> return ([],ex)
          BoundsCheck{} -> return ([],ex)
          IndirectionE{}-> return ([],ex)
          GetCilkWorkerNum-> return ([],ex)
          LetAvail vs bod -> do (bnds,bod') <- go bod
<<<<<<< HEAD
                                return $ ([], LetAvail vs $ flatLets bnds bod')
          AllocateTagHere{} -> return ([],ex)
          AllocateScalarsHere{} -> return ([],ex)
          SSPush{} -> return ([],ex)
          SSPop{} -> return ([],ex)
=======
                                return ([], LetAvail vs $ flatLets bnds bod')
>>>>>>> 9c977c13

    where go = gFlattenGatherBinds ddfs env

  gFlattenExp ddfs env ex = do (_b,e') <- gFlattenGatherBinds ddfs env ex
                               return e'

instance HasSimplifiableExt E2Ext l d => SimplifiableExt (PreExp E2Ext l d) (E2Ext l d) where
  gInlineTrivExt env ext =
    case ext of
      LetRegionE r sz ty bod   -> LetRegionE r sz ty (gInlineTrivExp env bod)
      LetParRegionE r sz ty bod -> LetParRegionE r sz ty (gInlineTrivExp env bod)
      LetLocE loc le bod -> LetLocE loc le (gInlineTrivExp env bod)
      RetE{}         -> ext
      FromEndE{}     -> ext
      BoundsCheck{}  -> ext
      IndirectionE{} -> ext
      AddFixed{}     -> ext
      GetCilkWorkerNum-> ext
      LetAvail vs bod -> LetAvail vs (gInlineTrivExp env bod)
      AllocateTagHere{} -> ext
      AllocateScalarsHere{} -> ext
      SSPush{} -> ext
      SSPop{} -> ext


instance HasSubstitutableExt E2Ext l d => SubstitutableExt (PreExp E2Ext l d) (E2Ext l d) where
  gSubstExt old new ext =
    case ext of
      LetRegionE r sz ty bod -> LetRegionE r sz ty (gSubst old new bod)
      LetParRegionE r sz ty bod -> LetParRegionE r sz ty (gSubst old new bod)
      LetLocE l le bod -> LetLocE l le (gSubst old new bod)
      RetE{}           -> ext
      FromEndE{}       -> ext
      BoundsCheck{}    -> ext
      IndirectionE{}   -> ext
      AddFixed{}       -> ext
      GetCilkWorkerNum -> ext
      LetAvail vs bod  -> LetAvail vs (gSubst old new bod)
      AllocateTagHere{} -> ext
      AllocateScalarsHere{} -> ext
      SSPush{} -> ext
      SSPop{} -> ext

  gSubstEExt old new ext =
    case ext of
      LetRegionE r sz ty bod -> LetRegionE r sz ty (gSubstE old new bod)
      LetParRegionE r sz ty bod -> LetParRegionE r sz ty (gSubstE old new bod)
      LetLocE l le bod -> LetLocE l le (gSubstE old new bod)
      RetE{}           -> ext
      FromEndE{}       -> ext
      BoundsCheck{}    -> ext
      IndirectionE{}   -> ext
      AddFixed{}       -> ext
      GetCilkWorkerNum -> ext
      LetAvail vs bod  -> LetAvail vs (gSubstE old new bod)
      AllocateTagHere{} -> ext
      AllocateScalarsHere{} -> ext
      SSPush{} -> ext
      SSPop{} -> ext

instance HasRenamable E2Ext l d => Renamable (E2Ext l d) where
  gRename env ext =
    case ext of
      LetRegionE r sz ty bod -> LetRegionE r sz ty (gRename env bod)
      LetParRegionE r sz ty bod -> LetParRegionE r sz ty (gRename env bod)
      LetLocE l le bod -> LetLocE l le (gRename env bod)
      RetE{}           -> ext
      FromEndE{}       -> ext
      BoundsCheck{}    -> ext
      IndirectionE{}   -> ext
      AddFixed{}       -> ext
      GetCilkWorkerNum -> ext
      LetAvail vs bod  -> LetAvail vs (gRename env bod)
      AllocateTagHere{} -> ext
      AllocateScalarsHere{} -> ext
      SSPush{} -> ext
      SSPop{} -> ext

-- | Our type for functions grows to include effects, and explicit universal
-- quantification over location/region variables.
data ArrowTy2 = ArrowTy2
    { locVars :: [LRM]          -- ^ Universally-quantified location params.
                                -- Only these should be referenced in arrIn/arrOut.
    , arrIns  :: [Ty2]          -- ^ Input type for the function.
    , arrEffs :: (S.Set Effect) -- ^ These are present-but-empty initially,
                                -- and the populated by InferEffects.
    , arrOut  :: Ty2            -- ^ Output type for the function.
    , locRets :: [LocRet]       -- ^ L2B feature: multi-valued returns.
    , hasParallelism :: Bool        -- ^ Does this function have parallelism
    }
  deriving (Read,Show,Eq,Ord, Generic, NFData)

-- | The side-effect of evaluating a function.
data Effect = Traverse LocVar
              -- ^ The function, during its execution, traverses all
              -- of the value living at this location.
  deriving (Read,Show,Eq,Ord, Generic, NFData)

--------------------------------------------------------------------------------
--
-- See https://github.com/iu-parfunc/gibbon/issues/79 for more details
-- | Region variants (multiplicities)
data Multiplicity
    = Bounded     -- ^ Contain a finite number of values and can be
                  --   stack-allocated.

    | Infinite    -- ^ Consist of a linked list of buffers, spread
                  --   throughout memory (though possible constrained
                  --   to 4GB regions). Writing into these regions requires
                  --   bounds-checking. The buffers can start very small
                  --   at the head of the list, but probably grow
                  --   geometrically in size, making the cost of traversing
                  --   all of them logarithmic.

    | BigInfinite -- ^ These regions are infinite, but also have the
                  --   expectation of containing many values. Thus we give
                  --   them large initial page sizes. This is also could be
                  --   the appropriate place to use mmap to grow the region
                  --   and to establish guard places.
  deriving (Read,Show,Eq,Ord,Generic)

instance Out Multiplicity where
  doc = text . show

instance NFData Multiplicity where
  rnf _ = ()

-- | An abstract region identifier.  This is used inside type signatures and elsewhere.
data Region = GlobR Var Multiplicity -- ^ A global region with lifetime equal to the
                                     --   whole program.
            | DynR Var Multiplicity  -- ^ A dynamic region that may be created or
                                     --   destroyed, tagged by an identifier.
            | VarR Var               -- ^ A region metavariable that can range over
                                     --   either global or dynamic regions.
            | MMapR Var              -- ^ A region that doesn't result in an (explicit)
                                     --   memory allocation. It merely ensures that there
                                     --   are no free locations in the program.
  deriving (Read,Show,Eq,Ord, Generic)

instance Out Region

instance NFData Region where
  rnf (GlobR v _) = rnf v
  rnf (DynR v _)  = rnf v
  rnf (VarR v)    = rnf v
  rnf (MMapR v)   = rnf v


-- | The modality of locations and cursors: input/output, for reading
-- and writing, respectively.
data Modality = Input | Output
  deriving (Read,Show,Eq,Ord, Generic)
instance Out Modality
instance NFData Modality where
  rnf Input  = ()
  rnf Output = ()

-- | A location and region, together with modality.
data LRM = LRM { lrmLoc :: LocVar
               , lrmReg :: Region
               , lrmMode :: Modality }
  deriving (Read,Show,Eq,Ord, Generic)

instance Out LRM

instance NFData LRM where
  rnf (LRM a b c)  = rnf a `seq` rnf b `seq` rnf c

-- | A designated doesn't-really-exist-anywhere location.
dummyLRM :: LRM
dummyLRM = LRM "l_dummy" (VarR "r_dummy") Input

regionToVar :: Region -> Var
regionToVar r = case r of
                  GlobR v _ -> v
                  DynR  v _ -> v
                  VarR  v   -> v
                  MMapR v   -> v


-- | The 'gRecoverType' instance defined in Language.Syntax is incorrect for L2.
-- For the AppE case, it'll just return the type with with the function was
-- defined. However, we want the recovered type to have the locations actually
-- used at the callsites! For example,
--
--     add1 :: Tree @ a -> Tree @ b
--     add1 = _
--
--     ... (add1 [loc1, loc2] tr1) ..
--
-- in this case, we want the type of (add1 tr1) to be (Tree @ loc2)
-- and NOT (Tree @ b). We have to do something similar for variables bound by
-- a pattern match.
instance Typeable (PreExp E2Ext LocVar (UrTy LocVar)) where
  gRecoverType ddfs env2 ex =
    case ex of
      VarE v       -> M.findWithDefault (error $ "Cannot find type of variable " ++ show v ++ " in " ++ show (vEnv env2)) v (vEnv env2)
      LitE _       -> IntTy
      FloatE{}     -> FloatTy
      LitSymE _    -> SymTy
      AppE v locs _ -> let fnty  = fEnv env2 # v
                           outty = arrOut fnty
                           mp = M.fromList $ zip (allLocVars fnty) locs
                       in substLoc mp outty

      PrimAppE (DictInsertP ty) ((VarE v):_) -> SymDictTy (Just v) $ stripTyLocs ty
      PrimAppE (DictEmptyP  ty) ((VarE v):_) -> SymDictTy (Just v) $ stripTyLocs ty
      PrimAppE p _ -> primRetTy p

      LetE (v,_,t,_) e -> gRecoverType ddfs (extendVEnv v t env2) e
      IfE _ e _        -> gRecoverType ddfs env2 e
      MkProdE es       -> ProdTy $ L.map (gRecoverType ddfs env2) es
      DataConE loc c _ -> PackedTy (getTyOfDataCon ddfs c) loc
      TimeIt e _ _     -> gRecoverType ddfs env2 e
      MapE _ e         -> gRecoverType ddfs env2 e
      FoldE _ _ e      -> gRecoverType ddfs env2 e
      Ext ext          -> gRecoverType ddfs env2 ext
      ProjE i e ->
        case gRecoverType ddfs env2 e of
          (ProdTy tys) -> tys !! i
          oth -> error$ "typeExp: Cannot project fields from this type: "++show oth
                        ++"\nExpression:\n  "++ sdoc ex
                        ++"\nEnvironment:\n  "++sdoc (vEnv env2)
      SpawnE v locs _ -> let fnty  = fEnv env2 # v
                             outty = arrOut fnty
                             mp = M.fromList $ zip (allLocVars fnty) locs
                         in substLoc mp outty
      SyncE -> voidTy
      WithArenaE _v e -> gRecoverType ddfs env2 e
      CaseE _ mp ->
        let (c,vlocs,e) = head mp
            (vars,locs) = unzip vlocs
            env2' = extendPatternMatchEnv c ddfs vars locs env2
        in gRecoverType ddfs env2' e

--------------------------------------------------------------------------------
-- Do this manually to get prettier formatting: (Issue #90)

instance Out ArrowTy2
instance Out Effect
instance Out a => Out (S.Set a) where
  docPrec n x = docPrec n (S.toList x)
  doc x = doc (S.toList x)
instance (Out l, Out d) => Out (E2Ext l d)
instance Out l => Out (PreLocExp l)
instance Out LocRet

-------------------------------------------------------------------------------

-- | Retrieve all LocVars from a fn type (Arrow)
allLocVars :: ArrowTy2 -> [LocVar]
allLocVars ty = L.map (\(LRM l _ _) -> l) (locVars ty)


inLocVars :: ArrowTy2 -> [LocVar]
inLocVars ty = L.map (\(LRM l _ _) -> l) $
               L.filter (\(LRM _ _ m) -> m == Input) (locVars ty)

outLocVars :: ArrowTy2 -> [LocVar]
outLocVars ty = L.map (\(LRM l _ _) -> l) $
                L.filter (\(LRM _ _ m) -> m == Output) (locVars ty)

outRegVars :: ArrowTy2 -> [LocVar]
outRegVars ty = L.map (\(LRM _ r _) -> regionToVar r) $
                L.filter (\(LRM _ _ m) -> m == Output) (locVars ty)

inRegVars :: ArrowTy2 -> [LocVar]
inRegVars ty = L.nub $ L.map (\(LRM _ r _) -> regionToVar r) $
               L.filter (\(LRM _ _ m) -> m == Input) (locVars ty)

allRegVars :: ArrowTy2 -> [LocVar]
allRegVars ty = L.nub $ L.map (\(LRM _ r _) -> regionToVar r) (locVars ty)

-- | Apply a location substitution to a type.
substLoc :: M.Map LocVar LocVar -> Ty2 -> Ty2
substLoc mp ty =
  case ty of
   SymDictTy v te -> SymDictTy v te -- (go te)
   ProdTy    ts -> ProdTy (L.map go ts)
   PackedTy k l ->
       case M.lookup l mp of
             Just v  -> PackedTy k v
             Nothing -> PackedTy k l
   _ -> ty
  where go = substLoc mp

-- | List version of 'substLoc'.
substLocs :: M.Map LocVar LocVar -> [Ty2] -> [Ty2]
substLocs mp tys = L.map (substLoc mp) tys

-- | Extend an environment for a pattern match. E.g.
--
--     data Foo = MkFoo Int Foo | ...
--
--     case foo1 of
--        MkFoo (i:loc1) (f:loc2) ->
--          new_env2 = extendPatternMatchEnv [loc1,loc2] old_env2
extendPatternMatchEnv :: HasCallStack => DataCon -> DDefs Ty2 -> [Var] -> [LocVar]
                      -> Env2 Ty2 -> Env2 Ty2
extendPatternMatchEnv dcon ddefs vars locs env2 =
  let tys  = lookupDataCon ddefs dcon
      tys' = foldr
               (\(loc,ty) acc ->
                  case locsInTy ty of
                    []     -> ty:acc
                    [loc2] -> (substLoc (M.singleton loc2 loc) ty) : acc
                    _  -> error $ "extendPatternMatchEnv': Found more than 1 location in type: " ++ sdoc ty)
               []
               (fragileZip locs tys)
  in extendsVEnv (M.fromList $ fragileZip vars tys') env2

-- | Apply a substitution to an effect.
substEff :: M.Map LocVar LocVar -> Effect -> Effect
substEff mp (Traverse v) =
    case M.lookup v mp of
      Just v2 -> Traverse v2
      Nothing -> Traverse v

-- | Apply a substitution to an effect set.
substEffs :: M.Map LocVar LocVar -> S.Set Effect -> S.Set Effect
substEffs mp effs =
    S.map (\ef -> substEff mp ef) effs

dummyTyLocs :: Applicative f => UrTy () -> f (UrTy LocVar)
dummyTyLocs ty = traverse (const (pure (toVar "dummy"))) ty

-- | Collect all the locations mentioned in a type.
locsInTy :: Ty2 -> [LocVar]
locsInTy ty =
    case ty of
      PackedTy _ lv -> [lv]
      ProdTy tys -> concatMap locsInTy tys
      _ -> []

-- Because L2 just adds a bit of metadata and enriched types, it is
-- possible to strip it back down to L1.
revertToL1 :: Prog2 -> Prog1
revertToL1 Prog{ddefs,fundefs,mainExp} =
  Prog ddefs' funefs' mainExp'
  where
    ddefs'   = M.map revertDDef ddefs
    funefs'  = M.map revertFunDef fundefs
    mainExp' = case mainExp of
                Nothing -> Nothing
                Just (e,ty) -> Just (revertExp e, stripTyLocs ty)

revertDDef :: DDef Ty2 -> DDef Ty1
revertDDef (DDef tyargs a b) =
  DDef tyargs a
    (L.filter (\(dcon,_) -> not $ isIndirectionTag dcon) $
         L.map (\(dcon,tys) -> (dcon, L.map (\(x,y) -> (x, stripTyLocs y)) tys)) b)

revertFunDef :: FunDef2 -> FunDef1
revertFunDef FunDef{funName,funArgs,funTy,funBody,funRec,funInline} =
  FunDef { funName = funName
         , funArgs = funArgs
         , funTy   = (L.map stripTyLocs (arrIns funTy), stripTyLocs (arrOut funTy))
         , funBody = revertExp funBody
         , funRec  = funRec
         , funInline = funInline
         }

revertExp :: Exp2 -> Exp1
revertExp ex =
  case ex of
    VarE v    -> VarE v
    LitE n    -> LitE n
    FloatE n  -> FloatE n
    LitSymE v -> LitSymE v
    AppE v _ args   -> AppE v [] (L.map revertExp args)
    PrimAppE p args -> PrimAppE (revertPrim p) $ L.map revertExp args
    LetE (v,_,ty, (Ext (IndirectionE _ _ _ _ arg))) bod ->
      let PackedTy tycon _ =  ty in
          LetE (v,[],(stripTyLocs ty), AppE (mkCopyFunName tycon) [] [revertExp arg]) (revertExp bod)
<<<<<<< HEAD
        LetE (v,_,ty,rhs) bod ->
          LetE (v,[], stripTyLocs ty, revertExp rhs) (revertExp bod)
        IfE a b c  -> IfE (revertExp a) (revertExp b) (revertExp c)
        MkProdE ls -> MkProdE $ L.map revertExp ls
        ProjE i e  -> ProjE i (revertExp e)
        CaseE scrt brs     -> CaseE (revertExp scrt) (L.map docase brs)
        DataConE _ dcon ls -> DataConE () dcon $ L.map revertExp ls
        TimeIt e ty b -> TimeIt (revertExp e) (stripTyLocs ty) b
        SpawnE v _ args -> SpawnE v [] (L.map revertExp args)
        SyncE -> SyncE
        WithArenaE v e -> WithArenaE v (revertExp e)
        Ext ext ->
          case ext of
            LetRegionE _ bod -> revertExp bod
            LetParRegionE _ bod -> revertExp bod
            LetLocE _ _ bod  -> revertExp bod
            RetE _ v -> VarE v
            AddFixed{} -> error "revertExp: TODO AddFixed."
            FromEndE{} -> error "revertExp: TODO FromEndLE"
            BoundsCheck{}   -> error "revertExp: TODO BoundsCheck"
            IndirectionE{}  -> error "revertExp: TODO IndirectionE"
            GetCilkWorkerNum-> LitE 0
            LetAvail _ bod  -> revertExp bod
            AllocateTagHere{} -> error "revertExp: TODO AddFixed."
            AllocateScalarsHere{} -> error "revertExp: TODO AddFixed."
            SSPush{} -> error "revertExp: TODO SSPush."
            SSPop{} -> error "revertExp: TODO SSPop."
        MapE{}  -> error $ "revertExp: TODO MapE"
        FoldE{} -> error $ "revertExp: TODO FoldE"

    -- Ugh .. this is bad. Can we remove the identity cases here ?
    -- TODO: Get rid of this (and L3.toL3Prim) soon.
    revertPrim :: Prim Ty2 -> Prim Ty1
    revertPrim pr = fmap stripTyLocs pr

    docase :: (DataCon, [(Var,LocVar)], Exp2) -> (DataCon, [(Var,())], Exp1)
    docase (dcon,vlocs,rhs) =
      let (vars,_) = unzip vlocs
      in (dcon, zip vars (repeat ()), revertExp rhs)
=======
    LetE (v,_,ty,rhs) bod ->
      LetE (v,[], stripTyLocs ty, revertExp rhs) (revertExp bod)
    IfE a b c  -> IfE (revertExp a) (revertExp b) (revertExp c)
    MkProdE ls -> MkProdE $ L.map revertExp ls
    ProjE i e  -> ProjE i (revertExp e)
    CaseE scrt brs     -> CaseE (revertExp scrt) (L.map docase brs)
    DataConE _ dcon ls -> DataConE () dcon $ L.map revertExp ls
    TimeIt e ty b -> TimeIt (revertExp e) (stripTyLocs ty) b
    SpawnE v _ args -> SpawnE v [] (L.map revertExp args)
    SyncE -> SyncE
    WithArenaE v e -> WithArenaE v (revertExp e)
    Ext ext ->
      case ext of
        LetRegionE _ _ _ bod -> revertExp bod
        LetParRegionE _ _ _ bod -> revertExp bod
        LetLocE _ _ bod  -> revertExp bod
        RetE _ v -> VarE v
        AddFixed{} -> error "revertExp: AddFixed not handled."
        FromEndE{} -> error "revertExp: TODO FromEndLE"
        BoundsCheck{}   -> error "revertExp: TODO BoundsCheck"
        IndirectionE{}  -> error "revertExp: TODO IndirectionE"
        GetCilkWorkerNum-> LitE 0
        LetAvail _ bod  -> revertExp bod
    MapE{}  -> error $ "revertExp: TODO MapE"
    FoldE{} -> error $ "revertExp: TODO FoldE"

-- Ugh .. this is bad. Can we remove the identity cases here ?
-- TODO: Get rid of this (and L3.toL3Prim) soon.
revertPrim :: Prim Ty2 -> Prim Ty1
revertPrim pr = fmap stripTyLocs pr

docase :: (DataCon, [(Var,LocVar)], Exp2) -> (DataCon, [(Var,())], Exp1)
docase (dcon,vlocs,rhs) =
  let (vars,_) = unzip vlocs
  in (dcon, zip vars (repeat ()), revertExp rhs)
>>>>>>> 9c977c13

-- | Does a variable occur in an expression ?
--
-- N.B. it only looks for actual variables, not LocVar's or RegionVar's.
occurs :: S.Set Var -> Exp2 -> Bool
occurs w ex =
  case ex of
    VarE v -> v `S.member` w
    LitE{}    -> False
    FloatE{}  -> False
    LitSymE{} -> False
    AppE _ _ ls   -> any go ls
    PrimAppE _ ls -> any go ls
    LetE (_,_,_,rhs) bod -> go rhs || go bod
    IfE a b c   -> go a || go b || go c
    MkProdE ls  -> any go ls
    ProjE _ e   -> go e
    CaseE e brs -> go e || any (\(_,_,bod) -> go bod) brs
    DataConE _ _ ls  -> any go ls
    TimeIt e _ _     -> go e
    SpawnE _ _ ls    -> any go ls
    SyncE            -> False
    WithArenaE v rhs -> v `S.member` w || go rhs
    Ext ext ->
      case ext of
        LetRegionE _ _ _ bod  -> go bod
        LetParRegionE _ _ _ bod  -> go bod
        LetLocE _ le bod  ->
          let oc_bod = go bod in
          case le of
            AfterVariableLE v _  _ -> v `S.member` w || oc_bod
            StartOfLE{}         -> oc_bod
            AfterConstantLE{}   -> oc_bod
            InRegionLE{}        -> oc_bod
            FreeLE{}            -> oc_bod
            FromEndLE{}         -> oc_bod
        RetE _ v      -> v `S.member` w
        FromEndE{}    -> False
        BoundsCheck{} -> False
        AddFixed v _  -> v `S.member` w
        IndirectionE _ _ (_,v1) (_,v2) ib ->
          v1 `S.member` w  || v2 `S.member` w || go ib
        GetCilkWorkerNum -> False
        LetAvail _ bod -> go bod
        AllocateTagHere{} -> False
        AllocateScalarsHere{} -> False
        SSPush{} -> False
        SSPop{} -> False
    MapE{}  -> error "occurs: TODO MapE"
    FoldE{} -> error "occurs: TODO FoldE"
  where
    go = occurs w


mapPacked :: (Var -> l -> UrTy l) -> UrTy l -> UrTy l
mapPacked fn t =
  case t of
    IntTy  -> IntTy
    FloatTy-> FloatTy
    BoolTy -> BoolTy
    SymTy  -> SymTy
    (ProdTy x)    -> ProdTy $ L.map (mapPacked fn) x
    (SymDictTy v x) -> SymDictTy v x
    PDictTy k v -> PDictTy k v
    PackedTy k l  -> fn (toVar k) l
    PtrTy    -> PtrTy
    CursorTy -> CursorTy
    ArenaTy  -> ArenaTy
    VectorTy elty -> VectorTy elty
    ListTy elty   -> ListTy elty
    SymSetTy -> SymSetTy
    SymHashTy-> SymHashTy
    IntHashTy-> IntHashTy

constPacked :: UrTy a1 -> UrTy a2 -> UrTy a1
constPacked c t =
  case t of
    IntTy  -> IntTy
    FloatTy-> FloatTy
    BoolTy -> BoolTy
    SymTy  -> SymTy
    (ProdTy x)    -> ProdTy $ L.map (constPacked c) x
    (SymDictTy v _x) -> SymDictTy v $ stripTyLocs c
    PDictTy k v -> PDictTy (constPacked c k) (constPacked c v)
    PackedTy _k _l  -> c
    PtrTy    -> PtrTy
    CursorTy -> CursorTy
    ArenaTy  -> ArenaTy
    VectorTy el_ty -> VectorTy (constPacked c el_ty)
    ListTy el_ty -> ListTy (constPacked c el_ty)
    SymSetTy -> SymSetTy
    SymHashTy-> SymHashTy
    IntHashTy-> IntHashTy

-- | Build a dependency list which can be later converted to a graph
depList :: Exp2 -> [(Var, Var, [Var])]
-- The helper function, go, works with a map rather than list so that all
-- dependencies are properly grouped, without any duplicate keys. But we
-- convert it back to a list so that we can hand it off to 'graphFromEdges'.
-- Reversing the list makes it easy to peek at the return value of this AST later.
depList = L.map (\(a,b) -> (a,a,b)) . M.toList . go M.empty
    where
      go :: M.Map Var [Var] -> Exp2 -> M.Map Var [Var]
      go acc ex =
        case ex of
          VarE v    -> M.insertWith (++) v [v] acc
          LitE{}    -> acc
          FloatE{}  -> acc
          LitSymE{} -> acc
          AppE _ _ args   -> foldl go acc args
          PrimAppE _ args -> foldl go acc args
          LetE (v,_,_,rhs) bod ->
            let acc_rhs = go acc rhs
            in go (M.insertWith (++) v (S.toList $ allFreeVars rhs) acc_rhs) bod
          IfE _ b c  -> go (go acc b) c
          MkProdE ls -> foldl go acc ls
          ProjE _ e  -> go acc e
          CaseE (VarE v) mp ->
            L.foldr (\(_,vlocs,e) acc' ->
                       let (vars,locs) = unzip vlocs
                           acc'' = L.foldr (\w acc''' -> M.insertWith (++) v [w] acc''')
                                           acc'
                                           (vars ++ locs)
                       in go acc'' e)
                    acc
                    mp
          CaseE _scrt mp -> L.foldr (\(_,_,e) acc' -> go acc' e) acc mp
          DataConE _ _ args -> foldl go acc args
          TimeIt e _ _ -> go acc e
          WithArenaE _ e -> go acc e
          SpawnE _ _ ls  -> foldl go acc ls
          SyncE          -> acc
          MapE{}  -> acc
          FoldE{} -> acc
          Ext ext ->
            case ext of
<<<<<<< HEAD
              LetRegionE r rhs ->
                go (M.insertWith (++) (regionToVar r) (S.toList $ allFreeVars rhs) acc) rhs
              LetParRegionE r rhs ->
                go (M.insertWith (++) (regionToVar r) (S.toList $ allFreeVars rhs) acc) rhs
=======
              LetRegionE r _ _ rhs ->
                go (M.insertWith (++) (regionToVar r) (allFreeVars rhs) acc) rhs
              LetParRegionE r _ _ rhs ->
                go (M.insertWith (++) (regionToVar r) (allFreeVars rhs) acc) rhs
>>>>>>> 9c977c13
              LetLocE loc phs rhs  ->
                go (M.insertWith (++) loc (dep phs ++ (S.toList $ allFreeVars rhs)) acc) rhs
              RetE{}         -> acc
              FromEndE{}     -> acc
              BoundsCheck{}  -> acc
              IndirectionE{} -> acc
              AddFixed v _   -> M.insertWith (++) v [v] acc
              GetCilkWorkerNum -> acc
              LetAvail _ bod -> go acc bod
              AllocateTagHere{} -> acc
              AllocateScalarsHere{} -> acc
              SSPush{} -> acc
              SSPop{} -> acc

      dep :: PreLocExp LocVar -> [Var]
      dep ex =
        case ex of
          StartOfLE r -> [regionToVar r]
          AfterConstantLE _ loc   -> [loc]
          AfterVariableLE v loc _ -> [v,loc]
          InRegionLE r  -> [regionToVar r]
          FromEndLE loc -> [loc]
          FreeLE -> []

-- gFreeVars ++ locations ++ region variables
allFreeVars :: Exp2 -> S.Set Var
allFreeVars ex =
  case ex of
    AppE _ locs args -> S.fromList locs `S.union` (S.unions (map allFreeVars args))
    PrimAppE _ args -> (S.unions (map allFreeVars args))
    LetE (v,locs,_,rhs) bod -> (S.fromList locs `S.union` (allFreeVars rhs) `S.union` (allFreeVars bod))
                               `S.difference` S.singleton v
    IfE a b c -> allFreeVars a `S.union` allFreeVars b `S.union` allFreeVars c
    MkProdE args -> (S.unions (map allFreeVars args))
    ProjE _ bod -> allFreeVars bod
    CaseE scrt brs -> (allFreeVars scrt) `S.union` (S.unions (map (\(_,vlocs,c) -> allFreeVars c `S.difference`
                                                                                   S.fromList (map fst vlocs) `S.difference`
                                                                                   S.fromList (map snd vlocs))
                                                                  brs))
    DataConE loc _ args -> S.singleton loc `S.union` (S.unions (map allFreeVars args))
    TimeIt e _ _ -> allFreeVars e
    WithArenaE _ e -> allFreeVars e
    SpawnE _ locs args -> S.fromList locs `S.union` (S.unions (map allFreeVars args))
    Ext ext ->
      case ext of
<<<<<<< HEAD
        LetRegionE r bod -> S.delete (regionToVar r) (allFreeVars bod)
        LetParRegionE r bod -> S.delete (regionToVar r) (allFreeVars bod)
        LetLocE loc locexp bod -> S.delete loc (allFreeVars bod `S.union` gFreeVars locexp)
        RetE locs v     -> S.insert v (S.fromList locs)
=======
        LetRegionE r _ _ _  -> S.singleton (regionToVar r) `S.union` gFreeVars ex
        LetParRegionE r _ _ _ -> S.singleton (regionToVar r) `S.union` gFreeVars ex
        LetLocE loc _ _ -> S.singleton loc `S.union` gFreeVars ex
        RetE locs _     -> S.fromList locs `S.union` gFreeVars ex
>>>>>>> 9c977c13
        FromEndE loc    -> S.singleton loc
        BoundsCheck _ reg cur -> S.fromList [reg,cur]
        IndirectionE _ _ (a,b) (c,d) _ -> S.fromList [a,b,c,d]
        AddFixed v _    -> S.singleton v
        GetCilkWorkerNum-> S.empty
        LetAvail vs bod -> S.fromList vs `S.union` gFreeVars bod
        AllocateTagHere loc _ -> S.singleton loc
        AllocateScalarsHere loc -> S.singleton loc
        SSPush _ a b _ -> S.fromList [a,b]
        SSPop _ a b -> S.fromList [a,b]
    _ -> gFreeVars ex

freeLocVars :: Exp2 -> [Var]
freeLocVars ex = S.toList $ (allFreeVars ex) `S.difference` (gFreeVars ex)

changeAppToSpawn :: Var -> [Exp2] -> Exp2 -> Exp2
changeAppToSpawn v args2 ex1 =
  case ex1 of
    VarE{}    -> ex1
    LitE{}    -> ex1
    FloatE{}  -> ex1
    LitSymE{} -> ex1
    AppE f locs args | v == f && args == args2 -> SpawnE f locs $ map go args
    AppE f locs args -> AppE f locs $ map go args
    PrimAppE f args  -> PrimAppE f $ map go args
    LetE (v,loc,ty,rhs) bod -> LetE (v,loc,ty, go rhs) (go bod)
    IfE a b c  -> IfE (go a) (go b) (go c)
    MkProdE xs -> MkProdE $ map go xs
    ProjE i e  -> ProjE i $ go e
    DataConE loc dcon args -> DataConE loc dcon $ map go args
    CaseE scrt mp ->
      CaseE (go scrt) $ map (\(a,b,c) -> (a,b, go c)) mp
    TimeIt e ty b  -> TimeIt (go e) ty b
    WithArenaE v e -> WithArenaE v (go e)
    SpawnE{} -> ex1
    SyncE{}  -> ex1
    Ext ext ->
      case ext of
        LetRegionE r sz ty rhs  -> Ext $ LetRegionE r sz ty (go rhs)
        LetParRegionE r sz ty rhs  -> Ext $ LetParRegionE r sz ty (go rhs)
        LetLocE l lhs rhs -> Ext $ LetLocE l lhs (go rhs)
        RetE{}            -> ex1
        FromEndE{}        -> ex1
        BoundsCheck{}     -> ex1
        IndirectionE{}    -> ex1
        AddFixed{}        -> ex1
        GetCilkWorkerNum  -> ex1
        LetAvail vs bod   -> Ext $ LetAvail vs (go bod)
        AllocateTagHere{} -> ex1
        AllocateScalarsHere{} -> ex1
        SSPush{} -> ex1
        SSPop{} -> ex1
    MapE{}  -> error "addRANExp: TODO MapE"
    FoldE{}  -> error "addRANExp: TODO FoldE"

  where go = changeAppToSpawn v args2<|MERGE_RESOLUTION|>--- conflicted
+++ resolved
@@ -74,7 +74,7 @@
 -- | Shorthand for recursions.
 type E2 l d = PreExp E2Ext l d
 
-data RegionSize = BoundedSize Int | Undefined 
+data RegionSize = BoundedSize Int | Undefined
   deriving (Eq, Read, Show, Generic, NFData, Out)
 data RegionType = IndirectionFree | RightwardLocalIndirections | LocalIndirections | NoSharing
   deriving (Eq, Ord, Read, Show, Generic, NFData, Out)
@@ -161,13 +161,8 @@
 instance FreeVars (E2Ext l d) where
   gFreeVars e =
     case e of
-<<<<<<< HEAD
-     LetRegionE _ bod -> gFreeVars bod
-     LetParRegionE _ bod -> gFreeVars bod
-=======
      LetRegionE _ _ _ bod   -> gFreeVars bod
      LetParRegionE _ _ _ bod   -> gFreeVars bod
->>>>>>> 9c977c13
      LetLocE _ rhs bod  -> (case rhs of
                               AfterVariableLE v _loc _ -> S.singleton v
                               _ -> S.empty)
@@ -259,15 +254,11 @@
           IndirectionE{}-> return ([],ex)
           GetCilkWorkerNum-> return ([],ex)
           LetAvail vs bod -> do (bnds,bod') <- go bod
-<<<<<<< HEAD
-                                return $ ([], LetAvail vs $ flatLets bnds bod')
+                                return ([], LetAvail vs $ flatLets bnds bod')
           AllocateTagHere{} -> return ([],ex)
           AllocateScalarsHere{} -> return ([],ex)
           SSPush{} -> return ([],ex)
           SSPop{} -> return ([],ex)
-=======
-                                return ([], LetAvail vs $ flatLets bnds bod')
->>>>>>> 9c977c13
 
     where go = gFlattenGatherBinds ddfs env
 
@@ -642,7 +633,6 @@
     LetE (v,_,ty, (Ext (IndirectionE _ _ _ _ arg))) bod ->
       let PackedTy tycon _ =  ty in
           LetE (v,[],(stripTyLocs ty), AppE (mkCopyFunName tycon) [] [revertExp arg]) (revertExp bod)
-<<<<<<< HEAD
         LetE (v,_,ty,rhs) bod ->
           LetE (v,[], stripTyLocs ty, revertExp rhs) (revertExp bod)
         IfE a b c  -> IfE (revertExp a) (revertExp b) (revertExp c)
@@ -656,8 +646,8 @@
         WithArenaE v e -> WithArenaE v (revertExp e)
         Ext ext ->
           case ext of
-            LetRegionE _ bod -> revertExp bod
-            LetParRegionE _ bod -> revertExp bod
+            LetRegionE _ _ _ bod -> revertExp bod
+            LetParRegionE _ _ _ bod -> revertExp bod
             LetLocE _ _ bod  -> revertExp bod
             RetE _ v -> VarE v
             AddFixed{} -> error "revertExp: TODO AddFixed."
@@ -682,43 +672,7 @@
     docase (dcon,vlocs,rhs) =
       let (vars,_) = unzip vlocs
       in (dcon, zip vars (repeat ()), revertExp rhs)
-=======
-    LetE (v,_,ty,rhs) bod ->
-      LetE (v,[], stripTyLocs ty, revertExp rhs) (revertExp bod)
-    IfE a b c  -> IfE (revertExp a) (revertExp b) (revertExp c)
-    MkProdE ls -> MkProdE $ L.map revertExp ls
-    ProjE i e  -> ProjE i (revertExp e)
-    CaseE scrt brs     -> CaseE (revertExp scrt) (L.map docase brs)
-    DataConE _ dcon ls -> DataConE () dcon $ L.map revertExp ls
-    TimeIt e ty b -> TimeIt (revertExp e) (stripTyLocs ty) b
-    SpawnE v _ args -> SpawnE v [] (L.map revertExp args)
-    SyncE -> SyncE
-    WithArenaE v e -> WithArenaE v (revertExp e)
-    Ext ext ->
-      case ext of
-        LetRegionE _ _ _ bod -> revertExp bod
-        LetParRegionE _ _ _ bod -> revertExp bod
-        LetLocE _ _ bod  -> revertExp bod
-        RetE _ v -> VarE v
-        AddFixed{} -> error "revertExp: AddFixed not handled."
-        FromEndE{} -> error "revertExp: TODO FromEndLE"
-        BoundsCheck{}   -> error "revertExp: TODO BoundsCheck"
-        IndirectionE{}  -> error "revertExp: TODO IndirectionE"
-        GetCilkWorkerNum-> LitE 0
-        LetAvail _ bod  -> revertExp bod
-    MapE{}  -> error $ "revertExp: TODO MapE"
-    FoldE{} -> error $ "revertExp: TODO FoldE"
-
--- Ugh .. this is bad. Can we remove the identity cases here ?
--- TODO: Get rid of this (and L3.toL3Prim) soon.
-revertPrim :: Prim Ty2 -> Prim Ty1
-revertPrim pr = fmap stripTyLocs pr
-
-docase :: (DataCon, [(Var,LocVar)], Exp2) -> (DataCon, [(Var,())], Exp1)
-docase (dcon,vlocs,rhs) =
-  let (vars,_) = unzip vlocs
-  in (dcon, zip vars (repeat ()), revertExp rhs)
->>>>>>> 9c977c13
+
 
 -- | Does a variable occur in an expression ?
 --
@@ -855,17 +809,10 @@
           FoldE{} -> acc
           Ext ext ->
             case ext of
-<<<<<<< HEAD
-              LetRegionE r rhs ->
+              LetRegionE r _ _ rhs ->
                 go (M.insertWith (++) (regionToVar r) (S.toList $ allFreeVars rhs) acc) rhs
-              LetParRegionE r rhs ->
+              LetParRegionE r _ _ rhs ->
                 go (M.insertWith (++) (regionToVar r) (S.toList $ allFreeVars rhs) acc) rhs
-=======
-              LetRegionE r _ _ rhs ->
-                go (M.insertWith (++) (regionToVar r) (allFreeVars rhs) acc) rhs
-              LetParRegionE r _ _ rhs ->
-                go (M.insertWith (++) (regionToVar r) (allFreeVars rhs) acc) rhs
->>>>>>> 9c977c13
               LetLocE loc phs rhs  ->
                 go (M.insertWith (++) loc (dep phs ++ (S.toList $ allFreeVars rhs)) acc) rhs
               RetE{}         -> acc
@@ -911,17 +858,10 @@
     SpawnE _ locs args -> S.fromList locs `S.union` (S.unions (map allFreeVars args))
     Ext ext ->
       case ext of
-<<<<<<< HEAD
-        LetRegionE r bod -> S.delete (regionToVar r) (allFreeVars bod)
-        LetParRegionE r bod -> S.delete (regionToVar r) (allFreeVars bod)
+        LetRegionE r _ _ bod -> S.delete (regionToVar r) (allFreeVars bod)
+        LetParRegionE r _ _ bod -> S.delete (regionToVar r) (allFreeVars bod)
         LetLocE loc locexp bod -> S.delete loc (allFreeVars bod `S.union` gFreeVars locexp)
         RetE locs v     -> S.insert v (S.fromList locs)
-=======
-        LetRegionE r _ _ _  -> S.singleton (regionToVar r) `S.union` gFreeVars ex
-        LetParRegionE r _ _ _ -> S.singleton (regionToVar r) `S.union` gFreeVars ex
-        LetLocE loc _ _ -> S.singleton loc `S.union` gFreeVars ex
-        RetE locs _     -> S.fromList locs `S.union` gFreeVars ex
->>>>>>> 9c977c13
         FromEndE loc    -> S.singleton loc
         BoundsCheck _ reg cur -> S.fromList [reg,cur]
         IndirectionE _ _ (a,b) (c,d) _ -> S.fromList [a,b,c,d]
