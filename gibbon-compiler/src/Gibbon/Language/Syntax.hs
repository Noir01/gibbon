--- conflicted
+++ resolved
@@ -13,42 +13,6 @@
 
 module Gibbon.Language.Syntax
     -- * Datatype definitions
-<<<<<<< HEAD
-    DDefs, DataCon, TyCon, Tag, IsBoxed, DDef(..)
-  , lookupDDef, getConOrdering, getTyOfDataCon, lookupDataCon, lkp
-  , lookupDataCon', insertDD, emptyDD, fromListDD, isVoidDDef
-
-    -- * Function definitions
-  , FunctionTy(..), FunDefs, FunDef(..), FunMeta(..), FunRec(..), FunInline(..)
-  , insertFD, fromListFD, initFunEnv
-
-    -- * Programs
-  , Prog(..), progToEnv, getFunTy
-
-    -- * Environments
-  , TyEnv, Env2(..), emptyEnv2
-  , extendVEnv, extendsVEnv, mblookupVEnv, lookupVEnv, extendFEnv, lookupFEnv
-
-    -- * Expresssions and thier types
-  , PreExp(..), Prim(..), UrTy(..)
-
-    -- * Functors for recursion-schemes
-  , PreExpF(..), PrimF(..), UrTyF(..)
-
-    -- * Generic operations
-  , FreeVars(..), Expression(..), Binds, Flattenable(..)
-  , Simplifiable(..), SimplifiableExt(..), Typeable(..)
-  , Substitutable(..), SubstitutableExt(..), Renamable(..)
-
-    -- * Helpers for writing instances
-  , HasSimplifiable, HasSimplifiableExt, HasSubstitutable, HasSubstitutableExt
-  , HasRenamable, HasOut, HasShow, HasEq, HasGeneric, HasNFData
-
-  , -- * Interpreter
-    Interp(..), InterpExt(..), InterpProg(..), Value(..), ValEnv, InterpLog,
-    InterpM, runInterpM, execAndPrint
-
-=======
   ( DDefs
   , DataCon
   , TyCon
@@ -142,7 +106,6 @@
   , InterpM
   , runInterpM
   , execAndPrint
->>>>>>> 5827f62c
   ) where
 
 import           Control.DeepSeq
@@ -539,14 +502,11 @@
 lookupVEnv :: Out a => Var -> Env2 a -> a
 lookupVEnv v env2 = (vEnv env2) # v
 
-<<<<<<< HEAD
 mblookupVEnv :: Var -> Env2 a -> Maybe a
 mblookupVEnv cur env2 = M.lookup cur (vEnv env2)
-=======
+
 lookupVEnv' :: Out a => Var -> Env2 a -> Maybe a
 lookupVEnv' v (Env2 ve _) = M.lookup v ve
-
->>>>>>> 5827f62c
 
 -- | Extend function type environment.
 extendFEnv :: Var -> ArrowTy a -> Env2 a -> Env2 a
@@ -758,17 +718,7 @@
             -- element type. If the element type is a struct,
             -- like (Int, Int) for example, each line must contain 2 numbers
             -- separated by a space. The Int is the number of lines in the
-            -- file.
-<<<<<<< HEAD
-
-          | RequestSizeOf
-          -- ^ Compute the size of a packed value. Assume that the value is
-          -- written in a contiguous region, and size = end_v - v.
-
-          | Gensym
-
-  deriving (Read, Show, Eq, Ord, Generic, NFData, Functor, Foldable, Traversable, Out)
-=======
+            -- file.    
   | RequestEndOf
           -- ^ Conveys a demand for the "end of" some packed value, which is
           -- fulfilled by Cursorize. N.B. the argument must be a VarE that
@@ -788,7 +738,6 @@
            , Traversable
            , Out
            )
->>>>>>> 5827f62c
 
 
 --------------------------------------------------------------------------------
