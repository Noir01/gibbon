{-# OPTIONS_GHC -fno-warn-name-shadowing #-}
{-# OPTIONS_GHC -Wno-unused-matches #-}

-- | Convert from L1 to L2, adding region constructs.

module Gibbon.Passes.InferLocations
    (-- data types
     FullEnv, TiM, InferState, Result, UnifyLoc, Failure, Dest(..),
     -- functions for manipulating locations
     fresh, freshUnifyLoc, finalUnifyLoc, fixLoc, freshLocVar, finalLocVar, assocLoc, finishExp,
          prim, emptyEnv,
     -- main functions
     unify, inferLocs, inferExp, inferExp', convertFunTy, copyOutOfOrderPacked)
    where

{-
  Basic Strategy
  --------------

The basic strategy here is to use a simple, type-directed pass to translate
programs from L1 to L2. First, we start with a function type, with the
basic starting assumption that all packed values will have distinct locations:

```
  f  :: Int -> Tree -> Tree
  f' :: forall l_1 in r_1, l_2 in r_2 . Int -> Tree l_1 -> Tree l_2
```

After this, the locations from the function type are treated as *fixed*, and
the inference procedure proceeds to walk through the body of the function.

To infer location bindings in an expression, we build up a set of *constraints*
and propogate them up the expression (ie, recurring on a sub-expression will
yield the constraints induced by that sub-expression). After recurring on
all sub-expressions, we use these constraints to determine whether to
emit a binding for a new location or a new region.

Constraints in location inference are very similar to constraints used
in type checking L2. When the expression in consideration is a data type
constructor, a series of constraints are generated: the locations for
each field in the constructor are constrained to occur after the previous one
(enforcing that they occur in the right order), and the first field must
occur after the tag of the data constructor itself.

Knowing all this *isn't enough* to generate the location bindings, however,
since the values that we use in the constructor may have been produced
by multiple different function calls (for example), so the locations
must carefully be bound earlier in the expression at the right locations.
Ideally, we also want them to be bound as tightly as possible, to avoid
binding locations that aren't used (eg, in some branches of a conditional).
So the constraints are *discharged* as the recursion unwinds.

For example, a constraint that location `loc1` occurs after the value `x2`
can safely be discharged after the value `x2` is bound, so in the handling
of a let binding for a packed value, we search through the constraints
returned by recurring on the body of the let and discharge any constraint
that invloves a location occurring after that newly-bound variable.

 Program repair
 --------------

During the inference procedure, unification will occur between locations,
and if two *fixed* locations are unified there will be an error thrown.
To recover, the procedure will have to transform (repair) the expression.
The simplest way to do this is to insert a copy.

Naively, this simple strategy will require lots of copies. For exmaple, the identity
function's type transforms as follows:

```
  id  :: Tree -> Tree
  id' :: forall l1 in r1, l2 in r2 . Tree l1 -> Tree l2
```

With this type, inferExp will immediately fail on the body of 'id x = x', requiring
a copy-insertion tactic to repair the failure and proceed.

Copy-insertion is very simple. For each data type, we generate a copy traversal
function which matches on each element of the structure. These functions undergo
location inference just like normal user code. During location inference when
a unification failure indicates a copy must be inserted, a call to `"copy_Type"`
is emitted, where `Type` is the name of the packed data type that must be copied.

-}

import qualified Data.Map as M
import qualified Data.Set as S
import qualified Data.List as L
import qualified Data.Foldable as F
import Data.Maybe
import qualified Control.Monad.Trans.State.Strict as St
import Control.Monad
import Control.Monad.Trans.Except
import Control.Monad.Trans (lift)
import Text.PrettyPrint.GenericPretty
import GHC.Stack (HasCallStack)

import Gibbon.Common
import Gibbon.L1.Syntax as L1 hiding (extendVEnv, extendsVEnv, lookupVEnv, lookupFEnv)
import qualified Gibbon.L1.Syntax as L1
import Gibbon.L2.Syntax as L2 hiding (extendVEnv, extendsVEnv, lookupVEnv, lookupFEnv)
import Gibbon.Passes.InlineTriv (inlineTriv)
import Gibbon.Passes.Flatten (flattenL1)

--------------------------------------------------------------------------------
-- Environments
--------------------------------------------------------------------------------

-- | Combine the different kinds of contextual information in-scope.
data FullEnv = FullEnv
    { dataDefs :: DDefs Ty2 -- ^ Data type definitions
    , valEnv :: TyEnv Ty2   -- ^ Type env for local bindings
    , funEnv :: TyEnv (ArrowTy Ty2)  -- ^ Top level fundef types
    } deriving Show

extendVEnv :: Var -> Ty2 -> FullEnv -> FullEnv
extendVEnv v ty fe@FullEnv{valEnv} = fe { valEnv = M.insert v ty valEnv }

extendsVEnv :: TyEnv Ty2 -> FullEnv -> FullEnv
extendsVEnv env fe@FullEnv{valEnv} = fe { valEnv = valEnv <> env }

lookupVEnv :: Var -> FullEnv -> Ty2
lookupVEnv v FullEnv{valEnv} = valEnv # v

lookupFEnv :: Var -> FullEnv -> ArrowTy2 Ty2
lookupFEnv v FullEnv{funEnv} = funEnv # v

-- Types
--------------------------------------------------------------------------------

-- | This helper exemplifies the simplicity of our current approach.
-- If we assume output regions are disjoint from input ones, then we
-- can instantiate an L1 function type into a polymorphic L2 one,
-- mechanically.
convertFunTy :: ([Ty1],Ty1,Bool) -> PassM (ArrowTy2 Ty2)
convertFunTy (from,to,isPar) = do
    from' <- mapM convertTy from
    to'   <- convertTy to
    -- For this simple version, we assume every location is in a separate region:
    lrm1 <- concat <$> mapM (toLRM Input) from'
    lrm2 <- toLRM Output to'
    return $ ArrowTy2 { locVars = lrm1 ++ lrm2
                     , arrIns  = from'
                     , arrEffs = S.empty
                     , arrOut  = to'
                     , locRets = []
                     , hasParallelism = isPar }
 where
   toLRM md ls =
       mapM (\v -> do r <- freshLocVar "r"
                      return $ LRM v (VarR r) md)
            (F.toList ls)

convertTy :: Ty1 -> PassM Ty2
convertTy ty = traverse (const (freshLocVar "loc")) ty

convertDDefs :: DDefs Ty1 -> PassM (DDefs Ty2)
convertDDefs ddefs = traverse f ddefs
    where f (DDef tyargs n dcs) = do
            dcs' <- forM dcs $ \(dc,bnds) -> do
                             bnds' <- forM bnds $ \(isb,ty) -> do
                                               ty' <- convertTy ty
                                               return (isb, ty')
                             return (dc,bnds')
            return $ DDef tyargs n dcs'

-- Inference algorithm
--------------------------------------------------------------------------------

-- | The location inference monad is a stack of ExceptT and StateT.
type TiM a = ExceptT Failure (St.StateT InferState PassM) a

-- | The state of the inference procedure is a map from location variable
-- to `UnifyLoc`, which is explained below.
-- This is a bit awkward, since after inference is done we have to make another
-- pass over the AST to update all the `LocVar`s. One refactoring that would
-- make this less awkward would be to make a type-level distinction between
-- `LocVar`s that occur before and after this pass.
-- Also, it would be more efficient to use mutable state directly for this,
-- or possibly some more sophisticated union find thing.
type InferState = M.Map LocVar UnifyLoc

-- | A location is either fixed or fresh. Two fixed locations cannot unify.
data UnifyLoc = FixedLoc Var
              | FreshLoc Var
                deriving (Show, Eq)

data Failure = FailUnify Ty2 Ty2
             | FailInfer Exp1
               deriving (Show, Eq)

---------------------------------------

-- | Constraints here mean almost the same thing as they do in the L2 type checker.
-- One difference is the presence of an AfterTag constraint, though I'm not opposed to
-- adding one to the L2 language for symmetry.
data Constraint = AfterConstantL LocVar Int LocVar
                | AfterVariableL LocVar Var LocVar
                | AfterTagL LocVar LocVar
                | StartRegionL LocVar Region
                | AfterCopyL LocVar Var Var LocVar Var [LocVar]
                | FreeL LocVar
                  deriving (Show, Eq, Generic)

instance Out Constraint

-- | The result type for this pass.  Return a new expression and its
-- type, which includes/implies its location.
type Result = (Exp2, Ty2, [Constraint])

data DCArg = ArgFixed Int
           | ArgVar Var
           | ArgCopy Var Var Var [LocVar]
  deriving Show

inferLocs :: Prog1 -> PassM L2.Prog2
inferLocs initPrg = do
  -- p@(Prog dfs fds me) <- addRepairFns initPrg
  (Prog dfs fds me) <- do p0 <- flattenL1 initPrg
                          inlineTriv p0
  let m = do
          dfs' <- lift $ lift $ convertDDefs dfs
          fenv <- forM fds $ \(FunDef _ _ (intys, outty) bod _meta) -> do
                  let has_par = hasSpawns bod
                  lift $ lift $ convertFunTy (intys,outty,has_par)
          let fe = FullEnv dfs' M.empty fenv
          me' <- case me of
            -- We ignore the type of the main expression inferred in L1..
            -- Probably should add a small check here
            Just (me,_ty) -> do
              (me',ty') <- inferExp' fe me [] NoDest
              return $ Just (me',ty')
            Nothing -> return Nothing
          fds' <- forM fds $ \(FunDef fn fa (intty,outty) fbod meta) -> do
                                   let arrty = lookupFEnv fn fe
                                       fe' = extendsVEnv (M.fromList $ fragileZip fa (arrIns arrty)) fe
                                       boundLocs = concat $ map locsInTy (arrIns arrty ++ [arrOut arrty])
                                   dest <- destFromType (arrOut arrty)
                                   mapM_ fixType_ (arrIns arrty)
                                   (fbod',_) <- inferExp' fe' fbod boundLocs dest
                                   return $ FunDef fn fa arrty fbod' meta
          return $ Prog dfs' fds' me'
  prg <- St.runStateT (runExceptT m) M.empty
  case fst prg of
    Right a -> return a
    Left a -> err $ show a

-- | Destination can be a single location var, a tuple of destinations,
-- or nothing (for scalar values)
data Dest = SingleDest LocVar -- TODO: refactor to just be list of locations, or actually enforce invariants of non-empty list, etc
          | TupleDest [Dest]
          | NoDest
            deriving (Show, Generic)

instance Out Dest

locsInDest :: Dest -> [LocVar]
locsInDest d = case d of
                 SingleDest c -> [c]
                 TupleDest ls -> L.concatMap locsInDest ls
                 NoDest -> []

destFromType :: Ty2 -> TiM Dest
destFromType frt =
  case frt of
    PackedTy _tc lv -> fixLoc lv >> return (SingleDest lv)
    ProdTy tys -> mapM destFromType tys >>= return . TupleDest
    _ -> return NoDest

destFromType' :: Ty2 -> TiM Dest
destFromType' frt =
  case frt of
    PackedTy _tc lv -> return (SingleDest lv)
    ProdTy tys -> mapM destFromType' tys >>= return . TupleDest
    _ -> return NoDest

freshTyLocs :: Ty2 -> TiM Ty2
freshTyLocs ty =
    case ty of
      PackedTy tc lv -> fresh >>= return . PackedTy tc
      ProdTy tys -> mapM freshTyLocs tys >>= return . ProdTy
      _ -> return ty

fixType_ :: Ty2 -> TiM ()
fixType_ ty =
    case ty of
      PackedTy _tc lv -> fixLoc lv >> return ()
      ProdTy tys -> mapM_ fixType_ tys
      _ -> return ()

-- | Wrap the inferExp procedure, and consume all remaining constraints
inferExp' :: FullEnv -> Exp1 -> [LocVar] -> Dest -> TiM (L2.Exp2, L2.Ty2)
inferExp' env exp bound dest=
  let

      -- TODO: These should not be necessary, eventually

      bindAllUnbound :: L2.Exp2 -> [LocVar] -> TiM L2.Exp2
      bindAllUnbound e (lv:ls) = do
        r <- lift $ lift $ freshRegVar
        e' <- bindAllUnbound e ls
        return $ Ext (LetRegionE r Undefined Nothing (Ext (LetLocE lv (StartOfRegionLE r) e')))
      bindAllUnbound e _ = return e

      bindAllLocations :: Result -> TiM Result
      bindAllLocations (expr,ty,constrs) = return $ (expr',ty,[])
          where constrs' = L.nub $ constrs
                expr' = foldr addLetLoc expr constrs'
                addLetLoc i a =
                    case i of
                      AfterConstantL lv1 v lv2 -> Ext (LetLocE lv1 (AfterConstantLE v lv2) a)
                      AfterVariableL lv1 v lv2 -> Ext (LetLocE lv1 (AfterVariableLE v lv2 True) a)
                      StartRegionL lv r -> Ext (LetRegionE r Undefined Nothing (Ext (LetLocE lv (StartOfRegionLE r) a)))
                      AfterTagL lv1 lv2 -> Ext (LetLocE lv1 (AfterConstantLE 1 lv2) a)
                      FreeL lv -> Ext (LetLocE lv FreeLE a)
                      AfterCopyL lv1 v1 v' lv2 f lvs ->
                        let arrty = arrOut $ lookupFEnv f env
                            -- Substitute the location occurring at the call site
                            -- in place of the one in the function's return type
                            copyRetTy = case arrty of
                                          PackedTy _ loc -> substLoc (M.singleton loc lv2) arrty
                                          _ -> error "bindAllLocations: Not a packed type"
                            a' = subst v1 (VarE v') a
                        in LetE (v',[],copyRetTy, AppE f lvs [VarE v1]) $
                           Ext (LetLocE lv1 (AfterVariableLE v' lv2 True) a')

  in do res <- inferExp env exp dest
        (e,ty,cs) <- bindAllLocations res
        e' <- finishExp e
        let (e'',s) = cleanExp e'
            unbound = (s S.\\ S.fromList bound)
        e''' <- bindAllUnbound e'' (S.toList unbound)
        return (e''',ty)

-- | We proceed in a destination-passing style given the target region
-- into which we must produce the resulting value.
inferExp :: FullEnv -> Exp1 -> Dest -> TiM Result
inferExp env@FullEnv{dataDefs} ex0 dest =
  let

      -- | Check if there are any StartRegion constraints that can be dischaged here.
      -- The basic logic is that if we know a location `loc` is the start of a region `r`,
      -- and we know that there are no constraints for anything after `loc` left
      -- to be discharged, then we can insert the region binding for `r`.
      tryBindReg :: Result -> TiM Result
      tryBindReg (e,ty,((StartRegionL lv r) : cs)) =
          do lv' <- finalLocVar lv
             (e',ty',cs') <- tryBindReg (e,ty,cs)
             b1 <- noAfterLoc lv' cs' cs'
             if b1
             then do (e'',ty'',cs'') <- bindTrivialAfterLoc lv' (e',ty',cs')
                     return (Ext (LetRegionE r Undefined Nothing (Ext (LetLocE lv' (StartOfRegionLE r) e''))), ty'', cs'')
             else return (e',ty',(StartRegionL lv r):cs')
      tryBindReg (e,ty,c:cs) =
          do (e',ty',cs') <- tryBindReg (e,ty,cs)
             return (e',ty',c:cs')
      tryBindReg (e,ty,[]) = return (e,ty,[])

      -- | Check the existing list of constraints to determine if we need to introduce a new
      -- StartRegion constraint based on an existing AfterTag constraint.
      -- The logic here is that if we have an AfterTag constraint on two locations loc1 and loc2,
      -- (ie, loc2 is a data structure and loc1 is its first field), and we know that nothing is
      -- before loc2 and it isn't a fixed location, then it might be the start of a new region.
      -- We can't just bind the region immediately, though, so this function just adds a new
      -- constraint when appropriate, which will be discharged later.
      -- TODO: refactor and merge this function with other logic for region insertion
      tryInRegion :: [Constraint] -> TiM [Constraint]
      tryInRegion cs = tryInRegion' cs cs

      -- Hack, need a full copy of the constraint set in addition to the one being iterated over.
      tryInRegion' :: [Constraint] -> [Constraint] -> TiM [Constraint]
      tryInRegion' fcs (c:cs) =
          case c of
            AfterTagL lv1 lv2 ->
                do lv1' <- finalLocVar lv1
                   lv2' <- finalLocVar lv2
                   b1 <- noBeforeLoc lv2' fcs
                   b2 <- noRegionStart lv2' fcs
                   b3 <- notFixedLoc lv2'
                   if b1 && b2 && b3
                   then do cs' <- tryInRegion' fcs cs
                           r <- lift $ lift $ freshRegVar
                           let c' = StartRegionL lv2' r
                           return (c':c:cs')
                   else do cs' <- tryInRegion' fcs cs
                           return (c:cs')
            _ -> do cs' <- tryInRegion' fcs cs
                    return (c:cs')
      tryInRegion' _ [] = return []

      -- | This function looks at a series of locations and a type, and determines if
      -- any of those locations could be the start of a region. Similar to `tryInRegion`.
      -- A location might be the start of a region if there's nothing before it and
      -- it isn't fixed.
      tryNeedRegion :: [LocVar] -> Ty2 -> [Constraint] -> TiM [Constraint]
      tryNeedRegion (l:ls) ty cs =
          do lv <- finalLocVar l
             vls <- mapM finalLocVar (locsInTy ty)
             if not (lv `L.elem` vls)
             then do b1 <- noBeforeLoc lv cs
                     b2 <- noRegionStart lv cs
                     b3 <- notFixedLoc lv
                     if b1 && b2 && b3
                     then do cs' <- tryNeedRegion ls ty cs
                             r <- lift $ lift $ freshRegVar
                             let c = StartRegionL lv r
                             return (c:cs')
                     else tryNeedRegion ls ty cs
             else tryNeedRegion ls ty cs
      tryNeedRegion [] _ cs = return cs

      -- | This function will transform a result to wrap the sub-expression with any
      -- simple location bindings for locations from the provided list.
      -- For example, if a location `loc1` is known from an AfterTag constraint,
      -- and `[loc1]` is passed in, the `letloc` binding for `loc1` will be wrapped
      -- around the expression in the result.
      bindImmediateDependentLocs :: [LocVar] -> Result -> TiM Result
      bindImmediateDependentLocs (lv:lvs) (bod,ty,cs) =
          do (bod',ty',cs') <- bindImmediateDependentLocs lvs (bod,ty,cs)
             bindImmediateDependentLoc lv (bod',ty',cs')
      bindImmediateDependentLocs [] res = return res

      -- single location variant of above function
      bindImmediateDependentLoc :: LocVar -> Result -> TiM Result
      bindImmediateDependentLoc lv (bod,ty,((AfterTagL lv1 lv2) : cs)) =
          do lv' <- finalLocVar lv
             lv1' <- finalLocVar lv1
             lv2' <- finalLocVar lv2
             if lv' == lv1'
             then do (bod',ty',cs') <- bindImmediateDependentLoc lv (bod,ty,cs)
                     let bod'' = Ext (LetLocE lv1' (AfterConstantLE 1 lv2') bod')
                     return (bod'',ty',cs')
             else do (bod',ty',cs') <- bindImmediateDependentLoc lv (bod,ty,cs)
                     return (bod',ty',(AfterTagL lv1 lv2):cs')
      bindImmediateDependentLoc lv (bod,ty,(c:cs)) =
          do (bod',ty',cs') <- bindImmediateDependentLoc lv (bod,ty,cs)
             return (bod',ty',c:cs')
      bindImmediateDependentLoc lv (bod,ty,[]) = return (bod,ty,[])

      -- | This transforms a result to add location bindings that can be inserted safely
      -- once the variable passed in is in scope.
      -- This is expected to be called on the *whole let expression*, not its body.
      handleTrailingBindLoc :: Var -> Result -> TiM Result
      handleTrailingBindLoc v res =
          do (e,ty,cs) <- bindAfterLoc v res
             case e of
               (Ext (LetLocE lv1 (AfterVariableLE v lv2 True) e)) ->
                   do (e',ty',cs') <- bindTrivialAfterLoc lv1 (e,ty,cs)
                      return (Ext (LetLocE lv1 (AfterVariableLE v lv2 True) e'), ty', cs')
               _ -> return (e,ty,cs) -- Should this signal an error instead of silently returning?

      -- | Transforms a result by adding a location binding derived from an AfterVariable constraint
      -- associated with the passed-in variable.
      bindAfterLoc :: Var -> Result -> TiM Result
      bindAfterLoc v (e,ty,c:cs) =
          case c of
            AfterVariableL lv1 v' lv2 ->
                if v == v'
                then do lv1' <- finalLocVar lv1
                        lv2' <- finalLocVar lv2
                        return (Ext (LetLocE lv1' (AfterVariableLE v lv2 True) e), ty, cs)
                else do (e',ty',cs') <- bindAfterLoc v (e,ty,cs)
                        return (e',ty',c:cs')
            AfterCopyL lv1 v1 v' lv2 f lvs ->
                if v == v1
                then do lv1' <- finalLocVar lv1
                        lv2' <- finalLocVar lv2
                        let arrty = lookupFEnv f env
                            -- Substitute the location occurring at the call site
                            -- in place of the one in the function's return type
                            copyRetTy = case arrOut arrty of
                                          PackedTy _ loc -> substLoc (M.singleton loc lv2) (arrOut arrty)
                                          _ -> error "bindAfterLoc: Not a packed type"
                        return (LetE (v',[],copyRetTy,AppE f lvs [VarE v1]) $
                                Ext (LetLocE lv1' (AfterVariableLE v' lv2' True) e), ty, cs)
                else do (e',ty',cs') <- bindAfterLoc v (e,ty,cs)
                        return (e',ty',c:cs')
            _ -> do (e',ty',cs') <- bindAfterLoc v (e,ty,cs)
                    return (e',ty',c:cs')
      bindAfterLoc _ (e,ty,[]) = return (e,ty,[])

      -- | Transform a result by discharging AfterVariable constraints corresponding to
      -- a list of newly bound variables.
      bindAfterLocs :: [Var] -> Result -> TiM Result
      bindAfterLocs (v:vs) res =
          do res' <- bindAfterLoc v res
             bindAfterLocs vs res'
      bindAfterLocs [] res = return res

      -- | Transforms a result by binding any additional locations that are safe to be bound
      -- once the location passed in has been bound. For example, if we know `loc1` is `n`
      -- bytes after `loc2`, and `loc2` has been passed in, we can bind `loc1`.
      bindTrivialAfterLoc :: LocVar -> Result -> TiM Result
      bindTrivialAfterLoc lv (e,ty,c:cs) =
          case c of
            AfterTagL lv1 lv2 ->
                do lv1' <- finalLocVar lv1
                   lv2' <- finalLocVar lv2
                   lv' <- finalLocVar lv
                   if lv2' == lv'
                   then do (e',ty',cs') <- bindTrivialAfterLoc lv1 (e,ty,cs)
                           return (Ext (LetLocE lv1' (AfterConstantLE 1 lv2') e'), ty', cs')
                   else do (e',ty',cs') <- bindTrivialAfterLoc lv (e,ty,cs)
                           return (e',ty',c:cs')
            AfterConstantL lv1 v lv2 ->
                do lv1' <- finalLocVar lv1
                   lv2' <- finalLocVar lv2
                   lv' <- finalLocVar lv
                   if lv2' == lv'
                   then do (e',ty',cs') <- bindTrivialAfterLoc lv1 (e,ty,cs)
                           return (Ext (LetLocE lv1' (AfterConstantLE v lv2') e'), ty', cs')
                   else do (e',ty',cs') <- bindTrivialAfterLoc lv (e,ty,cs)
                           return (e',ty',c:cs')
            _ -> do (e',ty',cs') <- bindTrivialAfterLoc lv (e,ty,cs)
                    return (e',ty',c:cs')
      bindTrivialAfterLoc _ (e,ty,[]) = return (e,ty,[])

      -- | To handle a case expression, we need to bind locations
      -- appropriately for all the fields.
      doCase :: DDefs Ty2 -> FullEnv -> LocVar -> Dest
             -> (DataCon, [(Var,())], Exp1) ->
             TiM ((DataCon, [(Var,LocVar)], L2.Exp2), Ty2, [Constraint])
      doCase ddfs env src dst (con,vars,rhs) = do
        vars' <- forM vars $ \(v,_) -> do lv <- lift $ lift $ freshLocVar "case"
                                          _ <- fixLoc lv
                                          return (v,lv)
        let contys = lookupDataCon ddfs con
            newtys = L.map (\(ty,(_,lv)) -> fmap (const lv) ty) $ zip contys vars'
            env' = L.foldr (\(v,ty) a -> extendVEnv v ty a) env $ zip (L.map fst vars') newtys
        res <- inferExp env' rhs dst
        (rhs',ty',cs') <- bindAfterLocs (L.map fst vars') res
        -- let cs'' = removeLocs (L.map snd vars') cs'
        -- TODO: check constraints are correct and fail/repair if they're not!!!
        return ((con,vars',rhs'),ty',cs')


  in
  case ex0 of
    VarE v ->
      let e' = VarE v in
      case dest of
        NoDest -> return (e', lookupVEnv v env, [])
        TupleDest ds ->
           let ProdTy tys = lookupVEnv v env
           in unifyAll ds tys
              (return (e', ProdTy tys, []))
              (err$ "TODO: support copying parts of tuples")
        SingleDest d  -> do
                  let ty  = lookupVEnv v env
                  loc <- case ty of
                           PackedTy _ lv -> return lv
                           -- TODO: refactor this so we never try to put a non-packed type
                           -- in a location
                           _ -> lift $ lift $ freshLocVar "imm"
                  let ty' = case ty of
                              PackedTy k lv -> PackedTy k d
                              t -> t
                  unify d loc
                            (return (e',ty',[]))
                            (copy (e',ty,[]) d)

    ProjE i w -> do
        (e', ty) <- case w of
          VarE v -> pure (ProjE i (VarE v), let ProdTy tys = lookupVEnv v env in tys !! i)
          w' -> (\(e, b, _) -> (e, b)) <$> inferExp env w dest
        case dest of
            NoDest -> return (e', ty, [])
            TupleDest ds -> err "TODO: handle tuple of destinations for ProjE"
            SingleDest d -> do
                loc <- case ty of
                          PackedTy _ lv -> return lv
                          _ -> lift $ lift $ freshLocVar "imm"
                let ty' = case ty of
                            PackedTy k lv -> PackedTy k d
                            t -> t
                unify d loc
                          (return (e',ty',[]))
                          (copy (e',ty,[]) d)

    MkProdE ls ->
      case dest of
        NoDest -> do results <- mapM (\e -> inferExp env e NoDest) ls
                     let pty = case results of
                                 [(_,ty,_)] -> ty
                                 _ -> ProdTy ([b | (_,b,_) <- results])
                     return (MkProdE ([a | (a,_,_) <- results]), pty,
                               concat $ [c | (_,_,c) <- results])
        SingleDest d -> case ls of
                          [e] -> do (e',ty,les) <- inferExp env e dest
                                    return (MkProdE [e'], ty, les)
                          _ -> err $ "Cannot match single destination to tuple: " ++ show ex0
        TupleDest ds -> do results <- mapM (\(e,d) -> inferExp env e d) $ zip ls ds
                           return (MkProdE ([a | (a,_,_) <- results]),
                                     ProdTy ([b | (_,b,_) <- results]),
                                     concat $ [c | (_,_,c) <- results])


    SpawnE f _ args -> do
      (ex0', ty, acs) <- inferExp env (AppE f [] args) dest
      case ex0' of
        AppE f' locs args' -> pure (SpawnE f' locs args', ty, acs)
        oth -> err $ "SpawnE: " ++ sdoc oth

    SyncE -> pure (SyncE, ProdTy [], [])

    LitE n  -> return (LitE n, IntTy, [])
    CharE n -> return (CharE n, CharTy, [])
    FloatE n-> return (FloatE n, FloatTy, [])

    LitSymE s -> return (LitSymE s, SymTy, [])

    AppE f _ args ->
        do let arrty = lookupFEnv f env
           valTy    <- freshTyLocs $ arrOut arrty
           -- /cc @vollmerm
           argTys   <- mapM freshTyLocs $ arrIns arrty
           argDests <- mapM destFromType' argTys
           (args', atys, acss) <- L.unzip3 <$> mapM (uncurry $ inferExp env) (zip args argDests)
           let acs = concat acss
           case dest of
             SingleDest d -> do
               case locsInTy valTy of
                 [outloc] -> unify d outloc
                               (return (L2.AppE f (concatMap locsInTy atys ++ locsInDest dest) args', valTy, acs))
                               (err$ "(AppE) Cannot unify" ++ sdoc d ++ " and " ++ sdoc outloc)
                 _ -> err$ "AppE expected a single output location in type: " ++ sdoc valTy
             TupleDest ds ->
               case valTy of
                 ProdTy tys -> unifyAll ds tys
                                 (return (L2.AppE f (concatMap locsInTy atys ++ locsInDest dest) args', valTy, acs))
                                 (err$ "(AppE) Cannot unify" ++ sdoc ds ++ " and " ++ sdoc tys)
                 _ -> err$ "(AppE) Cannot unify" ++ sdoc dest ++ " and " ++ sdoc valTy
             NoDest ->
               case locsInTy valTy of
                 [] -> return (L2.AppE f (concatMap locsInTy atys ++ locsInDest dest) args', valTy, acs)
                 _  -> err$ "(AppE) Cannot unify NoDest with " ++ sdoc valTy ++ ". This might be caused by a main expression having a packed type."

    TimeIt e t b ->
        do (e',ty',cs') <- inferExp env e dest
           return (TimeIt e' ty' b, ty', cs')

    WithArenaE v e ->
        do (e',ty',cs') <- inferExp (extendVEnv v ArenaTy env) e dest
           return (WithArenaE v e', ty', cs')

    DataConE () k [] -> do
        case dest of
          NoDest -> err $ "Expected single location destination for DataConE" ++ sdoc ex0
          TupleDest _ds -> err $ "Expected single location destination for DataConE" ++ sdoc ex0
          SingleDest d ->
              do fakeLoc <- fresh
                 let constrs = [AfterTagL fakeLoc d]
                 return (DataConE d k [], PackedTy (getTyOfDataCon dataDefs k) d, constrs)

    DataConE () k ls ->
      case dest of
        NoDest -> do
          -- CSK: Should this really be an error ?
          loc <- lift $ lift $ freshLocVar "datacon"
          (e',ty,cs) <- inferExp env (DataConE () k ls) (SingleDest loc)
          fcs <- tryInRegion cs
          tryBindReg (e', ty, fcs)
        TupleDest _ds -> err $ "Expected single location destination for DataConE" ++ sdoc ex0
        SingleDest d -> do
                  locs <- sequence $ replicate (length ls) fresh
                  mapM_ fixLoc locs -- Don't allow argument locations to freely unify
                  ls' <- mapM (\(e,lv) -> (inferExp env e $ SingleDest lv)) $ zip ls locs
                  -- let ls'' = L.map unNestLet ls'
                  --     bnds = catMaybes $ L.map pullBnds ls'
                  --     env' = addCopyVarToEnv ls' env
                  -- Arguments are either a fixed size or a variable
                  -- TODO: audit this!
                  argLs <- forM [a | (a,_,_) <- ls'] $ \arg ->
                           case arg of
                             (VarE v) -> case lookupVEnv v env of
                                               CursorTy -> return $ ArgFixed 8
                                               IntTy -> return $ ArgFixed (fromJust $ sizeOfTy IntTy)
                                               FloatTy -> return $ ArgFixed (fromJust $ sizeOfTy FloatTy)
                                               SymTy -> return $ ArgFixed (fromJust $ sizeOfTy SymTy)
                                               BoolTy -> return $ ArgFixed (fromJust $ sizeOfTy BoolTy)
                                               CharTy -> return $ ArgFixed (fromJust $ sizeOfTy CharTy)
                                               VectorTy elt -> return $ ArgFixed (fromJust $ sizeOfTy (VectorTy elt))
                                               ListTy elt -> return $ ArgFixed (fromJust $ sizeOfTy (ListTy elt))
                                               _ -> return $ ArgVar v
                             (LitE _) -> return $ ArgFixed (fromJust $ sizeOfTy IntTy)
                             (FloatE _) -> return $ ArgFixed (fromJust $ sizeOfTy FloatTy)
                             (LitSymE _) -> return $ ArgFixed (fromJust $ sizeOfTy SymTy)
                             (PrimAppE MkTrue []) -> return $ ArgFixed (fromJust $ sizeOfTy BoolTy)
                             (PrimAppE MkFalse []) -> return $ ArgFixed (fromJust $ sizeOfTy BoolTy)
                             (AppE f lvs [(VarE v)]) -> do v' <- lift $ lift $ freshLocVar "cpy"
                                                           return $ ArgCopy v v' f lvs
                             _ -> err $ "Expected argument to be trivial, got " ++ (show arg)
                  newLocs <- mapM finalLocVar locs
                  let afterVar :: (DCArg, Maybe LocVar, Maybe LocVar) -> Maybe Constraint
                      afterVar ((ArgVar v), (Just loc1), (Just loc2)) =
                          Just $ AfterVariableL loc1 v loc2
                      afterVar ((ArgFixed s), (Just loc1), (Just loc2)) =
                          Just $ AfterConstantL loc1 s loc2
                      afterVar ((ArgCopy v v' f lvs), (Just loc1), (Just loc2)) =
                          Just $ AfterCopyL loc1 v v' loc2 f lvs
                      afterVar _ = Nothing
                      constrs = concat $ [c | (_,_,c) <- ls']
                      constrs' = if null locs
                                 then constrs
                                 else let tmpconstrs = [AfterTagL (L.head locs) d] ++
                                                       (mapMaybe afterVar $ zip3
                                                         -- ((map Just $ L.tail ([a | (a,_,_) <- ls' ])) ++ [Nothing])
                                                        argLs
                                                         -- (map Just locs)
                                                        ((map Just $ L.tail locs) ++ [Nothing])
                                                        (map Just locs))
                                                         -- ((map Just $ L.tail locs) ++ [Nothing])) ++
                                      in tmpconstrs ++ constrs
                  -- traceShow k $ traceShow locs $
                  --let newe = buildLets bnds $ DataConE d k [ e' | (e',_,_)  <- ls'']
                  ls'' <- forM (zip argLs ls') $ \(arg,(e,ty,cs)) -> do
                            case e of
                              (AppE _ _ _) -> case arg of
                                                    ArgCopy _ v' _ _ -> return (VarE v',ty,cs)
                                                    _ -> undefined
                              _ -> return (e,ty,cs)
                  -- bod <- return $ DataConE d k [ e' | (e',_,_)  <- ls'']
                  bod <- if (length ls) > 0 && (isCpyCall $ last [e | (e,_,_) <- ls'])
                         then case last [e | (e,_,_) <- ls'] of
                                (AppE f lvs e) ->
                                    let (ArgCopy _ v' _ copy_locs) = last argLs
                                        arrty = arrOut $ lookupFEnv f env
                                        -- Substitute the location occurring at the call site
                                        -- in place of the one in the function's return type
                                        -- re:last because we want the output location.
                                        copyRetTy = case arrty of
                                          PackedTy _ loc -> substLoc (M.singleton loc (last copy_locs)) arrty
                                          _ -> error "inferExp: Not a packed type"
                                    in return $ LetE (v',[],copyRetTy, AppE f lvs e) $
                                       DataConE d k [ e' | (e',_,_) <- ls'']
                                _ -> error "inferExp: Unexpected pattern <error1>"
                         else return $ DataConE d k [ e' | (e',_,_)  <- ls'']
                  return (bod, PackedTy (getTyOfDataCon dataDefs k) d, constrs')

    IfE a b c@ce -> do
       -- Here we blithely assume BoolTy because L1 typechecking has already passed:
       (a',bty,acs) <- inferExp env a NoDest
       assumeEq bty BoolTy
       -- Here BOTH branches are unified into the destination, so
       -- there is no need to unify with eachother.
       (b',tyb,csb)    <- inferExp env b dest
       (c',tyc,csc)    <- inferExp env c dest
       return (IfE a' b' c', tyc, L.nub $ acs ++ csb ++ csc)

    PrimAppE (DictInsertP dty) [(VarE var),d,k,v] ->
      case dest of
        SingleDest _ -> err "Cannot unify DictInsert with destination"
        TupleDest _ -> err "Cannot unify DictInsert with destination"
        NoDest -> do (d',SymDictTy ar dty',_dcs) <- inferExp env d NoDest
                     (k',_,_kcs) <- inferExp env k NoDest
                     dty'' <- lift $ lift $ convertTy dty
                     r <- lift $ lift $ freshRegVar
                     loc <- lift $ lift $ freshLocVar "ins"
                     -- _ <- fixLoc loc
                     (v',vty,vcs) <- inferExp env v $ SingleDest loc
                     let cs = vcs -- (StartRegionL loc r) : vcs
                     dummyDty <- dummyTyLocs dty'
                     return (PrimAppE (DictInsertP dummyDty) [(VarE var),d',k',v'], SymDictTy (Just var) $ stripTyLocs dty'', cs)

    PrimAppE (DictLookupP dty) [d,k] ->
      case dest of
        SingleDest loc -> do (d',SymDictTy _ _dty,_dcs) <- inferExp env d NoDest
                             (k',_,_kcs) <- inferExp env k NoDest
                             dty' <- lift $ lift $ convertTy dty
                             let loc' = locOfTy dty'
                             _ <- fixLoc loc'
                             let e' = PrimAppE (DictLookupP dty') [d',k']
                                 cs = [FreeL loc']
                             unify loc loc'
                                   (return (e',dty',cs))
                                   (copy (e',dty',cs) loc)
        TupleDest _ -> err "Cannot unify DictLookup with tuple destination"
        NoDest -> err "Cannot unify DictLookup with no destination"

    PrimAppE (DictEmptyP dty) [(VarE var)] ->
      case dest of
        SingleDest _ -> err "Cannot unify DictEmpty with destination"
        TupleDest _ -> err "Cannot unify DictEmpty with destination"
        NoDest -> do dty' <- lift $ lift $ convertTy dty
                     return (PrimAppE (DictEmptyP dty') [(VarE var)], SymDictTy (Just var) $ stripTyLocs dty', [])

    PrimAppE (DictHasKeyP dty) [d,k] ->
      case dest of
        SingleDest _ -> err "Cannot unify DictEmpty with destination"
        TupleDest _ -> err "Cannot unify DictEmpty with destination"
        NoDest -> do (d',SymDictTy _ dty',_dcs) <- inferExp env d NoDest
                     (k',_,_kcs) <- inferExp env k NoDest
                     dummyDty <- dummyTyLocs dty'
                     return (PrimAppE (DictHasKeyP dummyDty) [d',k'], BoolTy, [])

    -- Special case for VSortP because we don't want to lookup fp in
    -- the type environment.
    PrimAppE pr@(VSortP{}) [VarE ls, VarE fp] ->
      case dest of
        SingleDest d -> err $ "Cannot unify primop " ++ sdoc pr ++ " with destination " ++ sdoc d
        TupleDest  d -> err $ "Cannot unify primop " ++ sdoc pr ++ " with destination " ++ sdoc d
        NoDest -> do results <- mapM (\e -> inferExp env e NoDest) [VarE ls]
                     -- Assume arguments to PrimAppE are trivial
                     -- so there's no need to deal with constraints or locations
                     ty <- lift $ lift $ convertTy $ primRetTy pr
                     pr' <- lift $ lift $ prim pr
                     let args = [a | (a,_,_) <- results] ++ [VarE fp]
                     return (PrimAppE pr' args, ty, [])

    PrimAppE pr es ->
      case dest of
        SingleDest d -> err $ "Cannot unify primop " ++ sdoc pr ++ " with destination " ++ sdoc dest ++ "in " ++ sdoc ex0
        TupleDest  d ->
          case pr of
            PrintInt -> inferExp env ex0 NoDest
            PrintFloat -> inferExp env ex0 NoDest
            PrintBool -> inferExp env ex0 NoDest
            PrintSym -> inferExp env ex0 NoDest
            VNthP{} -> inferExp env ex0 NoDest
            _ -> err $ "Cannot unify primop " ++ sdoc pr ++ " with destination " ++ sdoc dest ++ "in " ++ sdoc ex0
        NoDest -> do results <- mapM (\e -> inferExp env e NoDest) es
                     -- Assume arguments to PrimAppE are trivial
                     -- so there's no need to deal with constraints or locations
                     ty <- lift $ lift $ convertTy $ primRetTy pr
                     pr' <- lift $ lift $ prim pr
                     return (PrimAppE pr' [a | (a,_,_) <- results], ty, [])

    CaseE ex ls -> do
      -- Case expressions introduce fresh destinations for the scrutinee:
      loc <- lift $ lift $ freshLocVar "scrut"
      (ex',ty2,cs) <- inferExp env ex (SingleDest loc)
      let src = locOfTy ty2
      pairs <- mapM (doCase dataDefs env src dest) ls
      return (CaseE ex' ([a | (a,_,_) <- pairs]),
              (\(_,b,_)->b) (L.head pairs),
              (concat $ [c | (_,_,c) <- pairs]))

    Ext (L1.AddFixed cur i) -> pure (L2.Ext (L2.AddFixed cur i), CursorTy, [])
    Ext (L1.StartOfPkdCursor cur) -> err $ "unbound " ++ sdoc ex0

    LetE (vr,locs,bty,rhs) bod | [] <- locs ->
      case rhs of
        VarE{} -> err$ "Unexpected variable aliasing: " ++ (show ex0)

        AppE f [] args -> do
          let arrty = lookupFEnv f env
          valTy <- freshTyLocs $ arrOut arrty
          -- /cc @vollmerm
          argTys   <- mapM freshTyLocs $ arrIns arrty
          argDests <- mapM destFromType' argTys
          (args', atys, acss) <- L.unzip3 <$> mapM (uncurry $ inferExp env) (zip args argDests)
          let acs = concat acss
          tupBod <- projTups valTy (VarE vr) bod
          res <- inferExp (extendVEnv vr valTy env) tupBod dest
          (bod'',ty'',cs'') <- handleTrailingBindLoc vr res
          vcs <- tryNeedRegion (locsInTy valTy) ty'' $ acs ++ cs''
          fcs <- tryInRegion vcs
          -- fcs <- tryInRegion $ acs ++ cs''
          res' <- tryBindReg (L2.LetE (vr,[], valTy, L2.AppE f (concatMap locsInTy atys ++ locsInTy valTy) args') bod'', ty'', fcs)
          bindImmediateDependentLocs (concatMap locsInTy atys ++ locsInTy valTy) res'

        AppE{} -> err$ "Malformed function application: " ++ (show ex0)

        SpawnE f _ args -> do
          let _ret_ty = arrOut $ lookupFEnv f env
          -- if isScalarTy ret_ty || isPackedTy ret_ty
          -- then do
          (ex0', ty, cs) <- inferExp env (LetE (vr,locs,bty,(AppE f [] args)) bod) dest
          -- Assume that all args are VarE's
          let args2 = map (\e -> case e of
                                   (VarE v) -> VarE v
                                   (LitSymE v) -> LitSymE v
                                   (LitE n) -> LitE n
                                   (FloatE n) -> FloatE n
                                   oth -> error $ "inferExp: spawne, arg not simple: " ++ sdoc oth)
                          args
              ex0'' = changeAppToSpawn f args2 ex0'
          -- pure (moveProjsAfterSync vr ex0'', ty, cs)
          pure (ex0'', ty, cs)

        SyncE -> do
          (bod',ty,cs) <- inferExp env bod dest
          pure (LetE (vr,[],ProdTy [],SyncE) bod', ty, cs)

        IfE a b c -> do
          (boda,tya,csa) <- inferExp env a NoDest
           -- just assuming tyb == tyc
          (bodb,tyb,csb) <- inferExp env b NoDest
          (bodc,tyc,csc) <- inferExp env c NoDest
          (bod',ty',cs') <- inferExp (extendVEnv vr tyc env) bod dest
          let cs = L.nub $ csa ++ csb ++ csc ++ cs'
          return (L2.LetE (vr,[],tyc,L2.IfE boda bodb bodc) bod', ty', cs)

        LetE{} -> err $ "Expected let spine, encountered nested lets: " ++ sdoc ex0

        LitE i -> do
          (bod',ty',cs') <- inferExp (extendVEnv vr IntTy env) bod dest
          (bod'',ty'',cs'') <- handleTrailingBindLoc vr (bod', ty', cs')
          fcs <- tryInRegion cs''
          tryBindReg (L2.LetE (vr,[],IntTy,L2.LitE i) bod'', ty'', fcs)

        CharE i -> do
          (bod',ty',cs') <- inferExp (extendVEnv vr CharTy env) bod dest
          (bod'',ty'',cs'') <- handleTrailingBindLoc vr (bod', ty', cs')
          fcs <- tryInRegion cs''
          tryBindReg (L2.LetE (vr,[],CharTy,L2.CharE i) bod'', ty'', fcs)

        FloatE i -> do
          (bod',ty',cs') <- inferExp (extendVEnv vr FloatTy env) bod dest
          (bod'',ty'',cs'') <- handleTrailingBindLoc vr (bod', ty', cs')
          fcs <- tryInRegion cs''
          tryBindReg (L2.LetE (vr,[],FloatTy,L2.FloatE i) bod'', ty'', fcs)

        -- TODO: docs
        PrimAppE (ReadPackedFile fp tycon _ ty) [] -> do
          r <- lift $ lift $ gensym "r"
          loc <- lift $ lift $ freshLocVar "mmap_file"
          let rhs' = PrimAppE (ReadPackedFile fp tycon (Just r) (PackedTy tycon loc)) []
          (bod',ty',cs') <- inferExp (extendVEnv vr (PackedTy tycon loc) env) bod dest
          (bod'',ty'',cs'') <- handleTrailingBindLoc vr (bod', ty', cs')
          fcs <- tryInRegion cs'
          tryBindReg ( Ext$ LetRegionE (MMapR r) Undefined Nothing $ Ext $ LetLocE loc (StartOfRegionLE (MMapR r)) $
                        L2.LetE (vr,[],PackedTy tycon loc,rhs') bod''
                     , ty', fcs)


        PrimAppE (WritePackedFile fp _ty0) [VarE packd] -> do
          bty' <- lift $ lift $ convertTy bty
          (bod',ty',cs') <- inferExp (extendVEnv vr bty' env) bod dest
          (bod'',ty'',cs'') <- handleTrailingBindLoc vr (bod', ty', cs')
          fcs <- tryInRegion cs''
          let (PackedTy tycon loc) = lookupVEnv packd env
          unifyloc2 <- lookupUnifyLoc loc
          let loc2 = case unifyloc2 of
                       FreshLoc lc -> lc
                       FixedLoc lc -> lc
          let rhs' = PrimAppE (WritePackedFile fp (PackedTy tycon loc2)) [VarE packd]
          tryBindReg (L2.LetE (vr,[],bty',rhs') bod'', ty'', fcs)


        PrimAppE (ReadArrayFile fp ty0) [] -> do
          ty <- lift $ lift $ convertTy bty
          ty0' <- lift $ lift $ convertTy ty0
          (bod',ty',cs') <- inferExp (extendVEnv vr ty env) bod dest
          (bod'',ty'',cs''') <- handleTrailingBindLoc vr (bod', ty', cs')
          fcs <- tryInRegion cs'''
          tryBindReg (L2.LetE (vr,[],ty, L2.PrimAppE (ReadArrayFile fp ty0') []) bod'', ty'', fcs)

        -- Don't process the StartOf or SizeOf operation at all, just recur through it
        PrimAppE RequestSizeOf [(VarE v)] -> do
          (bod',ty',cs') <- inferExp (extendVEnv vr CursorTy env) bod dest
          return (L2.LetE (vr,[],IntTy, L2.PrimAppE RequestSizeOf [(L2.VarE v)]) bod', ty', cs')

        PrimAppE (DictInsertP dty) ls -> do
          (e,ty,cs) <- inferExp env (PrimAppE (DictInsertP dty) ls) NoDest
          (bod',ty',cs') <- inferExp (extendVEnv vr ty env) bod dest
          (bod'',ty'',cs''') <- handleTrailingBindLoc vr (bod',ty', L.nub $ cs' ++ cs)
          fcs <- tryInRegion cs'''
          tryBindReg (L2.LetE (vr,[],ty,e) bod'', ty'', fcs)

        PrimAppE (DictLookupP dty) ls -> do
          loc <- lift $ lift $ freshLocVar "dict"
          (e,ty,cs) <- inferExp env (PrimAppE (DictLookupP dty) ls) $ SingleDest loc
          (bod',ty',cs') <- inferExp (extendVEnv vr ty env) bod dest
          (bod'',ty'',cs''') <- handleTrailingBindLoc vr (bod', ty', L.nub $ cs ++ cs')
          fcs <- tryInRegion cs'''
          tryBindReg (L2.LetE (vr,[],ty,e) bod'',ty'', fcs)

        PrimAppE (DictEmptyP dty) ls -> do
          (e,ty,cs) <- inferExp env (PrimAppE (DictEmptyP dty) ls) NoDest
          (bod',ty',cs') <- inferExp (extendVEnv vr ty env) bod dest
          (bod'',ty'',cs''') <- handleTrailingBindLoc vr (bod',ty',L.nub $ cs' ++ cs)
          fcs <- tryInRegion cs'''
          tryBindReg (L2.LetE (vr,[],ty,e) bod'', ty'', fcs)

        PrimAppE (DictHasKeyP dty) ls -> do
          (e,ty,cs) <- inferExp env (PrimAppE (DictHasKeyP dty) ls) NoDest
          (bod',ty',cs') <- inferExp (extendVEnv vr ty env) bod dest
          (bod'',ty'',cs''') <- handleTrailingBindLoc vr (bod',ty',L.nub $ cs' ++ cs)
          fcs <- tryInRegion cs'''
          tryBindReg (L2.LetE (vr,[],ty,e) bod'', ty'', fcs)

        -- Special case for VSortP because we don't want to lookup fp in
        -- the type environment.
        PrimAppE p@(VSortP ty) [VarE ls, VarE fp] -> do
          lsrec <- mapM (\e -> inferExp env e NoDest) [VarE ls]
          ty <- lift $ lift $ convertTy bty
          (bod',ty',cs') <- inferExp (extendVEnv vr ty env) bod dest
          let ls' = [a | (a,_,_) <- lsrec] ++ [VarE fp]
              cs'' = concat $ [c | (_,_,c) <- lsrec]
          (bod'',ty'',cs''') <- handleTrailingBindLoc vr (bod', ty', L.nub $ cs' ++ cs'')
          fcs <- tryInRegion cs'''
          p' <- lift $ lift $ prim p
          tryBindReg (L2.LetE (vr,[],ty, L2.PrimAppE p' ls') bod'', ty'', fcs)

        PrimAppE p ls -> do
          lsrec <- mapM (\e -> inferExp env e NoDest) ls
          ty <- lift $ lift $ convertTy bty
          (bod',ty',cs') <- inferExp (extendVEnv vr ty env) bod dest
          let ls' = [a | (a,_,_) <- lsrec]
              cs'' = concat $ [c | (_,_,c) <- lsrec]
          (bod'',ty'',cs''') <- handleTrailingBindLoc vr (bod', ty', L.nub $ cs' ++ cs'')
          fcs <- tryInRegion cs'''
          p' <- lift $ lift $ prim p
          tryBindReg (L2.LetE (vr,[],ty, L2.PrimAppE p' ls') bod'', ty'', fcs)

        DataConE _loc k ls  -> do
          loc <- lift $ lift $ freshLocVar "datacon"
          (rhs',rty,rcs) <- inferExp env (DataConE () k ls) $ SingleDest loc
          (bod',ty',cs') <- inferExp (extendVEnv vr (PackedTy (getTyOfDataCon dataDefs k) loc) env) bod dest
          (bod'',ty'',cs'') <- handleTrailingBindLoc vr (bod', ty', L.nub $ cs' ++ rcs)
          fcs <- tryInRegion cs''
          tryBindReg (L2.LetE (vr,[],PackedTy (getTyOfDataCon dataDefs k) loc,rhs') bod'',
                    ty', fcs)

        LitSymE x       -> do
          (bod',ty',cs') <- inferExp (extendVEnv vr IntTy env) bod dest
          (bod'',ty'',cs'') <- handleTrailingBindLoc vr (bod', ty', cs')
          fcs <- tryInRegion cs''
          tryBindReg (L2.LetE (vr,[],SymTy,L2.LitSymE x) bod'', ty'', fcs)

        ProjE i arg     -> do
          (e,ProdTy tys,cs) <- inferExp env arg NoDest
          (bod',ty',cs') <- inferExp (extendVEnv vr (tys !! i) env) bod dest
          (bod'',ty'',cs'') <- handleTrailingBindLoc vr (bod', ty', L.nub $ cs ++ cs')
          fcs <- tryInRegion cs''
          tryBindReg (L2.LetE (vr,[],tys !! i,L2.ProjE i e) bod'',
                             ty'', fcs)

        CaseE ex ls    -> do
          loc <- lift $ lift $ freshLocVar "scrut"
          (ex',ty2,cs) <- inferExp env ex (SingleDest loc)
          let src = locOfTy ty2
          rhsTy <- lift $ lift $ convertTy bty
          caseDest <- destFromType' rhsTy
          pairs <- mapM (doCase dataDefs env src caseDest) ls
          (bod',ty',cs') <- inferExp (extendVEnv vr rhsTy env) bod dest
          (bod'',ty'',cs'') <- handleTrailingBindLoc vr (bod', ty', cs')
          fcs <- tryInRegion cs''
          let ccs  = L.nub $ cs ++ fcs ++ (concat $ [c | (_,_,c) <- pairs])
              cexp = L2.CaseE ex' ([a | (a,_,_) <- pairs])
          tryBindReg (L2.LetE (vr,locsInTy rhsTy,rhsTy, cexp) bod'',
                      ty'', ccs)

        MkProdE ls    -> do
          -- ckoparkar: Shouldn't this check the types of things in ls
          -- before recurring with a NoDest ? Some things in this list may
          -- need fresh destinations. I think it's set up this way because
          -- there's an assumption that things in a MkProdE will always be a
          -- variable reference (because of ANF), and the AppE/DataConE cases
          -- above will do the right thing.
          lsrec <- mapM (\e -> inferExp env e NoDest) ls
          ty <- lift $ lift $ convertTy bty
          (bod',ty',cs') <- inferExp (extendVEnv vr ty env) bod dest
          let als = [a | (a,_,_) <- lsrec]
              acs = concat $ [c | (_,_,c) <- lsrec]
              aty = [b | (_,b,_) <- lsrec]
          (bod'',ty'',cs''') <- handleTrailingBindLoc vr (bod', ty', L.nub $ cs' ++ acs)
          fcs <- tryInRegion cs'''
          tryBindReg (L2.LetE (vr,[], ProdTy aty,L2.MkProdE als) bod'', ty'', fcs)

        WithArenaE v e -> do
          (e',ty,cs) <- inferExp (extendVEnv v ArenaTy env) e NoDest
          (bod',ty',cs') <- inferExp (extendVEnv vr ty env) bod dest
          (bod'',ty'',cs'') <- handleTrailingBindLoc vr (bod', ty', L.nub $ cs ++ cs')
          vcs <- tryNeedRegion (locsInTy ty) ty'' cs''
          fcs <- tryInRegion vcs
          tryBindReg (L2.LetE (vr,[],ty,WithArenaE v e') bod'',
                        ty'', fcs)

        TimeIt e t b       -> do
          lv <- lift $ lift $ freshLocVar "timeit"
          let subdest = case bty of
                          PackedTy _ _ -> SingleDest lv
                          _ -> NoDest
          (e',ty,cs) <- inferExp env e subdest
          (bod',ty',cs') <- inferExp (extendVEnv vr ty env) bod dest
          (bod'',ty'',cs'') <- handleTrailingBindLoc vr (bod', ty', L.nub $ cs ++ cs')
          vcs <- tryNeedRegion (locsInTy ty) ty'' cs''
          fcs <- tryInRegion vcs
          tryBindReg (L2.LetE (vr,[],ty,TimeIt e' ty b) bod'',
                    ty'', fcs)

        MapE{} -> err$ "MapE unsupported"
        FoldE{} -> err$ "FoldE unsupported"

        Ext (L1.AddFixed cur i) -> do
          (bod',ty',cs') <- inferExp (extendVEnv vr CursorTy env) bod dest
          return (L2.LetE (vr,[],L2.CursorTy,L2.Ext (L2.AddFixed cur i)) bod', ty', cs')

        Ext (L1.StartOfPkdCursor cur) -> do
          (bod',ty',cs') <- inferExp (extendVEnv vr CursorTy env) bod dest
          return (L2.LetE (vr,[],L2.CursorTy,L2.Ext (L2.StartOfPkdCursor cur)) bod', ty', cs')

        Ext(BenchE{}) -> error "inferExp: BenchE not handled."

    LetE{} -> err$ "Malformed let expression: " ++ (show ex0)
    MapE{} -> err$ "MapE unsupported"
    FoldE{} -> err$ "FoldE unsupported"
    -- Just-in-time convert this to TimeIt
    Ext (BenchE fn locs args b) ->
      let fn_ty = lookupFEnv fn env
          retty :: Ty2
          retty = outTy fn_ty
          e' = TimeIt (AppE fn locs args) (stripTyLocs retty) b
      in inferExp env e' dest


-- TODO: Should eventually allow src and dest regions to be the same
-- for in-place updates packed data with linear types.

-- | Transforms an expression by updating all locations to their final mapping
-- as a result of unification.
finishExp :: Exp2 -> TiM (Exp2)
finishExp e =
    case e of
      VarE v -> return $ VarE v
      LitE i -> return $ LitE i
      CharE i -> return $ CharE i
      FloatE i  -> return $ FloatE i
      LitSymE v -> return $ LitSymE v
      AppE v ls es -> do
             es' <- mapM finishExp es
             ls' <- mapM finalLocVar ls
             return $ AppE v ls' es'
      PrimAppE pr es -> do
             es' <- mapM finishExp es
             pr' <- finishPr pr
             return $ PrimAppE pr' es'
      LetE (v,ls,t,e1) e2 -> do
             e1' <- finishExp e1
             e2' <- finishExp e2
             ls' <- mapM finalLocVar ls
             t' <- finishTy t
             return $ LetE (v,ls',t',e1') e2'
      IfE e1 e2 e3 -> do
             e1' <- finishExp e1
             e2' <- finishExp e2
             e3' <- finishExp e3
             return $ IfE e1' e2' e3'
      MkProdE es -> do
             es' <- mapM finishExp es
             return $ MkProdE es'
      ProjE i e1 -> do
             e1' <- finishExp e1
             return $ ProjE i e1'
      CaseE e1 prs -> do
             e1' <- finishExp e1
             prs' <- forM prs $ \(dc, lvs, e2) -> do
                         e2' <- finishExp e2
                         lvs' <- forM lvs $ \(v,lv) -> do
                                                    lv' <- finalLocVar lv
                                                    return (v,lv')
                         return (dc,lvs',e2')
             return $ CaseE e1' prs'
      DataConE lv dc es -> do
             es' <- mapM finishExp es
             lv' <- finalLocVar lv
             return $ DataConE lv' dc es'
      TimeIt e1 t b -> do
             e1' <- finishExp e1
             t' <- case t of
                     PackedTy tc lv ->
                         do lv' <- finalLocVar lv
                            return $ PackedTy tc lv'
                     _ -> return t
             return $ TimeIt e1' t' b

      SpawnE v ls es -> do
        es' <- mapM finishExp es
        ls' <- mapM finalLocVar ls
        return $ SpawnE v ls' es'

      SyncE -> pure $ SyncE

      WithArenaE v e -> do
             e' <- finishExp e
             return $ WithArenaE v e'

      Ext (LetRegionE r sz ty e1) -> do
             e1' <- finishExp e1
             return $ Ext (LetRegionE r sz ty e1')
      Ext (LetLocE loc lex e1) -> do
             e1' <- finishExp e1
             loc' <- finalLocVar loc
             lex' <- case lex of
                       AfterConstantLE i lv -> do
                                    lv' <- finalLocVar lv
                                    return $ AfterConstantLE i lv'
                       AfterVariableLE v lv b -> do
                                    lv' <- finalLocVar lv
                                    return $ AfterVariableLE v lv' b
                       oth -> return oth
             return $ Ext (LetLocE loc' lex' e1')
      Ext (L2.AddFixed cur i) -> pure $ Ext (L2.AddFixed cur i)
      Ext (L2.StartOfPkdCursor cur) -> pure $ Ext (L2.StartOfPkdCursor cur)
      Ext (L2.TagCursor a b) -> pure $ Ext (L2.TagCursor a b)
      Ext (LetParRegionE{})       -> err $ "todo: " ++ sdoc e
      Ext (RetE{})                -> err $ "todo: " ++ sdoc e
      Ext (FromEndE{})            -> err $ "todo: " ++ sdoc e
      Ext (BoundsCheck{})         -> err $ "todo: " ++ sdoc e
      Ext (IndirectionE{})        -> err $ "todo: " ++ sdoc e
      Ext (GetCilkWorkerNum{})    -> err $ "todo: " ++ sdoc e
      Ext (LetAvail{})            -> err $ "todo: " ++ sdoc e
      Ext (AllocateTagHere{})     -> err $ "todo: " ++ sdoc e
      Ext (AllocateScalarsHere{}) -> err $ "todo: " ++ sdoc e
      Ext (SSPush{})              -> err $ "todo: " ++ sdoc e
      Ext (SSPop{})               -> err $ "todo: " ++ sdoc e
      MapE{}  -> err$ "MapE not supported"
      FoldE{} -> err$ "FoldE not supported"

finishTy :: Ty2 -> TiM Ty2
finishTy t =
    case t of
      PackedTy tc lv ->
          do lv' <- finalLocVar lv
             return $ PackedTy tc lv'
      ProdTy pls ->
           do pls' <- mapM finishTy pls
              return $ ProdTy pls'
      _ -> return t

finishPr :: Prim Ty2 -> TiM (Prim Ty2)
finishPr pr =
    case pr of
      DictInsertP bty -> finishTy bty >>= return . DictInsertP
      DictLookupP bty -> finishTy bty >>= return . DictLookupP
      DictEmptyP bty  -> finishTy bty >>= return . DictEmptyP
      DictHasKeyP bty -> finishTy bty >>= return . DictHasKeyP
      _ -> return pr

-- | Remove unused location bindings
-- Returns pair of (new exp, set of free locations)
-- TODO: avoid generating location bindings for immediate values
cleanExp :: Exp2 -> (Exp2, S.Set LocVar)
cleanExp e =
    case e of
      VarE v -> (VarE v, S.empty)
      LitE v -> (LitE v, S.empty)
      CharE v -> (CharE v, S.empty)
      FloatE v -> (FloatE v, S.empty)
      LitSymE v -> (LitSymE v, S.empty)
      AppE v ls e -> let (e',s') = unzip $ map cleanExp e
                     in (AppE v ls e', (S.unions s') `S.union` (S.fromList ls))
      PrimAppE (DictInsertP ty) es -> let (es',ls') = unzip $ L.map cleanExp es
                        in (PrimAppE (DictInsertP ty) es',
                             S.union (S.unions ls') (S.fromList $ locsInTy ty))
      PrimAppE (DictLookupP ty) es -> let (es',ls') = unzip $ L.map cleanExp es
                        in (PrimAppE (DictLookupP ty) es',
                             S.union (S.unions ls') (S.fromList $ locsInTy ty))
      PrimAppE (DictEmptyP ty) es -> let (es',ls') = unzip $ L.map cleanExp es
                        in (PrimAppE (DictEmptyP ty) es',
                             S.union (S.unions ls') (S.fromList $ locsInTy ty))
      PrimAppE (DictHasKeyP ty) es -> let (es',ls') = unzip $ L.map cleanExp es
                        in (PrimAppE (DictHasKeyP ty) es',
                             S.union (S.unions ls') (S.fromList $ locsInTy ty))
      PrimAppE pr es -> let (es',ls') = unzip $ L.map cleanExp es
                        in (PrimAppE pr es', S.unions ls')
      -- StartOfPkdCursor and AddFixed actually bind locations outside LetLoc forms,
      -- these should be removed from the set of free locations.
      LetE (v,ls,t,e1@(Ext (L2.StartOfPkdCursor _cur))) e2 ->
                        let (e1', s1') = cleanExp e1
                            (e2', s2') = cleanExp e2
                        in (LetE (v,ls,t,e1') e2', S.delete v (S.unions [s1',s2',S.fromList ls]))
      LetE (v,ls,t,e1@(Ext (L2.AddFixed _cur _i))) e2 ->
                        let (e2', s2') = cleanExp e2
                        in (LetE (v,ls,t,e1) e2', S.delete v (S.unions [s2',S.fromList ls]))
      LetE (v,ls,t,e1) e2 -> let (e1', s1') = cleanExp e1
                                 (e2', s2') = cleanExp e2
                             in (LetE (v,ls,t,e1') e2', S.unions [s1',s2',S.fromList ls])
      IfE e1 e2 e3 -> let (e1',s1') = cleanExp e1
                          (e2',s2') = cleanExp e2
                          (e3',s3') = cleanExp e3
                      in (IfE e1' e2' e3', S.unions [s1',s2',s3'])
      MkProdE es -> let (es',ls') = unzip $ L.map cleanExp es
                    in (MkProdE es', S.unions ls')
      ProjE i e -> let (e',s') = cleanExp e
                   in (ProjE i e', s')
      CaseE e1 prs -> let (e1',s1') = cleanExp e1
                          (prs', ls2') = unzip $ L.map
                                         (\(dc,lvs,e2) -> let (e2', s2) = cleanExp e2
                                                          in ((dc,lvs,e2'), s2 S.\\ S.fromList (map snd lvs))) prs
                      in (CaseE e1' prs', S.union s1' $ S.unions ls2')
      DataConE lv dc es -> let (es',ls') = unzip $ L.map cleanExp es
                           in (DataConE lv dc es', S.union (S.singleton lv) $ S.unions ls')
      TimeIt e d b -> let (e',s') = cleanExp e
                      in (TimeIt e' d b, s')

      SpawnE v ls e -> let (e',s') = unzip $ map cleanExp e
                       in (SpawnE v ls e', (S.unions s') `S.union` (S.fromList ls))

      SyncE -> (SyncE, S.empty)

      WithArenaE v e -> let (e',s) = cleanExp e
                        in (WithArenaE v e', s)

      Ext (LetRegionE r sz ty e) -> let (e',s') = cleanExp e
                              in (Ext (LetRegionE r sz ty e'), s')
      Ext (LetParRegionE r sz ty e) -> let (e',s') = cleanExp e
                                 in (Ext (LetParRegionE r sz ty e'), s')
      Ext (LetLocE loc FreeLE e) -> let (e', s') = cleanExp e
                                    in if S.member loc s'
                                       then (Ext (LetLocE loc FreeLE e'), S.delete loc s')
                                       else (e',s')
      Ext (LetLocE loc lex e) -> let (e',s') = cleanExp e
                                 in if S.member loc s'
                                    then let ls = case lex of
                                                    AfterConstantLE _i lv   -> [lv]
                                                    AfterVariableLE _v lv _ -> [lv]
                                                    oth -> []
                                         in (Ext (LetLocE loc lex e'),
                                              S.delete loc $ S.union s' $ S.fromList ls)
                                    else (e',s')
      Ext (L2.AddFixed cur i) -> (Ext (L2.AddFixed cur i), S.singleton cur)
      Ext (L2.StartOfPkdCursor cur) -> (Ext (L2.StartOfPkdCursor cur), S.singleton cur)
      Ext (L2.TagCursor a b) -> (Ext (L2.TagCursor a b), S.fromList [a,b])
      Ext (RetE{})                -> err $ "todo: " ++ sdoc e
      Ext (FromEndE{})            -> err $ "todo: " ++ sdoc e
      Ext (BoundsCheck{})         -> err $ "todo: " ++ sdoc e
      Ext (IndirectionE{})        -> err $ "todo: " ++ sdoc e
      Ext (GetCilkWorkerNum{})    -> err $ "todo: " ++ sdoc e
      Ext (LetAvail{})            -> err $ "todo: " ++ sdoc e
      Ext (AllocateTagHere{})     -> err $ "todo: " ++ sdoc e
      Ext (AllocateScalarsHere{}) -> err $ "todo: " ++ sdoc e
      Ext (SSPush{})              -> err $ "todo: " ++ sdoc e
      Ext (SSPop{})               -> err $ "todo: " ++ sdoc e
      MapE{} -> err$ "MapE not supported"
      FoldE{} -> err$ "FoldE not supported"

projTups :: Ty2 -> Exp1 -> Exp1 -> TiM Exp1
projTups t proj e =
    case t of
      ProdTy ts -> foldM (\e (t,i) ->
                   case t of
                     ProdTy ts ->
                          do v <- lift $ lift $ gensym (toVar "proj")
                             e' <- projTups t (ProjE i proj) e
                             let ty = stripTyLocs $ ProdTy ts
                             return $ LetE (v,[],ty,ProjE i proj) e'
                     PackedTy tc lv ->
                          do v <- lift $ lift $ gensym (toVar "proj")
                             let ty = stripTyLocs $ PackedTy tc lv
                             return $ LetE (v,[],ty,ProjE i proj) $ fixProj M.empty v (ProjE i proj) e
                     _ -> return e) e $ zip ts [0..]
      _ -> return e

fixProj :: M.Map Var Var -> Var -> Exp1 -> Exp1 -> Exp1
fixProj renam pvar proj e =
    let eEq e1 e2 = e1 == e2
    in
    case e of
      VarE v -> case M.lookup v renam of
                  Nothing -> VarE v
                  Just v' -> VarE v'
      LitE v -> LitE v
      CharE v -> CharE v
      FloatE v -> FloatE v
      LitSymE v -> LitSymE v
      AppE v ls es -> let es' = map (fixProj renam pvar proj) es
                      in AppE v ls es'
      PrimAppE pr es -> let es' = map (fixProj renam pvar proj) es
                        in PrimAppE pr es'
      LetE (v,ls,t,e1) e2 ->
          if e1 `eEq` proj
          then fixProj (M.insert v pvar renam) pvar proj e2
          else let e1' = fixProj renam pvar proj e1
                   e2' = fixProj renam pvar proj e2
               in LetE (v,ls,t,e1') e2'
      IfE e1 e2 e3 -> let e1' = fixProj renam pvar proj e1
                          e2' = fixProj renam pvar proj e2
                          e3' = fixProj renam pvar proj e3
                      in IfE e1' e2' e3'
      MkProdE es -> let es' = map (fixProj renam pvar proj) es
                    in MkProdE es'
      ProjE i e1 -> if e `eEq` proj then VarE pvar else
                        let e1' = fixProj renam pvar proj e1
                        in ProjE i e1'
      CaseE e1 prs -> let e1' = fixProj renam pvar proj e1
                          prs' = map (\(dc,lvs,e2) ->
                                          (dc,lvs,fixProj renam pvar proj e2)) prs
                      in CaseE e1' prs'
      DataConE lv dc es -> let es' = map (fixProj renam pvar proj) es
                           in DataConE lv dc es'
      TimeIt e1 d b -> let e1' = fixProj renam pvar proj e1
                       in TimeIt e1' d b
      SpawnE v ls es -> let es' = map (fixProj renam pvar proj) es
                        in SpawnE v ls es'
      SyncE -> SyncE
      WithArenaE v e -> WithArenaE v $ fixProj renam pvar proj e
      Ext{} -> err$ "Unexpected Ext: " ++ (show e)
      MapE{} -> err$ "MapE not supported"
      FoldE{} -> err$ "FoldE not supported"


-- Runs after projTups in the SpawnE case in inferExp.
moveProjsAfterSync :: Var -> Exp2 -> Exp2
moveProjsAfterSync sv ex = go [] (S.singleton sv) ex
  where
    go :: [Binds (Exp2)] -> S.Set Var -> Exp2 -> Exp2
    go acc1 pending ex =
      case ex of
        VarE{}    -> ex
        LitE{}    -> ex
        CharE{}    -> ex
        FloatE{}  -> ex
        LitSymE{} -> ex
        AppE v locs ls   -> ex
        PrimAppE pr args -> ex
        LetE (v,locs,ty,SyncE) bod ->
          let bod' = go [] S.empty bod
          in LetE (v,locs,ty,SyncE) (mkLets acc1 bod')
        LetE (v,locs,ty,rhs) bod ->
          let vars = allFreeVars rhs
          in if S.null (S.intersection vars pending)
             then LetE (v, locs, ty, rhs) (go acc1 pending bod)
             else go ((v, locs, ty, rhs):acc1) (S.insert v pending) bod
        IfE a b c   -> IfE (go acc1 pending a) (go acc1 pending b) (go acc1 pending c)
        MkProdE ls  -> MkProdE $ L.map (go acc1 pending) ls
        ProjE i arg -> ProjE i $ go acc1 pending arg
        CaseE scrt ls -> CaseE (go acc1 pending scrt) $
                           L.map (\(dcon,vs,rhs) -> (dcon,vs,go acc1 pending rhs)) ls
        DataConE loc dcon args -> DataConE loc dcon $ L.map (go acc1 pending) args
        TimeIt arg ty b -> TimeIt (go acc1 pending arg) ty b
        WithArenaE a e  -> WithArenaE a $ go acc1 pending e
        SpawnE fn locs ls -> error "moveProjsAfterSync: unbound SpawnE"
        SyncE   -> error "moveProjsAfterSync: unbound SyncE"
        Ext ext -> case ext of
                     LetRegionE r sz ty bod -> Ext $ LetRegionE r sz ty $ go acc1 pending bod
                     LetParRegionE r sz ty bod -> Ext $ LetParRegionE r sz ty $ go acc1 pending bod
                     LetLocE a b bod -> Ext $ LetLocE a b $ go acc1 pending bod
                     oth -> error $ "moveProjsAfterSync: extension not handled." ++ sdoc oth
        MapE{}  -> error "moveProjsAfterSync: todo MapE"
        FoldE{} -> error "moveProjsAfterSync: todo FoldE"


-- | Checks that there are no constraints specifying a location
-- after the location passed in.
-- TODO: refactor to only take one list of constraints.
noAfterLoc :: LocVar -> [Constraint] -> [Constraint] -> TiM Bool
noAfterLoc lv fcs (c:cs) =
    case c of
      AfterVariableL lv1 v lv2 ->
          do lv2' <- finalLocVar lv2
             lv' <- finalLocVar lv
             if lv' == lv2' then return False else noAfterLoc lv fcs cs
      AfterTagL lv1 lv2 ->
          do lv2' <- finalLocVar lv2
             lv' <- finalLocVar lv
             if lv' == lv2'
             then return False
                 -- do b1 <- noAfterLoc lv fcs cs
                 --    b2 <- noAfterLoc lv1 fcs fcs
                 --    return (b1 && b2)
             else noAfterLoc lv fcs cs
      AfterConstantL lv1 v lv2 ->
          do lv2' <- finalLocVar lv2
             lv' <- finalLocVar lv
             if lv' == lv2' then return False else noAfterLoc lv fcs cs
      _ -> noAfterLoc lv fcs cs
noAfterLoc _ _ [] = return True

noBeforeLoc :: LocVar -> [Constraint] -> TiM Bool
noBeforeLoc lv (c:cs) =
    case c of
      AfterVariableL lv1 v lv2 ->
          do lv1' <- finalLocVar lv1
             lv' <- finalLocVar lv
             if lv' == lv1' then return False else noBeforeLoc lv cs
      AfterConstantL lv1 v lv2 ->
          do lv1' <- finalLocVar lv1
             lv' <- finalLocVar lv
             if lv' == lv1' then return False else noBeforeLoc lv cs
      AfterTagL lv1 lv2 ->
          do lv1' <- finalLocVar lv1
             lv' <- finalLocVar lv
             if lv' == lv1' then return False else noBeforeLoc lv cs
      _ -> noBeforeLoc lv cs
noBeforeLoc lv [] = return True

noRegionStart :: LocVar -> [Constraint] -> TiM Bool
noRegionStart lv (c:cs) =
    case c of
      StartRegionL lv2 _r -> ((lv /= lv2) &&) <$> noRegionStart lv cs
      _ -> noRegionStart lv cs
noRegionStart lv [] = return True

-- | Unify is a conditional form that takes a "success branch" and
-- "failure branch".  In the case of failure, it makes no change to
-- the store.  In the case of success, the new equalities are placed
-- in the store /before/ executing the success branch.
unify :: LocVar -> LocVar -> TiM a -> TiM a -> TiM a
unify v1 v2 successA failA = do
  ut1 <- lookupUnifyLoc v1
  ut2 <- lookupUnifyLoc v2
  case (ut1,ut2) of
    (FixedLoc l1, FixedLoc l2) ->
        if l1 == l2 then successA else failA
    (FreshLoc l1, FixedLoc l2) ->
        do assocLoc l1 (FixedLoc l2)
           successA
    (FixedLoc l2, FreshLoc l1) ->
        do assocLoc l1 (FixedLoc l2)
           successA
    (FreshLoc l1, FreshLoc l2) ->
        do assocLoc l1 (FreshLoc l2)
           successA

unifyAll :: [Dest] -> [Ty2] -> TiM a -> TiM a -> TiM a
unifyAll (d:ds) (ty:tys) successA failA =
    case (d,ty) of
      (SingleDest lv1, PackedTy _ lv2) -> unify lv1 lv2 (unifyAll ds tys successA failA) failA
      (TupleDest ds', ProdTy tys') -> unifyAll ds' tys' (unifyAll ds tys successA failA) failA
      (NoDest, PackedTy _ _) -> err$ "Expected destination for packed type"
      (SingleDest _, ProdTy _ ) -> err$ "Expected prod destination for prod type: " ++ (show (d,ty))
      (SingleDest _, _) -> unifyAll ds tys successA failA
      (TupleDest _, PackedTy _ _) -> err$ "Expected prod type for prod destination: " ++ (show (d,ty))
      (TupleDest _, _) -> unifyAll ds tys successA failA
      (NoDest, _) -> unifyAll ds tys successA failA
unifyAll (_:_) [] _ _ = err$ "Mismatched destination and product type arity"
unifyAll [] (_:_) _ _ = err$ "Mismatched destination and product type arity"
unifyAll [] [] successA _ = successA

isCpyVar :: Var -> Bool
isCpyVar v = (take 3 (fromVar v)) == "cpy"

isCpyCall :: Exp2 -> Bool
isCpyCall (AppE f _ _) = True -- TODO: check if it's a real copy call, to be safe
isCpyCall _ = False

freshLocVar :: String -> PassM LocVar
freshLocVar m = gensym (toVar m)

freshRegVar :: PassM Region
freshRegVar = do rv <- gensym (toVar "r")
                 return $ VarR rv

finalUnifyLoc :: LocVar -> TiM UnifyLoc
finalUnifyLoc v = do
  m <- lift $ St.get
  case M.lookup v m of
    Nothing -> return (FreshLoc v)
    Just (FixedLoc v') -> return (FixedLoc v')
    Just (FreshLoc v') -> finalUnifyLoc v'

notFixedLoc :: LocVar -> TiM Bool
notFixedLoc lv = do
  uv <- finalUnifyLoc lv
  case uv of
    FixedLoc _ -> return False
    _ -> return True

finalLocVar :: LocVar -> TiM LocVar
finalLocVar v = do
  u <- finalUnifyLoc v
  case u of
    FixedLoc v' -> return v'
    FreshLoc v' -> return v'

fresh :: TiM LocVar
fresh = do
  lift $ lift $ freshLocVar "loc"

freshUnifyLoc :: TiM UnifyLoc
freshUnifyLoc = do
  lv <- fresh
  return $ FreshLoc lv

lookupUnifyLoc :: LocVar -> TiM UnifyLoc
lookupUnifyLoc lv = do
  m <- lift $ St.get
  case M.lookup lv m of
    Nothing -> do
      l' <- fresh
      lift $ St.put $ M.insert lv (FreshLoc l') m
      return $ FreshLoc l'
    Just (FreshLoc l') -> finalUnifyLoc l'
    Just (FixedLoc l') -> return $ FixedLoc l'

fixLoc :: LocVar -> TiM UnifyLoc
fixLoc lv = do
  -- l' <- fresh
  m <- lift $ St.get
  lift $ St.put $ M.insert lv (FixedLoc lv) m
  return $ FixedLoc lv

assocLoc :: LocVar -> UnifyLoc -> TiM ()
assocLoc lv ul = do
  m <- lift $ St.get
  lift $ St.put $ M.insert lv ul m

-- | The copy repair tactic:
copy :: Result -> LocVar -> TiM Result
-- CSK: If operating in Gibbon2 mode, can we add an IndirectionE here, and
-- get rid of RemoveCopies?
copy (e,ty,cs) lv1 =
    case ty of
      PackedTy tc lv2 -> do
          let copyName = mkCopyFunName tc -- assume a copy function with this name
              eapp = AppE copyName [lv2,lv1] [e]
          return (eapp, PackedTy tc lv1, cs)
      _ -> err $ "Did not expect to need to copy non-packed type: " ++ show ty

unNestLet :: Result -> Result
unNestLet ((LetE _ e),ty,cs) = (e,ty,cs)
unNestLet (e,ty,cs) = (e,ty,cs)

pullBnds :: Result -> Maybe (Var, [LocVar], Ty2, Exp2)
pullBnds ((LetE bnd _),_ty,_cs) = Just bnd
pullBnds (_e,_ty,_cs) = Nothing

buildLets :: [(Var, [LocVar], Ty2, Exp2)] -> Exp2 -> Exp2
buildLets (bnd:bnds) e =
    let e' = buildLets bnds e
    in LetE bnd e'
buildLets [] e = e

addCopyVarToEnv :: [((PreExp t2 t1 t), Ty2, t3)] -> FullEnv -> FullEnv
addCopyVarToEnv (((LetE (v,_,_,_) _),ty,_cs):ls) env =
    let env' = extendVEnv v ty env
    in addCopyVarToEnv ls env'
addCopyVarToEnv (r:ls) env = addCopyVarToEnv ls env
addCopyVarToEnv [] env = env

-- | For a packed type, get its location.
locOfTy :: Ty2 -> LocVar
locOfTy (PackedTy _ lv) = lv
locOfTy ty2 = err $ "Expected packed type, got "++show ty2

err :: HasCallStack => String -> a
err m = error $ "InferLocations: " ++ m

assumeEq :: (Eq a, Show a) => a -> a -> TiM ()
assumeEq a1 a2 =
    if a1 == a2
    then return ()
    else err $ "Expected these to be equal: " ++ (show a1) ++ ", " ++ (show a2)

-- | Convert a prim from L1 to L2
prim :: Prim Ty1 -> PassM (Prim Ty2)
prim p = case p of
           AddP -> return AddP
           SubP -> return SubP
           MulP -> return MulP
           DivP -> return DivP
           ModP -> return ModP
           ExpP -> return ExpP
           FAddP -> return FAddP
           FSubP -> return FSubP
           FMulP -> return FMulP
           FDivP -> return FDivP
           FExpP -> return FExpP
           FSqrtP -> return FSqrtP
           FTanP -> return FTanP
           RandP-> return RandP
           FRandP->return FRandP
           FloatToIntP->return FloatToIntP
           IntToFloatP->return IntToFloatP
           LtP  -> return LtP
           GtP  -> return GtP
           LtEqP-> return LtEqP
           GtEqP-> return GtEqP
           FLtP  -> return FLtP
           FGtP  -> return FGtP
           FLtEqP-> return FLtEqP
           FGtEqP-> return FGtEqP
           OrP  -> return OrP
           AndP -> return AndP
           EqSymP -> return EqSymP
           EqBenchProgP str -> return (EqBenchProgP str)
           EqIntP -> return EqIntP
           EqFloatP -> return EqFloatP
           EqCharP  -> return EqCharP
           MkTrue -> return MkTrue
           MkFalse -> return MkFalse
           Gensym  -> return Gensym
           SizeParam -> return SizeParam
           IsBig    -> return IsBig
           PrintInt -> return PrintInt
           PrintChar -> return PrintChar
           PrintFloat -> return PrintFloat
           PrintBool -> return PrintBool
           PrintSym -> return PrintSym
           ReadInt  -> return PrintInt
           RequestSizeOf -> return RequestSizeOf
           ErrorP sty ty -> convertTy ty >>= \ty -> return (ErrorP sty ty)
           DictEmptyP dty  -> convertTy dty >>= return . DictEmptyP
           DictInsertP dty -> convertTy dty >>= return . DictInsertP
           DictLookupP dty -> convertTy dty >>= return . DictLookupP
           DictHasKeyP dty -> convertTy dty >>= return . DictHasKeyP
           VAllocP elty    -> convertTy elty >>= return . VAllocP
           VFreeP elty     -> convertTy elty >>= return . VFreeP
           VFree2P elty    -> convertTy elty >>= return . VFree2P
           VLengthP elty   -> convertTy elty >>= return . VLengthP
           VNthP elty      -> convertTy elty >>= return . VNthP
           VSliceP elty    -> convertTy elty >>= return . VSliceP
           InplaceVUpdateP elty -> convertTy elty >>= return . InplaceVUpdateP
           VConcatP elty   -> convertTy elty >>= return . VConcatP
           VSortP elty     -> convertTy elty >>= return . VSortP
           VMergeP elty    -> convertTy elty >>= return . VMergeP
           PDictAllocP k v -> convertTy k >>= (\k' -> convertTy v >>= \v' -> return $ PDictAllocP k' v')
           PDictInsertP k v -> convertTy k >>= (\k' -> convertTy v >>= \v' -> return $ PDictInsertP k' v')
           PDictLookupP k v -> convertTy k >>= (\k' -> convertTy v >>= \v' -> return $ PDictLookupP k' v')
           PDictHasKeyP k v -> convertTy k >>= (\k' -> convertTy v >>= \v' -> return $ PDictHasKeyP k' v')
           PDictForkP k v -> convertTy k >>= (\k' -> convertTy v >>= \v' -> return $ PDictForkP k' v')
           PDictJoinP k v -> convertTy k >>= (\k' -> convertTy v >>= \v' -> return $ PDictJoinP k' v')
           LLAllocP elty   -> convertTy elty >>= return . LLAllocP
           LLIsEmptyP elty   -> convertTy elty >>= return . LLIsEmptyP
           LLConsP elty   -> convertTy elty >>= return . LLConsP
           LLHeadP elty   -> convertTy elty >>= return . LLHeadP
           LLTailP elty   -> convertTy elty >>= return . LLTailP
           LLFreeP elty   -> convertTy elty >>= return . LLFreeP
           LLFree2P elty   -> convertTy elty >>= return . LLFree2P
           LLCopyP elty   -> convertTy elty >>= return . LLCopyP
           InplaceVSortP elty -> convertTy elty >>= return . InplaceVSortP
           GetNumProcessors -> pure GetNumProcessors
           ReadPackedFile{} -> err $ "Can't handle this primop yet in InferLocations:\n"++show p
           ReadArrayFile{} -> err $ "Can't handle this primop yet in InferLocations:\n"++show p
           WritePackedFile fp ty -> convertTy ty >>= return . (WritePackedFile fp)
           SymSetEmpty{} -> return SymSetEmpty
           SymSetInsert{} -> return SymSetInsert
           SymSetContains{} -> return SymSetContains
           SymHashEmpty{} -> return SymHashEmpty
           SymHashInsert{} -> return SymHashInsert
           SymHashLookup{} -> return SymHashLookup
           SymHashContains{} -> return SymHashContains
           IntHashEmpty{} -> return IntHashEmpty
           IntHashInsert{} -> return IntHashInsert
           IntHashLookup{} -> return IntHashLookup
           Write3dPpmFile{} -> err $ "Write3dPpmFile not handled yet."

emptyEnv :: FullEnv
emptyEnv = FullEnv { dataDefs = emptyDD
                   , valEnv   = M.empty
                   , funEnv   = M.empty }


--------------------------------------------------------------------------------

<<<<<<< HEAD
data DelayedBind = DelayRegion Region
                 | DelayLoc LocVar LocExp

    deriving (Show, Eq)

type DelayedBindEnv = M.Map (S.Set LocVar) [DelayedBind]

lookupDelayedBind :: LocVar -> DelayedBindEnv -> Maybe (S.Set LocVar, [DelayedBind])
lookupDelayedBind var env =
    let ks = M.keys env
        matching_k = F.find (S.member var) ks
    in case matching_k of
         Nothing -> Nothing
         Just k  -> Just (k, env M.! k)

insertDelayedBind :: LocVar -> LocVar -> DelayedBind -> DelayedBindEnv -> DelayedBindEnv
insertDelayedBind dep var bind env =
  case lookupDelayedBind dep env of
    Nothing -> M.insert (S.singleton var) [bind] env
    Just (k,v) ->
      let env' = M.delete k env
      in M.insert (S.insert var k) (v ++ [bind]) env'

dischargeBinds :: [LocVar] -> DelayedBindEnv -> (DelayedBindEnv, [DelayedBind])
dischargeBinds locs env0 =
    foldr go (env0,[]) locs
  where
    go loc acc@(env,binds) =
      case lookupDelayedBind loc env of
        Nothing -> acc
        Just (k,binds1) -> (M.delete k env, binds1 ++ binds)
=======
-- | Adds 'copyPacked' calls in certain places that inferLocs is not able to.
copyOutOfOrderPacked :: Prog1 -> PassM Prog1
copyOutOfOrderPacked prg@(Prog ddfs fndefs mnExp) = do
    mnExp' <- case mnExp of
                   Nothing -> pure Nothing
                   Just (ex,ty) -> do ex' <- go init_fun_env [] ex
                                      pure $ Just (ex', ty)
    fndefs' <- mapM fd fndefs
    let prg' = Prog ddfs fndefs' mnExp'
    p0 <- flattenL1 prg'
    inlineTriv p0
  where
    init_fun_env = progToEnv prg

    fd :: FunDef1 -> PassM FunDef1
    fd fn@FunDef{funArgs,funBody,funTy} = do
        let env2 = L1.extendsVEnv (M.fromList $ zip funArgs (fst funTy)) init_fun_env
        funBody' <- go env2 funArgs funBody
        pure $ fn { funBody = funBody' }

    go :: Env2 Ty1 -> [Var] -> Exp1 -> PassM Exp1
    go env2 order ex =
      case ex of
        DataConE loc dcon args -> do
          -- assumption: program is in ANF
          let idxs = [(v, fromJust $ L.findIndex (== v) order) | VarE v <- args]
          let needs_copy = case idxs of
                             []     -> M.empty
                             (x:xs) -> snd $
                                         foldl (\((prev_w,prev_idx), ncs) (w,idx) ->
                                                if idx < prev_idx
                                                then ((w,idx), M.insert w prev_w ncs)
                                                else ((w,idx), ncs))
                                           (x, M.empty) xs
          let args' = map (\arg -> case arg of
                                     VarE w ->
                                       case M.lookup w needs_copy of
                                         Nothing     -> VarE w
                                         Just prev_w ->
                                           case (L1.lookupVEnv w env2, L1.lookupVEnv prev_w env2) of
                                             (PackedTy tycon _, PackedTy _ _) ->
                                               let f = mkCopyFunName tycon
                                               in dbgTrace 3 ("Copying " ++ fromVar w) $
                                                  AppE f [] [VarE w]
                                             _ -> VarE w
                                     _ -> arg)
                      args
          pure $ DataConE loc dcon args'
        ----------------------------------------
        VarE{}    -> pure ex
        LitE{}    -> pure ex
        CharE{}   -> pure ex
        FloatE{}  -> pure ex
        LitSymE{} -> pure ex
        AppE v locs ls -> do
          ls' <- mapM (go env2 order) ls
          pure $ AppE v locs ls'
        PrimAppE pr args -> do
          args' <- mapM (go env2 order) args
          pure $ PrimAppE pr args'
        LetE (v,locs,ty,rhs) bod -> do
          rhs' <- go env2 order rhs
          bod' <- go (L1.extendVEnv v ty env2) (order ++ [v]) bod
          pure $ LetE (v,locs,ty,rhs') bod'
        IfE a b c  -> IfE <$> (go env2 order a) <*> (go env2 order b) <*> (go env2 order c)
        MkProdE ls -> MkProdE <$> mapM (go env2 order) ls
        ProjE i arg -> (ProjE i) <$> go env2 order arg
        CaseE scrt ls -> do
          scrt' <- go env2 order scrt
          let doPat (dcon,vs,rhs) = do
                let vars = map fst vs
                let tys = lookupDataCon ddfs dcon
                let env2' = L1.extendsVEnv (M.fromList (zip vars tys)) env2
                rhs' <- go env2' (order ++ vars) rhs
                pure (dcon,vs,rhs')
          ls' <- mapM doPat ls
          pure $ CaseE scrt' ls'
        TimeIt arg ty b -> do
          arg' <- go env2 order arg
          pure $ TimeIt arg' ty b
        WithArenaE a e  -> WithArenaE a <$> go env2 order e
        SpawnE fn locs ls -> do
          ls' <- mapM (go env2 order) ls
          pure $ SpawnE fn locs ls'
        SyncE -> pure SyncE
        Ext (BenchE fn locs args b) -> do
          args' <- mapM (go env2 order) args
          pure $ Ext (BenchE fn locs args' b)
        Ext (L1.AddFixed{}) -> pure ex
        MapE{}  -> error "copyOutOfOrderPacked: todo MapE"
        FoldE{} -> error "copyOutOfOrderPacked: todo FoldE"
>>>>>>> 3c5e66cd


{--

t0 :: ArrowTy Ty2
t0 = fst$ runPassM 0 $
     convertFunTy (snd (L1.funArg fd), L1.funRetTy fd)
   where fd = L1.fundefs L1.add1Prog M.! "add1"

tester1 :: L L1.Exp1 -> Exp2
tester1 e = case fst $ fst $ runPassM 0 $ St.runStateT (runExceptT (inferExp emptyEnv e NoDest)) M.empty of
              Right a -> (\(a,_,_)->a) a
              Left a -> err $ show a

t1 :: Exp2
t1 = tester1 (LitE 3)

--  id  :: Tree -> Tree
--  id' :: forall l1 in r1, l2 in r2 . Tree l1 -> Tree l2

t2 :: Exp2
t2 = tester1 $
     LetE ("x",[],IntTy,LitE 1) $
     LetE ("y",[],IntTy,LitE 2) $
     LetE ("z",[],IntTy,PrimAppE L1.AddP [VarE "x", VarE "y"]) $
     VarE "z"

ddtree :: DDefs Ty2
ddtree = fromListDD [DDef (toVar "Tree")
                      [ ("Leaf",[(False,IntTy)])
                      , ("Node",[ (False,PackedTy "Tree" "l")
                                , (False,PackedTy "Tree" "l")])
                      ]]

treeEnv :: FullEnv
treeEnv = FullEnv { dataDefs = ddtree
                  , valEnv   = M.empty
                  , funEnv   = M.empty }


tester2 :: L L1.Exp1 -> Exp2
tester2 e = case fst $ fst $ runPassM 0 $ St.runStateT (runExceptT (inferExp' treeEnv e NoDest)) M.empty of
              Right a -> fst a
              Left a -> err $ show a

t3 :: Exp2
t3 = tester2 $
     LetE ("x",[],IntTy,LitE 1) $
     LetE ("y",[],IntTy,LitE 2) $
     LetE ("z",[],PackedTy "Tree" (), DataConE () "Leaf" [VarE "x", VarE "y"]) $
     LitE 0

t4 :: Exp2
t4 = tester2 $
     LetE ("x1",[],IntTy,LitE 1) $
     LetE ("y1",[],IntTy,LitE 2) $
     LetE ("z1",[],PackedTy "Tree" (), DataConE () "Leaf" [VarE "x1", VarE "y1"]) $
     LetE ("x2",[],IntTy,LitE 3) $
     LetE ("y2",[],IntTy,LitE 4) $
     LetE ("z2",[],PackedTy "Tree" (), DataConE () "Leaf" [VarE "x2", VarE "y2"]) $
     LitE 0

t5 :: Exp2
t5 = tester2 $
     LetE ("x1",[],IntTy,LitE 1) $
     LetE ("y1",[],IntTy,LitE 2) $
     LetE ("z1",[],PackedTy "Tree" (), DataConE () "Leaf" [VarE "x1", VarE "y1"]) $
     LetE ("x2",[],IntTy,LitE 3) $
     LetE ("y2",[],IntTy,LitE 4) $
     LetE ("z2",[],PackedTy "Tree" (), DataConE () "Leaf" [VarE "x2", VarE "y2"]) $
     LetE ("z3",[],PackedTy "Tree" (), DataConE () "Node" [VarE "z1", VarE "z2"]) $
     LitE 0

t6 :: Exp2
t6 = tester2 $
     LetE ("x1",[],IntTy,LitE 1) $
     LetE ("y1",[],IntTy,LitE 2) $
     LetE ("z1",[],PackedTy "Tree" (), DataConE () "Leaf" [VarE "x1", VarE "y1"]) $
     LetE ("x2",[],IntTy,LitE 3) $
     LetE ("y2",[],IntTy,LitE 4) $
     LetE ("z2",[],PackedTy "Tree" (), DataConE () "Leaf" [VarE "x2", VarE "y2"]) $
     LetE ("z3",[],PackedTy "Tree" (), DataConE () "Node" [VarE "z1", VarE "z2"]) $
     CaseE (VarE "z3") [("Leaf", [("x",())], VarE "x"),
                              ("Node", [("x",()),("y",())], LitE 1)]


exadd1Bod :: L L1.Exp1
exadd1Bod = l$
    CaseE (VarE "tr") $
      [ ("Leaf", [("n",())],
         LetE ("leaf1",[],L1.Packed "Tree", PrimAppE L1.AddP [VarE "n", LitE 1])
           (DataConE () "Leaf"
             [VarE "leaf1"]))
      , ("Node", [("x",()),("y",())],
         LetE ("node1",[],L1.Packed "Tree", (AppE "add1" [] (VarE "x")))
          (LetE ("node2",[],L1.Packed "Tree", (AppE "add1" [] (VarE "y")))
           (DataConE () "Node"
                [ VarE "node1"
                , VarE "node2"])))
      ]

treeTy :: Ty1
treeTy = L1.Packed "Tree"

treeDD :: DDefs (UrTy ())
treeDD = (fromListDD [L1.DDef "Tree"
                      [ ("Leaf",[(False,IntTy)])
                      , ("Node",[(False,L1.Packed "Tree")
                                ,(False,L1.Packed "Tree")])]])

mkAdd1Prog :: L L1.Exp1 -> Maybe (L L1.Exp1) -> L1.Prog
mkAdd1Prog bod mainExp = L1.Prog treeDD
                                 (M.fromList [("add1",mkAdd1Fun bod)])
                                 mainExp

mkAdd1Fun :: ex -> L1.FunDef Ty1 ex
mkAdd1Fun bod = L1.FunDef "add1" ("tr",treeTy) treeTy bod

exadd1 :: L1.Prog
exadd1 = mkAdd1Prog exadd1Bod Nothing

mkIdProg :: Maybe (L L1.Exp1) -> L1.Prog
mkIdProg mainExp = L1.Prog treeDD
                           (M.fromList [("id",idFun)])
                           mainExp

idFun :: L1.FunDef Ty1 (L L1.Exp1)
idFun = L1.FunDef "id" ("tr",treeTy) treeTy (VarE "tr")

--}<|MERGE_RESOLUTION|>--- conflicted
+++ resolved
@@ -1736,7 +1736,6 @@
 
 --------------------------------------------------------------------------------
 
-<<<<<<< HEAD
 data DelayedBind = DelayRegion Region
                  | DelayLoc LocVar LocExp
 
@@ -1768,7 +1767,7 @@
       case lookupDelayedBind loc env of
         Nothing -> acc
         Just (k,binds1) -> (M.delete k env, binds1 ++ binds)
-=======
+
 -- | Adds 'copyPacked' calls in certain places that inferLocs is not able to.
 copyOutOfOrderPacked :: Prog1 -> PassM Prog1
 copyOutOfOrderPacked prg@(Prog ddfs fndefs mnExp) = do
@@ -1860,7 +1859,6 @@
         Ext (L1.AddFixed{}) -> pure ex
         MapE{}  -> error "copyOutOfOrderPacked: todo MapE"
         FoldE{} -> error "copyOutOfOrderPacked: todo FoldE"
->>>>>>> 3c5e66cd
 
 
 {--
