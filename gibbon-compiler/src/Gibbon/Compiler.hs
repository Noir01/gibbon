--- conflicted
+++ resolved
@@ -61,11 +61,8 @@
 import           Gibbon.Passes.Flatten        (flattenL1, flattenL2, flattenL3)
 import           Gibbon.Passes.InlineTriv     (inlineTriv)
 import           Gibbon.Passes.Simplifier     (simplifyL1, lateInlineTriv, simplifyLocBinds)
-<<<<<<< HEAD
-=======
 -- import           Gibbon.Passes.Sequentialize  (sequentialize)
 
->>>>>>> f99ee415
 import           Gibbon.Passes.DirectL3       (directL3)
 import           Gibbon.Passes.InferLocations (inferLocs, copyOutOfOrderPacked, fixRANs, removeAliasesForCopyCalls)
 -- This is the custom pass reference to issue #133 that moves regionsInwards
@@ -402,7 +399,6 @@
   exepath <- makeAbsolute exe
   clearFile exepath
   -- (Stage 4) Codegen finished, generate a binary
-<<<<<<< HEAD
   compile_program
   -- (Stage 5) Binary compiled, run if appropriate
   let runExe extra = do
@@ -422,33 +418,6 @@
                                  Nothing -> runExe ""
                                  Just fp -> runExe $ " " ++ "--array-input " ++ fp ++ " "
     _                                -> return ""
-=======
-  dbgPrintLn minChatLvl cmd
-  cd <- system cmd
-  case cd of
-    ExitFailure n -> error $ show backend ++ " compiler failed!  Code: " ++ show n
-    ExitSuccess -> do
-      when (mode == ToExe) exitSuccess
-      -- (Stage 5) Binary compiled, run if appropriate
-      let runExe extra = do
-            (_,Just hout,_, phandle) <- createProcess (shell (exepath ++ extra))
-                                                 { std_out = CreatePipe }
-            exitCode <- waitForProcess phandle
-            case exitCode of
-                ExitSuccess   -> hGetContents hout
-                ExitFailure n -> die $ "Treelang program exited with error code  " ++ show n
-
-      runConf <- getRunConfig [] -- FIXME: no command line option atm.  Just env vars.
-      case benchInput of
-        -- CONVENTION: In benchmark mode we expect the generated executable to take 2 extra params:
-        Just _ | isBench mode   -> case arrayInput of
-                                     Nothing -> runExe $ " " ++ show (rcSize runConf) ++ " " ++ show (rcIters runConf)
-                                     Just fp -> runExe $ " " ++ "--array-input " ++ fp ++ " "  ++ show (rcSize runConf) ++ " " ++ show (rcIters runConf)
-        _      | mode == RunExe -> case arrayInput of
-                                     Nothing -> runExe ""
-                                     Just fp -> runExe $ " " ++ "--array-input " ++ fp ++ " "
-        _                                -> return ""
->>>>>>> f99ee415
   where outfile = getOutfile backend fp cfile
         exe = getExeFile backend fp exefile
         pointer = gopt Opt_Pointer (dynflags cfg)
@@ -539,7 +508,6 @@
 --
 compilationCmd :: Backend -> Config -> String
 compilationCmd LLVM _   = "clang-5.0 lib.o "
-<<<<<<< HEAD
 compilationCmd C config = (cc config) ++" -std=gnu11 "
                           ++(if bumpAlloc then " -D_GIBBON_BUMPALLOC_LISTS -D_GIBBON_BUMPALLOC_HEAP " else "")
                           ++(if pointer then " -D_GIBBON_POINTER " else "")
@@ -554,14 +522,6 @@
                           ++ (if not genGC then " -D_GIBBON_GENGC=0 " else " -D_GIBBON_GENGC=1 ")
                           ++ (if simpleWriteBarrier then " -D_GIBBON_SIMPLE_WRITE_BARRIER=1 " else " -D_GIBBON_SIMPLE_WRITE_BARRIER=0 ")
                           ++ (if lazyPromote then " -D_GIBBON_EAGER_PROMOTION=0 " else " -D_GIBBON_EAGER_PROMOTION=1 ")
-=======
-compilationCmd C config = cc config ++" -std=gnu11 "
-                          ++(if bumpAlloc then "-D_BUMPALLOC " else " ")
-                          ++(if pointer then "-D_POINTER " else " ")
-                          ++(if parallel then "-fcilkplus -D_PARALLEL " else " ")
-                          ++optc config++"  "
-                          ++(if warnc then "-Wno-unused-variable -Wall " else suppress_warnings)
->>>>>>> f99ee415
   where dflags = dynflags config
         bumpAlloc = gopt Opt_BumpAlloc dflags
         pointer = gopt Opt_Pointer dflags
@@ -682,13 +642,6 @@
               l1 <- go "L1.typecheck"    L1.tcProg     l1
               l1 <- goE1 "removeCopyAliases" removeAliasesForCopyCalls l1
               l2 <- goE2 "inferLocations"  inferLocs    l1
-<<<<<<< HEAD
-              l2 <- goE2 "simplifyLocBinds" (simplifyLocBinds True) l2
-              l2 <- go   "fixRANs"         fixRANs      l2
-              l2 <- go   "L2.typecheck"    L2.tcProg    l2
-              l2 <- go "regionsInwards"  regionsInwards l2
-              l2 <- go   "L2.typecheck"    L2.tcProg    l2
-=======
               l2 <- goE2 "simplifyLocBinds_a" simplifyLocBinds l2
               l2 <- go   "L2.typecheck"    L2.tcProg    l2
               l2 <- go "regionsInwards"    regionsInwards l2
@@ -696,7 +649,6 @@
               l2 <- goE2 "simplifyLocBinds" simplifyLocBinds l2
               l2 <- go   "fixRANs"         fixRANs      l2
               l2 <- go   "L2.typecheck"    L2.tcProg    l2
->>>>>>> f99ee415
               l2 <- goE2 "L2.flatten"      flattenL2    l2
               l2 <- go   "L2.typecheck"    L2.tcProg    l2
               l2 <- if gibbon1 || no_rcopies
@@ -745,15 +697,10 @@
                   let need = needsRAN l2
                   l1 <- goE1 "addRAN"        (addRAN need) l1
                   l1 <- go "L1.typecheck"    L1.tcProg     l1
-<<<<<<< HEAD
-                  -- l1 <- goE1 "copyOutOfOrderPacked" copyOutOfOrderPacked l1
-                  l1 <- go "L1.typecheck"    L1.tcProg     l1
-=======
-                  -- NOTE: Calling copyOutOfOrderPacked here seems redundant since all the copy calls seem be exists in the correct place.  
-                  -- In addititon, calling it here gives a compile time error. 
+                  -- NOTE: Calling copyOutOfOrderPacked here seems redundant since all the copy calls seem be exists in the correct place.
+                  -- In addititon, calling it here gives a compile time error.
                   -- l1 <- goE1 "copyOutOfOrderPacked" copyOutOfOrderPacked l1
                   -- l1 <- go "L1.typecheck"    L1.tcProg     l1
->>>>>>> f99ee415
                   l2 <- go "inferLocations2" inferLocs     l1
                   l2 <- go "simplifyLocBinds" (simplifyLocBinds True) l2
                   l2 <- go "fixRANs"         fixRANs       l2
