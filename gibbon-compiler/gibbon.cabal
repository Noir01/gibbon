name:                  gibbon
version:               0.1.0.0
synopsis:              A compiler for operating on serialized trees.
-- description:
-- license:
-- license-file:          LICENSE
author:                Ryan Newton
maintainer:            rrnewton@gmail.com
-- copyright:
-- category:
build-type:            Simple
extra-source-files:    README.md, cbits/rts.c
cabal-version:         >=1.10

flag LLVM_ENABLED
  description:         Enable LLVM backend
  default:             False

library
<<<<<<< HEAD
  exposed-modules:
                  Packed.FirstOrder.Common
                  Packed.FirstOrder.GenericOps
                  Packed.FirstOrder.Compiler
                  Packed.FirstOrder.HaskellFrontend
                  Packed.FirstOrder.TargetInterp
                  Packed.FirstOrder.L1.Syntax
                  Packed.FirstOrder.L1.Typecheck
                  Packed.FirstOrder.L2.Syntax
                  Packed.FirstOrder.L2.Typecheck
                  Packed.FirstOrder.L2.Examples
                  Packed.FirstOrder.L4.Syntax
                  Packed.FirstOrder.L1.Interp
                  Packed.FirstOrder.L2.Interp
                  Packed.FirstOrder.L3.Syntax
                  Packed.FirstOrder.L3.Typecheck
                  Packed.FirstOrder.SExpFrontend

                  -- compiler passes, roughly in the order they're run
                  Packed.FirstOrder.Passes.Freshen
                  Packed.FirstOrder.Passes.Flatten
                  Packed.FirstOrder.Passes.InlineTriv
                  Packed.FirstOrder.Passes.DirectL3
                  Packed.FirstOrder.Passes.InferLocations
                  Packed.FirstOrder.Passes.InferEffects2
                  Packed.FirstOrder.Passes.RouteEnds2
                  Packed.FirstOrder.Passes.Cursorize4
                  Packed.FirstOrder.Passes.FindWitnesses
                  Packed.FirstOrder.Passes.ShakeTree
                  Packed.FirstOrder.Passes.Fusion2
                  Packed.FirstOrder.Passes.HoistNewBuf
                  Packed.FirstOrder.Passes.Unariser
                  Packed.FirstOrder.Passes.Unariser2
                  Packed.FirstOrder.Passes.Lower
                  -- Packed.FirstOrder.Passes.Typecheck
                  Packed.FirstOrder.Passes.Codegen

-- First attempt, slated for removal:
                    -- Packed.HigherOrder.L1_Source, Packed.HigherOrder.L2_Intermediate,
                    -- Packed.HigherOrder.L4.Syntax,
                    -- Packed.HigherOrder.Translate, Packed.HigherOrder.Common,

=======
  exposed-modules:     Packed.FirstOrder.Common
                       Packed.FirstOrder.GenericOps
                       Packed.FirstOrder.Compiler
                       Packed.FirstOrder.DynFlags
                       Packed.FirstOrder.HaskellFrontend
                       Packed.FirstOrder.TargetInterp
                       Packed.FirstOrder.L1.Syntax
                       Packed.FirstOrder.L1.Typecheck
                       Packed.FirstOrder.L2.Syntax
                       Packed.FirstOrder.L2.Typecheck
                       Packed.FirstOrder.L2.Examples
                       Packed.FirstOrder.L4.Syntax
                       Packed.FirstOrder.L1.Interp
                       Packed.FirstOrder.L2.Interp
                       Packed.FirstOrder.L3.Syntax
                       Packed.FirstOrder.L3.Typecheck
                       Packed.FirstOrder.SExpFrontend

                       -- compiler passes, roughly in the order they're run
                       Packed.FirstOrder.Passes.Freshen
                       Packed.FirstOrder.Passes.Flatten
                       Packed.FirstOrder.Passes.InlineTriv
                       Packed.FirstOrder.Passes.DirectL3
                       Packed.FirstOrder.Passes.AddLayout
                       Packed.FirstOrder.Passes.InferLocations
                       Packed.FirstOrder.Passes.RemoveCopies
                       Packed.FirstOrder.Passes.InferMultiplicity
                       Packed.FirstOrder.Passes.InferEffects
                       Packed.FirstOrder.Passes.RouteEnds
                       Packed.FirstOrder.Passes.BoundsCheck
                       Packed.FirstOrder.Passes.ThreadRegions
                       Packed.FirstOrder.Passes.Cursorize
                       Packed.FirstOrder.Passes.FindWitnesses
                       Packed.FirstOrder.Passes.ShakeTree
                       Packed.FirstOrder.Passes.HoistNewBuf
                       Packed.FirstOrder.Passes.Unariser
                       Packed.FirstOrder.Passes.Lower
                       Packed.FirstOrder.Passes.FollowRedirects
                       Packed.FirstOrder.Passes.RearrangeFree
                       Packed.FirstOrder.Passes.Codegen
>>>>>>> aa10f3d1

  -- other-modules:
  other-extensions:    DeriveDataTypeable CPP

<<<<<<< HEAD
  build-depends:
                vector,
                aeson,
                base >=4.8,
                bytestring,
                containers,
                deepseq,
                filepath,
                GenericPretty, pretty,
                haskell-src-exts,
                haskell-src-exts-simple,
                language-c-quote,
                mainland-pretty,
                mtl,
                parsec,
                srcloc,
                s-cargot,
                text,
                optparse-applicative,
                process,
                directory,
                -- time,
                clock,
                -- tslogger,
                blaze-builder,
                symbol,
                srcloc,
                transformers,
                tuple,
                vector
=======
  build-depends:       base                     >= 4.8       &&  < 4.11
                     , bytestring               >= 0.10.4.1  &&  < 0.11
                     , text
                     , process
                     , filepath
                     , directory
                     , clock
                     , containers
                     , deepseq
                     , mtl
                     , transformers
                     -- Parsers:
                     , parsec
                     , optparse-applicative
                     , haskell-src-exts         >= 1.18      &&  < 1.20
                     , haskell-src-exts-simple  >= 1.18      &&  < 1.20
                     , s-cargot                 >= 0.1.3.0   &&  < 0.2
                     , srcloc
                     , symbol
                     -- Pretty printers:
                     , pretty
                     , language-c-quote
                     , GenericPretty
                     , mainland-pretty
>>>>>>> aa10f3d1
-- Brings in lots of ekmett dependencies:
--                     , either

  if flag(LLVM_ENABLED)
    exposed-modules:   Packed.FirstOrder.Passes.LLVM.Codegen
                       Packed.FirstOrder.Passes.LLVM.Monad
                       Packed.FirstOrder.Passes.LLVM.Global
                       Packed.FirstOrder.Passes.LLVM.Gibbon
                       Packed.FirstOrder.Passes.LLVM.Instruction
                       Packed.FirstOrder.Passes.LLVM.Terminator
                       Packed.FirstOrder.Passes.LLVM.Type
                       Packed.FirstOrder.Passes.LLVM.Utils

    build-depends:     llvm-hs-pure,
                       llvm-hs

    cpp-options:       -DLLVM_ENABLED

  hs-source-dirs:      src
  default-language:    Haskell2010
-- TEMP: Turning off typed holes and unused-top-level warnings for now [2017.08.25]:
--  ghc-options:         -Wno-all
--  ghc-options:         -Wall -fno-warn-typed-holes -Wno-unused-top-binds -fdefer-typed-holes -fno-warn-orphans
  ghc-options:         -Wredundant-constraints
                       -Wall -Wno-unused-top-binds -Wno-orphans
                       -Wno-partial-type-signatures
                       -Wno-typed-holes -fdefer-typed-holes
  default-extensions:  ScopedTypeVariables PatternSynonyms DeriveGeneric DeriveFunctor
                       NamedFieldPuns TupleSections TypeFamilies
                       PartialTypeSignatures
                       -- This can break things: DeriveAnyClass

executable gibbon
  hs-source-dirs:      app
  main-is:             Frontend.hs

  build-depends:       base
                     , haskell-src-exts
                     , filepath
                     , gibbon

  default-language:    Haskell2010
  ghc-options:         -Wall -rtsopts -fdefer-typed-holes


test-suite test-gibbon
  type:                exitcode-stdio-1.0
  hs-source-dirs:      tests
  main-is:             Main.hs

  build-depends:       base,
                       gibbon, containers,
                       filepath, directory, process,
                       srcloc,
                       mtl, transformers,
                       tasty, tasty-hunit, tasty-th

  other-modules:       RouteEnds
                       InferEffects
                       InferLocations
                       Unariser
                       InferMultiplicity
                       AddLayout
                       Compiler
                       L2.Typecheck
                       L1.Typecheck
                       L3.Typecheck

  default-language:    Haskell2010
  ghc-options:         -fdefer-typed-holes<|MERGE_RESOLUTION|>--- conflicted
+++ resolved
@@ -17,50 +17,6 @@
   default:             False
 
 library
-<<<<<<< HEAD
-  exposed-modules:
-                  Packed.FirstOrder.Common
-                  Packed.FirstOrder.GenericOps
-                  Packed.FirstOrder.Compiler
-                  Packed.FirstOrder.HaskellFrontend
-                  Packed.FirstOrder.TargetInterp
-                  Packed.FirstOrder.L1.Syntax
-                  Packed.FirstOrder.L1.Typecheck
-                  Packed.FirstOrder.L2.Syntax
-                  Packed.FirstOrder.L2.Typecheck
-                  Packed.FirstOrder.L2.Examples
-                  Packed.FirstOrder.L4.Syntax
-                  Packed.FirstOrder.L1.Interp
-                  Packed.FirstOrder.L2.Interp
-                  Packed.FirstOrder.L3.Syntax
-                  Packed.FirstOrder.L3.Typecheck
-                  Packed.FirstOrder.SExpFrontend
-
-                  -- compiler passes, roughly in the order they're run
-                  Packed.FirstOrder.Passes.Freshen
-                  Packed.FirstOrder.Passes.Flatten
-                  Packed.FirstOrder.Passes.InlineTriv
-                  Packed.FirstOrder.Passes.DirectL3
-                  Packed.FirstOrder.Passes.InferLocations
-                  Packed.FirstOrder.Passes.InferEffects2
-                  Packed.FirstOrder.Passes.RouteEnds2
-                  Packed.FirstOrder.Passes.Cursorize4
-                  Packed.FirstOrder.Passes.FindWitnesses
-                  Packed.FirstOrder.Passes.ShakeTree
-                  Packed.FirstOrder.Passes.Fusion2
-                  Packed.FirstOrder.Passes.HoistNewBuf
-                  Packed.FirstOrder.Passes.Unariser
-                  Packed.FirstOrder.Passes.Unariser2
-                  Packed.FirstOrder.Passes.Lower
-                  -- Packed.FirstOrder.Passes.Typecheck
-                  Packed.FirstOrder.Passes.Codegen
-
--- First attempt, slated for removal:
-                    -- Packed.HigherOrder.L1_Source, Packed.HigherOrder.L2_Intermediate,
-                    -- Packed.HigherOrder.L4.Syntax,
-                    -- Packed.HigherOrder.Translate, Packed.HigherOrder.Common,
-
-=======
   exposed-modules:     Packed.FirstOrder.Common
                        Packed.FirstOrder.GenericOps
                        Packed.FirstOrder.Compiler
@@ -94,6 +50,7 @@
                        Packed.FirstOrder.Passes.ThreadRegions
                        Packed.FirstOrder.Passes.Cursorize
                        Packed.FirstOrder.Passes.FindWitnesses
+                       Packed.FirstOrder.Passes.Fusion2
                        Packed.FirstOrder.Passes.ShakeTree
                        Packed.FirstOrder.Passes.HoistNewBuf
                        Packed.FirstOrder.Passes.Unariser
@@ -101,43 +58,10 @@
                        Packed.FirstOrder.Passes.FollowRedirects
                        Packed.FirstOrder.Passes.RearrangeFree
                        Packed.FirstOrder.Passes.Codegen
->>>>>>> aa10f3d1
 
   -- other-modules:
   other-extensions:    DeriveDataTypeable CPP
 
-<<<<<<< HEAD
-  build-depends:
-                vector,
-                aeson,
-                base >=4.8,
-                bytestring,
-                containers,
-                deepseq,
-                filepath,
-                GenericPretty, pretty,
-                haskell-src-exts,
-                haskell-src-exts-simple,
-                language-c-quote,
-                mainland-pretty,
-                mtl,
-                parsec,
-                srcloc,
-                s-cargot,
-                text,
-                optparse-applicative,
-                process,
-                directory,
-                -- time,
-                clock,
-                -- tslogger,
-                blaze-builder,
-                symbol,
-                srcloc,
-                transformers,
-                tuple,
-                vector
-=======
   build-depends:       base                     >= 4.8       &&  < 4.11
                      , bytestring               >= 0.10.4.1  &&  < 0.11
                      , text
@@ -162,7 +86,6 @@
                      , language-c-quote
                      , GenericPretty
                      , mainland-pretty
->>>>>>> aa10f3d1
 -- Brings in lots of ekmett dependencies:
 --                     , either
 
