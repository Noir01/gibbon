--- conflicted
+++ resolved
@@ -28,7 +28,6 @@
    where 
     rec exp  = case (getExp exp) of
       LetE (v, ls, t, bind) body ->
-<<<<<<< HEAD
         case (getExp bind) of 
             ProjE i e ->  
               let oldExp = l $ VarE v  
@@ -45,13 +44,6 @@
                   newExp = l $ VarE v
                   body' = substE oldExp newExp body --`debug` ("removing duplicates of "L.++ (show oldExp))
               in l$ LetE (v, ls, t, bind) (rec body') 
-=======
-        let oldExp = bind
-            newExp = l $ VarE v
-            body' = dbgTrace 3  ("removing duplicates of "L.++ (show oldExp)) (substE oldExp newExp body)
-        in l$ LetE (v, ls, t, bind) (rec body')
->>>>>>> ac68513f
-
       IfE cond thenBody elseBody -> 
         l $ IfE (rec cond) (rec thenBody) (rec elseBody)
       
@@ -871,14 +863,9 @@
   outerFreshBody <- freshExp []  (funBody outerFunc)
   setp1 <- inline innerFunc{funBody =innerFreshBody}
                outerFunc{funBody = outerFreshBody}  (-1)
-<<<<<<< HEAD
-  let step2 =  (simplifyCases setp1 ){funName = newName} 
-      step3 =  foldFusedCalls_f (outerVar, innerVar, -1, newName)  step2 --`debug` ((show newName )L.++"\n")
-=======
   let step2 =  dbgTrace 3 (show setp1) (simplifyCases setp1 ){funName = newName}
       step3 =  dbgTrace 3 ((show newName )L.++"\n") (foldFusedCalls_f (outerVar, innerVar, -1, newName)  step2)
->>>>>>> ac68513f
-      -- fold upper level fused functions
+    -- fold upper level fused functions
       step4 = L.foldl (\f e -> foldFusedCalls_f e f ) step3 
        fusedFunctions_
 
