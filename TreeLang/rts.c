#include <assert.h>
#include <stdio.h>
#include <stdlib.h>
#include <string.h>
#include <time.h>

// fun fact: __ prefix is actually reserved and this is an undefined behavior.
// These functions must be provided by the code generator.
void __fn_to_bench(char* in, char* out);
int __main_expr();
void __build_tree(int tree_size, char* buffer);

void show_usage()
{
    // TODO
    return;
}

double avg(const double* arr, int n)
{
    double sum = 0.0;
    for(int i=0; i<n; i++) sum += arr[i];
    return sum / (double)n;
}

double difftimespecs(struct timespec* t0, struct timespec* t1)
{
    return (double)(t1->tv_sec - t0->tv_sec)
      + ((double)(t1->tv_nsec - t0->tv_nsec) / 1000000000.0);
}

int compare_doubles(const void *a, const void *b)
{
    const double *da = (const double *) a;
    const double *db = (const double *) b;
    return (*da > *db) - (*da < *db);
}

void bench(int num_iterations, int tree_size, int buffer_size)
{
    printf("Generating initial tree...\n");
    char* initial_buffer = (char*)malloc(buffer_size);
    assert(initial_buffer);
    __build_tree(tree_size, initial_buffer);

    printf("Benchmarking. Iteration count: %d\n", num_iterations);
    char* bench_buffer = (char*)malloc(buffer_size);
    assert(bench_buffer);

    double trials[num_iterations];
    struct timespec begin, end;

    for (int i = 0; i < num_iterations; ++i)
    {
        clock_gettime(CLOCK_MONOTONIC_RAW, &begin);
        __fn_to_bench(initial_buffer, bench_buffer);
        clock_gettime(CLOCK_MONOTONIC_RAW, &end);
        trials[i] = difftimespecs(&begin, &end);
    }

    qsort(trials, num_iterations, sizeof(double), compare_doubles);
    printf("\nMINTIME: %lf\n",  trials[0]);
    printf("MEDIANTIME: %lf\n", trials[num_iterations / 2]);
    printf("MAXTIME: %lf\n",    trials[num_iterations - 1]);
    printf("AVGTIME: %lf\n",    avg(trials, num_iterations));
}

void run()
{
    printf("%d\n", __main_expr());
}

int main(int argc, char** argv)
{
    // parameters to parse:
    //
    //   num iterations: How many times to repeat a benchmark. Default: 10.
    //   tree size: An integer passes to `build_tree()`. Default: 10.
    //   buffer size: Default 10M.

    int num_iterations = 10;
    int tree_size = 10;
    int buffer_size = 10 * 1000 * 1000; // 10M

    // test by default
    int benchmark = 0;

    // TODO: atoi() error checking

    for (int i = 1; i < argc; ++i)
    {
        if (strcmp(argv[i], "-num-iterations") == 0 && i < argc - 1)
        {
            num_iterations = atoi(argv[i + 1]);
<<<<<<< HEAD
            ++i;
        }
        else if (strcmp(argv[i], "-tree-size") == 0 && i < argc - 1)
        {
            tree_size = atoi(argv[i + 1]);
            ++i;
=======
	    i ++; // Extra bump
        }
        else if (strcmp(argv[i], "-tree-size") == 0 && i < argc - 1)
        {
            tree_size = atoi(argv[i + 1]);            
	    i ++; // Extra bump
>>>>>>> ed7ba900
        }
        else if (strcmp(argv[i], "-buffer-size") == 0 && i < argc - 1)
        {
            buffer_size = atoi(argv[i + 1]);
<<<<<<< HEAD
            ++i;
=======
            i ++; // Extra bump
>>>>>>> ed7ba900
        }
        else if ((strcmp(argv[i], "-benchmark") == 0) || (strcmp(argv[i], "-bench") == 0))
        {
            benchmark = 1;
        }
        else
        {
            fprintf(stderr, "Can't parse argument: \"%s\"\n", argv[i]);
            show_usage();
            exit(1);
        }
    }

    printf("\nTREEDEPTH: %d\nITERS: %d\n", tree_size, num_iterations);

    if (benchmark)
        bench(num_iterations, tree_size, buffer_size);
    else
        run();

    return 0;
}<|MERGE_RESOLUTION|>--- conflicted
+++ resolved
@@ -92,30 +92,17 @@
         if (strcmp(argv[i], "-num-iterations") == 0 && i < argc - 1)
         {
             num_iterations = atoi(argv[i + 1]);
-<<<<<<< HEAD
             ++i;
         }
         else if (strcmp(argv[i], "-tree-size") == 0 && i < argc - 1)
         {
             tree_size = atoi(argv[i + 1]);
             ++i;
-=======
-	    i ++; // Extra bump
-        }
-        else if (strcmp(argv[i], "-tree-size") == 0 && i < argc - 1)
-        {
-            tree_size = atoi(argv[i + 1]);            
-	    i ++; // Extra bump
->>>>>>> ed7ba900
         }
         else if (strcmp(argv[i], "-buffer-size") == 0 && i < argc - 1)
         {
             buffer_size = atoi(argv[i + 1]);
-<<<<<<< HEAD
             ++i;
-=======
-            i ++; // Extra bump
->>>>>>> ed7ba900
         }
         else if ((strcmp(argv[i], "-benchmark") == 0) || (strcmp(argv[i], "-bench") == 0))
         {
