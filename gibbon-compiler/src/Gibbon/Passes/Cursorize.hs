module Gibbon.Passes.Cursorize
  (cursorize) where

import           Control.Monad (forM)
import qualified Data.List as L
import qualified Data.Map as M
import           Data.Maybe (fromJust)
import           Text.PrettyPrint.GenericPretty

import           Gibbon.DynFlags
import           Gibbon.Common
import           Gibbon.L2.Syntax
import           Gibbon.L3.Syntax hiding ( BoundsCheck, RetE, GetCilkWorkerNum, LetAvail,
                                           AllocateTagHere, AllocateScalarsHere, SSPush, SSPop )
import qualified Gibbon.L3.Syntax as L3
import           Gibbon.Passes.AddRAN ( numRANsDataCon )

{-

Cursor insertion, strategy one:
~~~~~~~~~~~~~~~~~~~~~~~~~~~~~~~

Here we go to a "dilated" representation of packed values, where
every `Packed T` is represented by a pair, `(Cursor,Cursor)`,
i.e. start/end. Except function arguments, and variables bound by
by a pattern match. They're just `start` cursors.

REASONING: Why the dilated convention?  In a word: conditionals.  At the
end of each function body we need to return the appropriate end cursors.
But during the computation, we may need to add an arbitrary amount of
extra state to the return type of a conditional.  Thus it's difficult to
do this routing of information without changing the types of intermediate
expressions significantly.  Dilation is the current strategy.

We proceed with two loops, corresponding to packed and unpacked
context.  When the type of the current expression satisfies
`hasPacked`, that's when we're in packed context.  And, when in
packed context, we return dilated values.


E.g.

    add1 :: Tree -> Tree
    add1 tr =
      case tr of
        Leaf n   -> Leaf (n + 1)
        Node l r -> Node (add1 l) (add1 r)

becomes

    -- char*
    type Cursor = Ptr Char

    add1 :: Cursor -> Cursor -> (Cursor, (Cursor, Cursor))
    add1 lout lin =
      let tag = readTag lin
      in case tag of
           Leaf -> let n  = readInt tag
                       wt = writeTag lout Leaf
                       wi = writeInt wt   (n+1)
                   in (lin + 8, (lout, wi))
           Node -> ...

Every packed input becomes a read cursor. And it takes additional output cursors
for every packed type in the return value. Every packed return value becomes a
(Cursor,Cursor) i.e (start,end). And it returns additional end_of_read cursors
if the functions "traverses" it's input (more details in the paer).

-}


-- | Track variables depending on location variables.
--
--   If we have to create binding of the form `let v = loc` (in case expressions for example),
--   but `loc` is not bound yet, we'll add the variable to this map.
--   This is a stupid/simple way to get rid of FindWitnesses.
--   See `FindWitnesses.hs` for why that is needed.
type DepEnv = M.Map LocVar [(Var,[()],Ty3,Exp3)]

-- | Things we cannot define until we see a join point. There's a Ty2 to so that
-- we can extend the environment.
type SyncEnv = M.Map Var [(Var,[()],Ty3,Ty2,Exp3)]

-- |
cursorize :: Prog2 -> PassM Prog3
cursorize Prog{ddefs,fundefs,mainExp} = do
  fns' <- mapM (cursorizeFunDef ddefs fundefs . snd) (M.toList fundefs)
  let fundefs' = M.fromList $ L.map (\f -> (funName f, f)) fns'
      ddefs'   = M.map eraseLocMarkers ddefs
  mainExp' <- case mainExp of
                Nothing -> return Nothing
                Just (e,ty) -> do
                  if hasPacked ty
                  then Just . (, stripTyLocs ty) <$>
                         fromDi <$> cursorizePackedExp ddefs fundefs M.empty M.empty M.empty e
                  else Just . (,stripTyLocs ty) <$>
                         cursorizeExp ddefs fundefs M.empty M.empty M.empty e
  pure (Prog ddefs' fundefs' mainExp')

-- |
cursorizeFunDef :: DDefs Ty2 -> FunDefs2 -> FunDef2 -> PassM FunDef3
cursorizeFunDef ddefs fundefs FunDef{funName,funTy,funArgs,funBody,funRec,funInline} = do
  let inLocs  = inLocVars funTy
      outLocs = outLocVars funTy
      outRegs = outRegVars funTy
      inRegs  = inRegVars funTy
      in_tys  = arrIns funTy
      out_ty  = arrOut funTy
      funTy'  = cursorizeArrowTy funTy

      -- [2019.03.04] CSK: the order of these new cursor/region arguments isn't
      -- intuitive and can be improved.

      -- Input & output regions are always inserted before all other arguments.
      regBinds = map toEndV (inRegs ++ outRegs)

      -- Output cursors after that.
      outCurBinds = outLocs

      -- Then the input cursors. Bind an input cursor for every packed argument.
      inCurBinds = case inLocs of
                     [] -> mkLets []
                     _  ->
                           let projs = concatMap (uncurry mkInProjs) (zip (map VarE funArgs) in_tys)
                               bnds  = [(loc,[],CursorTy,proj) | (loc,proj) <- zip inLocs projs]
                           in mkLets bnds

      initTyEnv = M.fromList $ (map (\(a,b) -> (a,cursorizeInTy b)) $ zip funArgs in_tys) ++
                               [(a,CursorTy) | (LRM a _ _) <- locVars funTy]

      funargs = regBinds ++ outCurBinds ++ funArgs

  bod <- if hasPacked out_ty
         then fromDi <$> cursorizePackedExp ddefs fundefs M.empty initTyEnv M.empty funBody
         else cursorizeExp ddefs fundefs M.empty initTyEnv M.empty funBody
  let bod' = inCurBinds bod
      fn = FunDef funName funargs funTy' bod' funRec funInline
  return fn

  where
    -- | The only difference between this and L3.cursorizeTy is that here,
    --   packed types are replaced by a single CursorTy instead of
    --   a tuple (CursorTy,CursorTy). This is because only `start` cursors are
    --   passed in for packed function arguments.
    cursorizeInTy :: UrTy a -> UrTy b
    cursorizeInTy ty =
      case ty of
        IntTy     -> IntTy
        FloatTy   -> FloatTy
        SymTy     -> SymTy
        BoolTy    -> BoolTy
        ProdTy ls -> ProdTy $ L.map cursorizeInTy ls
        SymDictTy ar _ty -> SymDictTy ar CursorTy
        PDictTy k v -> PDictTy (cursorizeInTy k) (cursorizeInTy v)
        PackedTy{}    -> CursorTy
        VectorTy el_ty -> VectorTy $ cursorizeInTy el_ty
        ListTy el_ty -> ListTy $ cursorizeInTy el_ty
        PtrTy -> PtrTy
        CursorTy  -> CursorTy
        ArenaTy   -> ArenaTy
        SymSetTy  -> SymSetTy
        SymHashTy -> SymHashTy
        IntHashTy -> IntHashTy

{-

Build projections for packed values in the input type
This is used to create bindings for input location variables.

    >>> mkInProjs e (PackedTy "T" "l")
    [VarE (Var "funArg")]

    >>> mkInProjs e (ProdTy [IntTy,PackedTy "T" "l"])
    [ProjE 1 VarE (Var "funArg")]

    >>> mkInProje e (ProdTy [ProdTy [PackedTy "T" "l", PackedTy "T" "l"], IntTy])
    [ProjE 0 ProjE 0 e, ProjE 1 ProjE 0 e]

    >>> mkInProje e (ProdTy [PackedTy "T" "l",
                             IntTy,
                             ProdTy [PackedTy "T" "l",
                                     ProdTy [PackedTy "T" "l", PackedTy "T" "l"]]])
    [ProjE 0 e,ProjE 0 ProjE 2 e,ProjE 0 ProjE 1 ProjE 2 e,ProjE 1 ProjE 1 ProjE 2 e]

-}
    mkInProjs :: Exp3 -> Ty2 -> [Exp3]
    mkInProjs = go []
     where
       go acc e ty =
         case ty of
           PackedTy{} -> acc ++ [e]
           ProdTy tys -> L.foldl (\acc2 (ty',n) -> go acc2 (mkProj n e) ty')
                                 acc (zip tys [0..])
           _ -> acc

    cursorizeArrowTy :: ArrowTy2 -> ([Ty3] , Ty3)
    cursorizeArrowTy ty@ArrowTy2{arrIns,arrOut,locVars,locRets} =
      let
          -- Regions corresponding to ouput cursors. (See [Threading regions])
          numOutRegs = length (outRegVars ty)
          outRegs = L.map (\_ -> CursorTy) [1..numOutRegs]

          -- Adding additional outputs corresponding to end-of-input-value witnesses
          -- We've already computed additional location return value in RouteEnds
          ret_curs = L.map (\_ -> CursorTy) locRets
          out_curs = outRegs ++ ret_curs
          out_ty = case out_curs of
                     [] -> arrOut
                     _  -> ProdTy $ out_curs ++ [arrOut]

          -- Packed types in the output then become end-cursors for those same destinations.
          newOut = mapPacked (\_ _ -> ProdTy [CursorTy, CursorTy]) out_ty

          newOut' = case newOut of
                      SymDictTy a _ -> SymDictTy a CursorTy
                      _ -> newOut

          -- Adding additional input arguments for the destination cursors to which outputs
          -- are written.
          outCurs   = filter (\(LRM _ _ m) -> m == Output) locVars
          outCurTys = map (\_ -> CursorTy) outCurs
          inRegs    = map (\_ -> CursorTy) (inRegVars ty)
          in_tys    = inRegs ++ outRegs ++ outCurTys ++ arrIns

          -- Packed types in the input now become (read-only) cursors.
          newIns    = map (constPacked CursorTy) in_tys

      in (map stripTyLocs newIns, stripTyLocs newOut')


-- | Cursorize expressions NOT producing `Packed` values
cursorizeExp :: DDefs Ty2 -> FunDefs2 -> DepEnv -> TyEnv Ty2 -> SyncEnv -> Exp2
             -> PassM Exp3
cursorizeExp ddfs fundefs denv tenv senv ex =
  case ex of
    VarE v    -> return $ VarE v
    LitE n    -> return $ LitE n
    FloatE n  -> return $ FloatE n
    LitSymE n -> return $ LitSymE n

    AppE{} -> cursorizeAppE ddfs fundefs denv tenv senv ex

    PrimAppE RequestEndOf [arg] -> do
      let (VarE v) = arg
      return $ VarE (toEndV v)

    PrimAppE RequestSizeOf [arg] -> do
      let (VarE v) = arg
      case M.lookup v tenv of
        Nothing -> error $ "cursorizeExp: Unbound variable: " ++ sdoc v
        Just ty -> if isPackedTy ty
                   then pure $ Ext $ SubPtr (toEndV v) v
                   else pure $ LitE $ fromJust $ sizeOfTy ty

    PrimAppE pr args -> PrimAppE (toL3Prim pr) <$> mapM go args

    LetE (v,_locs, _ty, (PrimAppE (ReadPackedFile path tyc reg ty2) [])) bod ->
      cursorizeReadPackedFile ddfs fundefs denv tenv senv True v path tyc reg ty2 bod

    LetE (_v,_locs,_ty, (MkProdE _ls)) _bod ->
      cursorizeProd False ddfs fundefs denv tenv senv ex

    LetE (_v,_locs, ty, ProjE{}) _bod | isPackedTy ty ->
       cursorizeProj False ddfs fundefs denv tenv senv ex

    LetE (_v,_locs, _ty, SpawnE{}) _bod ->
      cursorizeSpawn False ddfs fundefs denv tenv senv ex

    LetE (_v,_locs, _ty, SyncE) _bod ->
      cursorizeSync False ddfs fundefs denv tenv senv ex

    LetE (v,_locs,ty, rhs@(Ext (SSPush _ start _ _))) bod ->
      case M.lookup start tenv of
        Nothing -> go bod
        Just{}  -> do
          rhs' <- go rhs
          bod' <- go bod
          let ty' = cursorizeTy ty
          return $ LetE (v,[],ty',rhs') bod'

    LetE (v,_locs,ty, rhs@(Ext (SSPop _ start _))) bod ->
      case M.lookup start tenv of
        Nothing -> go bod
        Just{}  -> do
          rhs' <- go rhs
          bod' <- go bod
          let ty' = cursorizeTy ty
          return $ LetE (v,[],ty',rhs') bod'

    LetE bnd bod -> cursorizeLet False ddfs fundefs denv tenv senv bnd bod

    IfE a b c  -> IfE <$> go a <*> go b <*> go c

    MkProdE ls -> MkProdE <$> mapM go ls

    ProjE i e  -> ProjE i <$> go e

    -- Eg. leftmost
    CaseE scrt brs -> do
      -- ASSUMPTION: scrt is flat
      let (VarE  v) = scrt
      CaseE (VarE $ v) <$>
        mapM (unpackDataCon ddfs fundefs denv tenv senv False v) brs

    DataConE _ _ _ -> error $ "cursorizeExp: Should not have encountered DataConE if type is not packed: "++ndoc ex

    TimeIt e ty b -> TimeIt <$> go e <*> pure (stripTyLocs ty) <*> pure b

    WithArenaE v e -> do
      e' <- cursorizeExp ddfs fundefs denv (M.insert v ArenaTy tenv) senv e
      return $ WithArenaE v e'

    SpawnE{} -> error "cursorizeExp: Unbound SpawnE"
    SyncE{}  -> error "cursorizeExp: Unbound SyncE"

    -- Eg. leftmost
    Ext ext ->
      case ext of
        AddFixed v i -> return $ Ext $ L3.AddCursor v (L3.LitE i)
        RetE locs v ->
          case locs of
              [] -> return (VarE v)
              _  -> return $ L3.MkProdE $ [VarE loc | loc <- locs] ++ [VarE v]

        -- All locations are transformed into cursors here. Location arithmetic
        -- is expressed in terms of corresponding cursor operations.
        -- See `cursorizeLocExp`
        LetLocE loc rhs bod -> do
          let rhs_either = cursorizeLocExp denv tenv senv loc rhs
              (bnds,tenv') = case M.lookup loc denv of
                               Nothing -> ([],tenv)
                               Just vs -> let extended = M.fromList [ (v,CursorTy) | (v,_,CursorTy,_) <- vs]
                                          in (vs, M.union extended tenv)
          case rhs_either of
            -- Check if the location is already bound before. If so, don't
            -- create a duplicate binding. This only happens when we
            -- have indirection _and_ a end-witness for a particular value.
            -- For example, consider a pattern like
            --     (Node^ [(ind_y2, loc_ind_y2), (x1, loc_x1), (y2, loc_y2)] BODY)
            --
            -- occuring in a function like sum-tree.
            --
            -- While unpacking this constructor, we bind y2 to ind_y2.
            -- But since sum-tree traverses it's input, we will enconter
            -- (y2 = end_x1) sometime later in the AST (due to RouteEnds).
            -- We just ignore the second binding for now.
            --
            Right (rhs', bnds', tenv'', senv') -> do
              let tenv''' = M.union tenv' tenv''
              case rhs of
                FromEndLE{} ->
                  if isBound loc tenv
                  then cursorizeExp ddfs fundefs denv (M.insert loc CursorTy tenv''') senv' bod
                  -- Discharge bindings that were waiting on 'loc'.
                  else mkLets (bnds' ++ [(loc,[],CursorTy,rhs')] ++ bnds) <$>
                         cursorizeExp ddfs fundefs denv (M.insert loc CursorTy tenv''') senv' bod
                -- Discharge bindings that were waiting on 'loc'.
                _ -> mkLets (bnds' ++ [(loc,[],CursorTy,rhs')] ++ bnds) <$>
                       cursorizeExp ddfs fundefs denv (M.insert loc CursorTy tenv''') senv bod
            Left denv' -> cursorizeExp ddfs fundefs denv' tenv' senv bod

        -- Exactly same as cursorizePackedExp
        LetRegionE reg sz _ bod -> do
          mkLets (regionToBinds False reg sz) <$> go bod

        LetParRegionE reg sz _ bod -> do
          mkLets (regionToBinds True reg sz) <$> go bod

        BoundsCheck i bound cur -> return $ Ext $ L3.BoundsCheck i bound cur

        FromEndE{} -> error $ "cursorizeExp: TODO FromEndE" ++ sdoc ext

        IndirectionE{} -> error $ "cursorizeExp: Unexpected IndirectionE"

        GetCilkWorkerNum -> return $ Ext $ L3.GetCilkWorkerNum

        LetAvail vs bod  -> Ext <$> L3.LetAvail vs <$> go bod

        AllocateTagHere v tycon -> pure $ Ext $ L3.AllocateTagHere v tycon

        AllocateScalarsHere v -> pure $ Ext $ L3.AllocateScalarsHere v

        SSPush a b c d -> pure $ Ext $ L3.SSPush a b c d
        SSPop a b c -> pure $ Ext $ L3.SSPop a b c

    MapE{} -> error $ "TODO: cursorizeExp MapE"
    FoldE{} -> error $ "TODO: cursorizeExp FoldE"

  where
    go = cursorizeExp ddfs fundefs denv tenv senv


-- Cursorize expressions producing `Packed` values
cursorizePackedExp :: DDefs Ty2 -> FunDefs2 -> DepEnv -> TyEnv Ty2 -> SyncEnv -> Exp2
                   -> PassM (DiExp Exp3)
cursorizePackedExp ddfs fundefs denv tenv senv ex =
  case ex of
    -- Here the allocation has already been performed:
    -- To follow the calling convention, we are reponsible for tagging on the
    -- end here:
    VarE v -> do
      let ty = case M.lookup v tenv of
                 Just t -> t
                 Nothing -> error $ sdoc v ++ " not found."
      if isPackedTy ty
      then return $ mkDi (VarE v) [ VarE (toEndV v) ]
      else return $ dl $ VarE v

    LitE _n    -> error $ "Shouldn't encounter LitE in packed context:" ++ sdoc ex
    FloatE{}   -> error $ "Shouldn't encounter FloatE in packed context:" ++ sdoc ex
    LitSymE _n -> error $ "Shouldn't encounter LitSymE in packed context:" ++ sdoc ex

    AppE{} -> dl <$> cursorizeAppE ddfs fundefs denv tenv senv ex

    -- DictLookup returns a packed value bound to a free location.
    -- PrimAppE (DictLookupP (PackedTy _ ploc)) vs ->
    --     do vs' <- forM vs $ \v -> cursorizeExp ddfs fundefs denv tenv v
    --        return $ mkDi (PrimAppE (DictLookupP CursorTy) vs') [ Ext NullCursor ]

    PrimAppE _ _ -> error $ "cursorizePackedExp: unexpected PrimAppE in packed context:" ++ sdoc ex

    -- The only (other) primitive that returns packed data is ReadPackedFile:
    -- This is simpler than TimeIt below.  While it's out-of-line,
    -- it doesn't need memory allocation (NewBuffer/ScopedBuffer).
    -- This is more like the witness case below.
    LetE (v,_locs, _ty, (PrimAppE (ReadPackedFile path tyc reg ty2) [])) bod ->
       Di <$> cursorizeReadPackedFile ddfs fundefs denv tenv senv True v path tyc reg ty2 bod

    LetE (v,_locs,_ty, (PrimAppE (DictLookupP (PackedTy _ ploc)) vs)) bod ->
        do vs' <- forM vs $ \w -> cursorizeExp ddfs fundefs denv tenv senv w
           let bnd = mkLets [(ploc, [], CursorTy, (PrimAppE (DictLookupP CursorTy) vs'))
                            ,(v, [], CursorTy, VarE ploc)]
               tenv' = M.insert ploc CursorTy $ M.insert v CursorTy tenv
           onDi bnd <$> go tenv' senv bod

    LetE (_v,_locs,_ty, (MkProdE _ls)) _bod ->
      dl <$> cursorizeProd True ddfs fundefs denv tenv senv ex

    LetE (_v,_locs,ty, ProjE{}) _bod | isPackedTy ty ->
      dl <$> cursorizeProj True ddfs fundefs denv tenv senv ex


    MkProdE ls -> do
      let tys = L.map (gRecoverType ddfs (Env2 tenv M.empty)) ls
      es <- forM (zip tys ls) $ \(ty,e) -> do
              case ty of
                  _ | isPackedTy ty -> fromDi <$> cursorizePackedExp ddfs fundefs denv tenv senv e
                  _ -> cursorizeExp ddfs fundefs denv tenv senv e
      let rhs' = MkProdE es
      return $ Di rhs'

    -- Not sure if we need to replicate all the checks from Cursorize1
    ProjE i e -> dl <$> ProjE i <$> fromDi <$> go tenv senv e

    LetE (_v,_locs, _ty, SpawnE{}) _bod ->
      dl <$> cursorizeSpawn True ddfs fundefs denv tenv senv ex

    LetE (_v,_locs, _ty, SyncE) _bod ->
      dl <$> cursorizeSync True ddfs fundefs denv tenv senv ex

    LetE (v,_locs,ty, rhs@(Ext (SSPush _ start _ _))) bod ->
      case M.lookup start tenv of
        Nothing -> go tenv senv bod
        Just{}  -> do
          rhs' <- go tenv senv rhs
          let ty' = cursorizeTy ty
          bod' <- go (M.insert v ty tenv) senv bod
          return $ Di (LetE (v,[], ty', fromDi rhs') (fromDi bod'))

    LetE (v,_locs,ty, rhs@(Ext (SSPop _ start _))) bod ->
      case M.lookup start tenv of
        Nothing -> go tenv senv bod
        Just{}  -> do
          rhs' <- go tenv senv rhs
          let ty' = cursorizeTy ty
          bod' <- go (M.insert v ty tenv) senv bod
          return $ Di (LetE (v,[],ty', fromDi rhs') (fromDi bod'))

    LetE bnd bod -> dl <$> cursorizeLet True ddfs fundefs denv tenv senv bnd bod

    -- Here we route the dest cursor to both braches.  We switch
    -- back to the other mode for the (non-packed) test condition.
    IfE a b c -> do
      Di b' <- go tenv senv b
      Di c' <- go tenv senv c
      a'    <- cursorizeExp ddfs fundefs denv tenv senv a
      return $ Di $ IfE a' b' c'

    -- A case expression is eventually transformed into a ReadTag + switch stmt.
    -- We first retrieve the cursor referred to by the scrutinee, and unpack
    -- the first bound variable 1 byte after that cursor. Thats all we need to do
    -- here, because we've already computed other locations in InferLocations and
    -- RouteEnds
    CaseE scrt brs -> do
      -- ASSUMPTION: scrutinee is always flat
      let (VarE v) = scrt
      dl <$>
        CaseE (VarE $ v) <$>
          mapM (unpackDataCon ddfs fundefs denv tenv senv True v) brs

    DataConE sloc dcon args -> do
      let
          -- Return (start,end) cursors
          -- The final return value lives at the position of the out cursors:
          go2 :: Bool -> Var -> [(Exp2, Ty2)] -> PassM Exp3
          go2 marker_added d [] =
            if not (marker_added)
            then do
              end_scalars_alloc <- gensym "end_scalars_alloc"
              return (LetE (end_scalars_alloc,[],ProdTy [],Ext $ EndScalarsAllocation sloc)
                           (MkProdE [VarE sloc, VarE d]))
            else return (MkProdE [VarE sloc, VarE d])

          go2 marker_added d ((rnd, ty):rst) = do
            d' <- gensym "writecur"
            case ty of
              _ | isPackedTy ty -> do

                 rnd' <- go tenv senv rnd
                 end_scalars_alloc <- gensym "end_scalars_alloc"
                 (if not marker_added
                  then LetE (end_scalars_alloc,[],ProdTy [],Ext $ EndScalarsAllocation sloc)
                  else id) <$>
                   LetE (d',[], CursorTy, projEnds rnd') <$>
                   go2 True d' rst

              -- Int, Float, Sym, or Bool
              _ | isScalarTy ty -> do
                rnd' <- cursorizeExp ddfs fundefs denv tenv senv rnd
                LetE (d',[], CursorTy, Ext $ WriteScalar (mkScalar ty) d rnd') <$>
                  go2 marker_added d' rst

              -- Write a pointer to a vector
              VectorTy el_ty -> do
                rnd' <- cursorizeExp ddfs fundefs denv tenv senv rnd
                LetE (d',[], CursorTy, Ext $ WriteVector d rnd' (stripTyLocs el_ty)) <$>
                  go2 marker_added d' rst

              -- Write a pointer to a vector
              ListTy el_ty -> do
                rnd' <- cursorizeExp ddfs fundefs denv tenv senv rnd
                LetE (d',[], CursorTy, Ext $ WriteList d rnd' (stripTyLocs el_ty)) <$>
                  go2 marker_added d' rst

              CursorTy -> do
                rnd' <- cursorizeExp ddfs fundefs denv tenv senv rnd
                LetE (d',[], CursorTy, Ext $ WriteCursor d rnd') <$>
                  go2 marker_added d' rst
              _ -> error $ "Unknown type encounterred while cursorizing DataConE. Type was " ++ show ty

      writetag <- gensym "writetag"
      after_tag <- gensym "after_tag"
      start_tag_alloc <- gensym "start_tag_alloc"
      end_tag_alloc <- gensym "end_tag_alloc"
      start_scalars_alloc <- gensym "start_scalars_alloc"
      dl <$>
        LetE (start_tag_alloc,[],ProdTy [], Ext $ StartTagAllocation sloc) <$>
        LetE (writetag,[], CursorTy, Ext $ WriteTag dcon sloc) <$>
        LetE (end_tag_alloc,[],ProdTy [], Ext $ EndTagAllocation sloc) <$>
        LetE (start_scalars_alloc,[],ProdTy [], Ext $ StartScalarsAllocation sloc) <$>
        LetE (after_tag,[], CursorTy, Ext $ AddCursor sloc (L3.LitE 1)) <$>
          go2 False after_tag (zip args (lookupDataCon ddfs dcon))

    TimeIt e t b -> do
      Di e' <- go tenv senv e
      return $ Di $ TimeIt e' (cursorizeTy t) b

    WithArenaE v e -> do
      Di e' <- go (M.insert v ArenaTy tenv) senv e
      return $ Di $ WithArenaE v e'

    SpawnE{} -> error "cursorizePackedExp: Unbound SpawnE"
    SyncE{}  -> error "cursorizePackedExp: Unbound SyncE"

    Ext ext ->
      case ext of
        -- All locations are transformed into cursors here. Location arithmetic
        -- is expressed in terms of corresponding cursor operations.
        -- See `cursorizeLocExp`
        LetLocE loc rhs bod -> do
          let rhs_either = cursorizeLocExp denv tenv senv loc rhs
              (bnds,tenv') = case M.lookup loc denv of
                               Nothing -> ([],tenv)
                               Just vs -> let extended = M.fromList [ (v,CursorTy) | (v,_,CursorTy,_) <- vs]
                                          in (vs, M.union extended tenv)
          case rhs_either of
            Right (rhs', bnds', tenv'', senv') -> do
              let tenv''' = M.union tenv' tenv''
              case rhs of
                FromEndLE{} ->
                  if isBound loc tenv
                  then go (M.insert loc CursorTy tenv''') senv' bod
                    -- Discharge bindings that were waiting on 'loc'.
                  else onDi (mkLets (bnds' ++ [(loc,[],CursorTy,rhs')] ++ bnds)) <$>
                         go (M.insert loc CursorTy tenv') senv' bod
                -- Discharge bindings that were waiting on 'loc'.
                _ -> onDi (mkLets (bnds' ++ [(loc,[],CursorTy,rhs')] ++ bnds)) <$>
                       go (M.insert loc CursorTy tenv''') senv' bod
            Left denv' -> onDi (mkLets bnds) <$>
                            cursorizePackedExp ddfs fundefs denv' tenv' senv bod

        -- ASSUMPTION: RetE forms are inserted at the tail position of functions,
        -- and we safely just return ends-witnesses & ends of the dilated expressions
        RetE locs v -> do
          v' <- go tenv senv (VarE v)
          case locs of
            []    -> return v'
            [loc] ->  pure $ mkDi (VarE loc) [ fromDi v' ]
            _ -> return $ Di $ L3.MkProdE $ L.foldr (\loc acc -> (VarE loc):acc) [fromDi v'] locs

        LetRegionE r sz _ bod -> do
          onDi (mkLets (regionToBinds False r sz)) <$> go tenv senv bod

        LetParRegionE r sz _ bod -> do
          onDi (mkLets (regionToBinds True r sz)) <$> go tenv senv bod

        FromEndE{} -> error $ "cursorizePackedExp: TODO " ++ sdoc ext

        BoundsCheck i bound cur -> return <$> dl <$> Ext $ L3.BoundsCheck i bound cur

        IndirectionE tycon dcon (from,from_reg) (to,to_reg) _ -> do
          dflags <- getDynFlags
          if gopt Opt_DisableGC dflags ||
             (from_reg == "dummy" || to_reg == "dummy") -- HACK!!!
             -- [2022.03.02]: ckoparkar:WTH does this hack enable?
          then go tenv senv (DataConE from dcon [VarE to])
          else do
            start <- gensym "start"
            end <- gensym "end"
            return $ Di $
              (mkLets [("_",[],ProdTy [],Ext (IndirectionBarrier tycon (from,(toEndV from_reg),to,(toEndV to_reg)))),
                       (start, [], CursorTy, VarE from),
                       (end, [], CursorTy, Ext $ AddCursor from (L3.LitE 9))]
                 (MkProdE [VarE start, VarE end]))

        AddFixed{} -> error "cursorizePackedExp: AddFixed not handled."

        GetCilkWorkerNum -> pure $ Di (Ext L3.GetCilkWorkerNum)

        LetAvail vs bod  -> do
          onDi (Ext . L3.LetAvail vs) <$> go tenv senv bod

        AllocateTagHere v tycon -> pure <$> dl <$> Ext $ L3.AllocateTagHere v tycon

        AllocateScalarsHere v -> pure <$> dl <$> Ext $ L3.AllocateScalarsHere v

        SSPush a b c d -> pure <$> dl <$> Ext $ L3.SSPush a b c d
        SSPop a b c -> pure <$> dl <$> Ext $ L3.SSPop a b c

    MapE{}  -> error $ "TODO: cursorizePackedExp MapE"
    FoldE{} -> error $ "TODO: cursorizePackedExp FoldE"

  where go = cursorizePackedExp ddfs fundefs denv
        dl = Di


cursorizeReadPackedFile :: DDefs Ty2 -> FunDefs2 -> DepEnv -> TyEnv Ty2 -> SyncEnv -> Bool -> Var
                        -> Maybe FilePath -> TyCon -> Maybe Var -> Ty2 -> Exp2
                        -> PassM Exp3
cursorizeReadPackedFile ddfs fundefs denv tenv senv isPackedContext v path tyc reg ty2 bod = do
  case reg of
    Nothing -> error $ "cursorizePackedExp: InferLocations did not set the reg for ReadPackedFile."
    Just reg_var ->
      mkLets [ (v, [], CursorTy, PrimAppE (toL3Prim $ ReadPackedFile path tyc reg ty2) [])
             , (reg_var, [], CursorTy, VarE v)
             , (toEndV reg_var, [], CursorTy, Ext$ AddCursor reg_var (Ext $ MMapFileSize v))] <$>
         go (M.insert v CursorTy tenv) bod

  where
    go t e = if isPackedContext
             then fromDi <$> cursorizePackedExp ddfs fundefs denv t senv e
             else cursorizeExp ddfs fundefs denv t senv e

-- We may sometimes encounter a letloc which uses an unbound location.
--
--     letloc loc_b = loc_a + 1
--
-- i.e `loc_a` may not always be bound. If that's the case, don't process `loc_b`
-- now. Instead, add it to the dependency environment.
cursorizeLocExp :: DepEnv -> TyEnv Ty2 -> SyncEnv -> LocVar -> LocExp -> Either DepEnv (Exp3, [Binds Exp3], TyEnv Ty2, SyncEnv)
cursorizeLocExp denv tenv senv lvar locExp =
  case locExp of
    AfterConstantLE i loc ->
      let rhs = Ext $ AddCursor loc (LitE i)
      in if isBound loc tenv
         then Right (rhs, [], tenv, senv)
         else Left$ M.insertWith (++) loc [(lvar,[],CursorTy,rhs)] denv
    -- TODO: handle product types here

{- [2018.03.07]:

Changing it's meaning to just be "after a variable", but not offset from any
particular location. Such an offset requires calculating the size of the variable.
For BigInfinite regions, this is simple:

    size = (endof v) - v

But Infinite regions do not support sizes yet. Re-enable this later.
-}
    AfterVariableLE v loc was_stolen -> do
      let vty = case M.lookup v tenv of
                  Just ty -> ty
                  Nothing -> case M.lookup v senv of
                               Just pending_bnds ->
                                 let tenv' = foldr (\(v1,_,_,ty2,_) env -> M.insert v1 ty2 env) tenv pending_bnds
                                 in case M.lookup v tenv' of
                                      Nothing -> error ("cursorizeLocExp: AfterVariableLE, undound var: " ++ sdoc v)
                                      Just ty -> ty
                               Nothing -> error $ "cursorizeLocExp: Var " ++ sdoc v ++ " not found. "
          bod = case vty of
                  PackedTy{} -> VarE (toEndV v)
                  CursorTy   -> VarE (toEndV v)
                  IntTy -> let sizeVal = LitE (fromJust $ sizeOfTy IntTy)
                               rhs = Ext $ AddCursor loc sizeVal
                           in rhs
                  FloatTy -> let sizeVal = LitE (fromJust $ sizeOfTy FloatTy)
                                 rhs = Ext $ AddCursor loc sizeVal
                             in rhs
                  BoolTy -> let sizeVal = LitE (fromJust $ sizeOfTy BoolTy)
                                rhs = Ext $ AddCursor loc sizeVal
                            in rhs
                  SymTy -> let sizeVal = LitE (fromJust $ sizeOfTy SymTy)
                               rhs = Ext $ AddCursor loc sizeVal
                           in rhs
                  VectorTy elty -> let sizeVal = LitE (fromJust $ sizeOfTy (VectorTy elty))
                                       rhs = Ext $ AddCursor loc sizeVal
                                   in rhs
                  ListTy elty -> let sizeVal = LitE (fromJust $ sizeOfTy (ListTy elty))
                                     rhs = Ext $ AddCursor loc sizeVal
                                 in rhs
                  -- IntTy -> let sizeVar = varAppend "sizeof_" v
                  --              sizeVal = Ext $ SizeOfScalar v
                  --              rhs = Ext $ AddCursor loc (VarE (sizeVar))
                  --          in mkLets [(sizeVar,[], IntTy, sizeVal)] rhs
                  -- FloatTy -> let sizeVar = varAppend "sizeof_" v
                  --                sizeVal = Ext $ SizeOfScalar v
                  --                rhs = Ext $ AddCursor loc (VarE (sizeVar))
                  --            in mkLets [(sizeVar,[], IntTy, sizeVal)] rhs
                  oth -> error $ "cursorizeLocExp: AfterVariable TODO " ++ sdoc oth
      if isBound loc tenv
      then if was_stolen
           then Right (bod, [], tenv, senv)
           -- The continuation was not stolen. It's safe to discharge all
           -- pending bindings of this particular variable.
           else do
              case M.lookup v senv of
                Nothing -> Right (bod, [], tenv, senv)
                Just pending_bnds -> do
                  let tenv' = foldr (\(v1,_,_,ty2,_) env -> M.insert v1 ty2 env) tenv pending_bnds
                      bnds  = map (\(a,b,c,_,e) -> (a,b,c,e)) pending_bnds
                  Right (bod, bnds, tenv', M.delete v senv)
      else Left $ M.insertWith (++) loc [(lvar,[],CursorTy,bod)] denv

    FromEndLE loc -> if isBound loc tenv
                     then Right (VarE loc, [], tenv, senv)
                     else Left$ M.insertWith (++) loc [(lvar,[],CursorTy,VarE loc)] denv
    StartOfLE r   -> case r of
                       GlobR v _ -> Right (VarE v, [], tenv, senv)
                       VarR v    -> Right (VarE v, [], tenv, senv)
                       DynR v _  -> Right (VarE v, [], tenv, senv)
                       -- TODO: docs
                       MMapR _v   -> Left denv


    FreeLE -> Left denv -- AUDIT: should we just throw away this information?

    InRegionLE{}  -> error $ "cursorizeExp: TODO InRegionLE"


-- ASSUMPTIONS:
-- (1) `locs` has [in_regions, out_regions, in_locs, out_locs] for the function.
--     But after Cursorize, the calling convention changes so that input
--     locations appear last. Plus, `arg` would supply those. So we can
--     safely drop them from `locs`.
--
-- (2) We update `arg` so that all packed values in it only have start cursors.
cursorizeAppE :: DDefs Ty2 -> FunDefs2 -> DepEnv -> TyEnv Ty2 -> SyncEnv -> Exp2 -> PassM Exp3
cursorizeAppE ddfs fundefs denv tenv senv ex =
  case ex of
    AppE f locs args -> do
      let fnTy   = case M.lookup f fundefs of
                     Just g -> funTy g
                     Nothing -> error $ "Unknown function: " ++ sdoc f
          in_tys  = arrIns fnTy
          inLocs  = inLocVars fnTy
          numRegs = length (outRegVars fnTy) + length (inRegVars fnTy)
          -- Drop input locations, but keep everything else
          outs    = (L.take numRegs locs) ++  (L.drop numRegs $ L.drop (length inLocs) $ locs)
          argTys  = map (gRecoverType ddfs (Env2 tenv M.empty)) args
      args' <- mapM
                 (\(t,a) -> if hasPacked t
                            then fromDi <$> cursorizePackedExp ddfs fundefs denv tenv senv a
                            else cursorizeExp ddfs fundefs denv tenv senv a)
                 (zip in_tys args)
      let starts = zipWith giveStarts argTys args'
      case locs of
        [] -> return $ AppE f [] starts
        _  -> return $ AppE f [] ([VarE loc | loc <- outs] ++ starts)
    _ -> error $ "cursorizeAppE: Unexpected " ++ sdoc ex


{-

Cursorizing projections
~~~~~~~~~~~~~~~~~~~~~~~

There are two ways in which projections can be cursorized:

    let pakd_tup = projE n something in
    let x        = projE 0 pakd_tup in
    let end_x    = projE 1 pakd_tup

    OR

    let x     = projE 0 (projE n something) in
    let end_x = projE 1 (projE n something)

`cursorizeLet` creates the former, while the special case here outputs the latter.
Reason: unariser can only eliminate direct projections of this form.
-}
cursorizeProj :: Bool -> DDefs Ty2 -> FunDefs2 -> DepEnv -> TyEnv Ty2 -> SyncEnv -> Exp2 -> PassM Exp3
cursorizeProj isPackedContext ddfs fundefs denv tenv senv ex =
  case ex of
    LetE (v,_locs,ty, rhs@ProjE{}) bod | isPackedTy ty -> do
      rhs' <- go tenv rhs
      let ty'  = gRecoverType ddfs (Env2 tenv M.empty) rhs
          ty'' = cursorizeTy ty'
          bnds = if isPackedTy ty'
                 then [ (v       ,[], projValTy ty'' , mkProj 0 rhs')
                      , (toEndV v,[], projEndsTy ty'', mkProj 1 rhs') ]
                 else [(v,[], ty'', rhs')]
          tenv' = if isPackedTy ty'
                  then M.union (M.fromList [(v,ty'), (toEndV v, projEndsTy ty')]) tenv
                  else M.insert v ty' tenv
      bod' <- go tenv' bod
      return $ mkLets bnds bod'

    _ -> error $ "cursorizeProj: Unexpected expression: " ++ sdoc ex

  where
    go t x = if isPackedContext
             then fromDi <$> cursorizePackedExp ddfs fundefs denv t senv x
             else cursorizeExp ddfs fundefs denv t senv x


{-

Products and projections
~~~~~~~~~~~~~~~~~~~~~~~~

As per the dilated representation, all packed values are (start,end) tuples.
Except fn arguments and pattern matched vars (which are just start cursors).
So instead of using the type from the AST, which will always be `Packed`,
we recover type of RHS in the current type environment using gRecoverType.
If it's just `CursorTy`, this packed value doesn't have an end cursor,
otherwise, the type is `PackedTy{}`, and it also has an end cursor.

-}
cursorizeProd :: Bool -> DDefs Ty2 -> FunDefs2 -> DepEnv -> TyEnv Ty2 -> SyncEnv -> Exp2 -> PassM Exp3
cursorizeProd isPackedContext ddfs fundefs denv tenv senv ex =
  case ex of
    LetE (v,_locs,ProdTy tys, rhs@(MkProdE ls)) bod -> do
      es <- forM (zip tys ls) $ \(ty,e) -> do
              case ty of
                  _ | isPackedTy ty -> fromDi <$> cursorizePackedExp ddfs fundefs denv tenv senv e
                  _ | hasPacked ty  -> error $ "cursorizePackedExp: nested tuples" ++ sdoc rhs
                  _ -> cursorizeExp ddfs fundefs denv tenv senv e
      let rhs' = MkProdE es
          ty   = gRecoverType ddfs (Env2 tenv M.empty) rhs
          ty'  = cursorizeTy ty
          tenv' = M.insert v ty tenv
      bod' <- go tenv' bod
      return $ mkLets [(v,[], ty', rhs')] bod'

    _ -> error $ "cursorizeProj: Unexpected expression: " ++ sdoc ex

  where
    go t x = if isPackedContext
             then fromDi <$> cursorizePackedExp ddfs fundefs denv t senv x
             else cursorizeExp ddfs fundefs denv t senv x


{-

Spawn and sync
~~~~~~~~~~~~~~

This is almost identical to a cursorizeLet case below. Except we bind fewer things
and add fewer things to the type environemnt because we have to wait until the
join point.

-}
cursorizeSpawn :: Bool -> DDefs Ty2 -> FunDefs2 -> DepEnv -> TyEnv Ty2 -> SyncEnv -> Exp2 -> PassM Exp3
cursorizeSpawn isPackedContext ddfs fundefs denv tenv senv ex = do
  case ex of
    LetE (v, locs, ty, (SpawnE fn applocs args)) bod

      | isPackedTy ty -> do
          rhs' <- fromDi <$> cursorizePackedExp ddfs fundefs denv tenv senv (AppE fn applocs args)
          let rhs'' = case rhs' of
                        AppE fn' applocs' args' -> SpawnE fn' applocs' args'
                        _ -> error "cursorizeSpawn"
          fresh <- gensym "tup_packed"
          let ty' = case locs of
                      [] -> cursorizeTy ty
                      xs -> ProdTy ([CursorTy | _ <- xs] ++ [cursorizeTy ty])
              tenv' = M.union (M.fromList [(fresh, ty')]) tenv
                      -- L.foldr (\(a,b) acc -> M.insert a b acc) tenv $
                      --   [(v, ty),(fresh, ty'),(toEndV v, projTy 1 ty')] ++ [(loc,CursorTy) | loc <- locs]
              -- TyEnv Ty2 and L3 expresssions are tagged with different types
              ty''  = curDict $ stripTyLocs ty'
              fresh_rhs = VarE fresh
              (bnds, pending_bnds) =
                      case locs of
                        []    -> ([ (fresh   , [], ty''          , rhs'' ) ],
                                  [ (v       , [], projTy 0 ty'', ty,           mkProj 0 fresh_rhs)
                                  , (toEndV v, [], projTy 1 ty'', projTy 1 ty', mkProj 1 fresh_rhs)])
                        _ -> let nLocs = length locs
                                 locBnds = [(loc  ,[], CursorTy, CursorTy, mkProj n fresh_rhs)
                                           | (loc,n) <- zip locs [0..]]
                                 bnds' = [(fresh ,[], ty'', rhs'') ]
                                 pending_bnds' = [(v       ,[], projTy 0 $ projTy nLocs ty'', ty,                          mkProj 0 $ mkProj nLocs fresh_rhs)
                                                 ,(toEndV v,[], projTy 1 $ projTy nLocs ty'', projTy 0 $ projTy nLocs ty', mkProj 1 $ mkProj nLocs fresh_rhs)]
                                                 ++ locBnds
                             in (bnds', pending_bnds')
          case M.lookup (toEndV v) denv of
            Just xs -> error $ "cursorizeSpawn todo: " ++ sdoc xs
            Nothing -> return ()
          let senv' = M.insert v pending_bnds senv
          bod'  <- go tenv' senv' bod
          let bod'' = updateAvailVars [v] [fresh] bod'
          return $ mkLets bnds bod''

      | hasPacked ty -> do
          rhs' <- fromDi <$> cursorizePackedExp ddfs fundefs denv tenv senv (AppE fn applocs args)
          let rhs'' = case rhs' of
                        AppE fn' applocs' args' -> SpawnE fn' applocs' args'
                        _ -> error $ "cursorizeSpawn: this should've been an AppE. Got" ++ sdoc rhs'
          fresh <- gensym "tup_haspacked"
          let ty' = case locs of
                      [] -> cursorizeTy ty
                      xs -> ProdTy ([CursorTy | _ <- xs] ++ [cursorizeTy ty])
              ty''  = stripTyLocs ty'
              tenv' = M.insert v ty tenv
          case locs of
            [] -> LetE (v,[], ty'', rhs'') <$>
                    go tenv' senv bod
            _  -> do
              let (bnds, pending_bnds) =
                    ([(fresh, [], ty'', rhs'')],
                     [(loc,[],CursorTy, CursorTy, ProjE n (VarE fresh)) | (loc,n) <- (zip locs [0..])] ++
                     [(v,[], projTy (length locs) ty'', ty, ProjE (length locs) (VarE fresh))])
                  senv' = M.insert v pending_bnds senv
              mkLets bnds <$> go tenv' senv' bod

      | otherwise -> do
          rhs' <- cursorizeExp ddfs fundefs denv tenv senv (AppE fn applocs args)
          let rhs'' = case rhs' of
                        AppE fn' applocs' args' -> SpawnE fn' applocs' args'
                        _ -> error "cursorizeSpawn"
          case locs of
            [] -> LetE (v,[],curDict $ stripTyLocs ty, rhs'') <$>
                    go (M.insert v ty tenv) senv bod
            [loc] -> do
              fresh <- gensym "par_tup_scalar"
              let ty' :: Ty2
                  ty'  = ProdTy ([CursorTy | _ <- locs] ++ [cursorizeTy ty])
                  tenv' = M.union (M.fromList [(fresh, ty')]) tenv
                  ty'' :: Ty3
                  ty'' = stripTyLocs ty'
                  rhs''' = Di (VarE fresh)
                  pending_bnds = [ (loc   ,[] , projTy 0 ty'', projTy 0 ty' , projVal rhs''')
                                 , (v     ,[] , projTy 1 ty'', projTy 0 ty' , projEnds rhs''')]
                  senv' = M.insert v pending_bnds senv
              bod' <- go tenv' senv' bod
              return $ mkLets [(fresh,[] , ty'', rhs'')] bod'

            _ -> error "TODO: cursorizeSpawn"

    _ -> error "cursorizeSpawn: Unbound SpawnE"

  where go t s x = if isPackedContext
                   then fromDi <$> cursorizePackedExp ddfs fundefs denv t s x
                   else cursorizeExp ddfs fundefs denv t s x

cursorizeSync :: Bool -> DDefs Ty2 -> FunDefs2 -> DepEnv -> TyEnv Ty2 -> SyncEnv -> Exp2 -> PassM Exp3
cursorizeSync isPackedContext ddfs fundefs denv tenv senv ex = do
  case ex of
    LetE (v, _locs, ty, SyncE) bod -> do
      let pending_bnds = concat (M.elems senv)
          tenv' = foldr (\(v1,_,_,ty2,_) env -> M.insert v1 ty2 env) tenv pending_bnds
          -- Discharge bindings that depending on the join point.
          bnds  = map (\(a,b,c,_,e) -> (a,b,c,e)) pending_bnds
          bnds' = (v,[],stripTyLocs ty, SyncE) : bnds
      bod' <- go tenv' bod
      return $ mkLets bnds' bod'
    _ -> error "cursorizeSpawn: Unbound SyncE"
  where go t x = if isPackedContext
                 then fromDi <$> cursorizePackedExp ddfs fundefs denv t M.empty x
                 else cursorizeExp ddfs fundefs denv t M.empty x


{-

Cursorizing let expressions
~~~~~~~~~~~~~~~~~~~~~~~~~~~

Process RHS and bind the following cursors

     v     -> start_write
     end_v -> end_write
     loc   -> end_read     (only if it's available)

An expression returning packed value can either be a `DataConE` or a `AppE`.
DataConE returns a (start_write,end_write) tuple whereas
AppE returns (end_read,end_write).

So we cannot always rely on the RHS to return a start_write cursor.
But since the types of all packed expressions are already annotated with locations,
we can take a shortcut here and directly bind `v` to the tagged location.

Other bindings are straightforward projections of the processed RHS.

-}
cursorizeLet :: Bool -> DDefs Ty2 -> FunDefs2 -> DepEnv -> TyEnv Ty2 -> SyncEnv
             -> (Var, [Var], Ty2, Exp2) -> Exp2 -> PassM Exp3
cursorizeLet isPackedContext ddfs fundefs denv tenv senv (v,locs,ty,rhs) bod
    | isPackedTy ty = do
        rhs' <- fromDi <$> cursorizePackedExp ddfs fundefs denv tenv senv rhs
        fresh <- gensym "tup_packed"
        let ty' = case locs of
                    [] -> cursorizeTy ty
                    xs -> ProdTy ([CursorTy | _ <- xs] ++ [cursorizeTy ty])

            tenv' = L.foldr (\(a,b) acc -> M.insert a b acc) tenv $
                      [(v, ty),(fresh, ty'),(toEndV v, projTy 1 ty')] ++ [(loc,CursorTy) | loc <- locs]

            -- TyEnv Ty2 and L3 expresssions are tagged with different types
            ty''  = curDict $ stripTyLocs ty'
            rhs'' = VarE fresh

            bnds = case locs of
                      []    -> [ (fresh   , [], ty''          , rhs' )
                               , (v       , [], projTy 0 ty'' , mkProj 0 rhs'')
                               , (toEndV v, [], projTy 1 ty'' , mkProj 1 rhs'')]

                      _ -> let nLocs = length locs
                               locBnds = [(loc  ,[], CursorTy, mkProj n rhs'')
                                         | (loc,n) <- zip locs [0..]]
                               bnds' = [(fresh   ,[], ty''                         , rhs')
                                       ,(v       ,[], projTy 0 $ projTy nLocs ty'' , mkProj 0 $ mkProj nLocs rhs'')
                                       ,(toEndV v,[], projTy 1 $ projTy nLocs ty'' , mkProj 1 $ mkProj nLocs rhs'')]
                           in bnds' ++ locBnds
        case M.lookup (toEndV v) denv of
          Just xs -> error $ "todo: " ++ sdoc xs
          Nothing -> return ()
        bod' <- go tenv' bod
        return $ mkLets bnds bod'

    | hasPacked ty = do
        rhs' <- fromDi <$> cursorizePackedExp ddfs fundefs denv tenv senv rhs
        fresh <- gensym "tup_haspacked"
        let ty' = case locs of
                    [] -> cursorizeTy ty
                    xs -> ProdTy ([CursorTy | _ <- xs] ++ [cursorizeTy ty])
            ty''  = stripTyLocs ty'
            tenv' = M.union (M.insert v ty tenv) (M.fromList [(loc,CursorTy) | loc <- locs])
        case locs of
          [] -> LetE (v,[], ty'', rhs') <$>
                  go tenv' bod
          _  -> do
            let tenv'' =  M.union tenv' $
                          M.fromList [(loc,CursorTy) | loc <- locs]

                bnds  = [(fresh, [], ty'', rhs')] ++
                        [(loc,[],CursorTy, ProjE n (VarE fresh)) | (loc,n) <- (zip locs [0..])]
                        ++ [(v,[], projTy (length locs) ty'', ProjE (length locs) (VarE fresh))]
            mkLets bnds <$> go tenv'' bod

  {-

This was a scalar binding before, but now has been transformed to
also return an end_read cursor. So the type of the binding now
becomes:

    ProdTy [CursorTy, old_ty]

Also, the binding itself now changes to:

    end_read -> ProjE 0 RHS'
    v        -> ProjE 1 RHS'

`rightmost` is an example of a program that does this.

-}

    | otherwise = do
        rhs' <- cursorizeExp ddfs fundefs denv tenv senv rhs
        case locs of
            [] -> LetE (v,[],curDict $ stripTyLocs ty, rhs') <$>
                    go (M.insert v ty tenv) bod
            _ -> do
              fresh <- gensym "tup_scalar"
              let rhs'' = VarE fresh
                  ty'  = ProdTy ([CursorTy | _ <- locs] ++ [cursorizeTy ty])
                  -- We cannot resuse ty' here because TyEnv Ty2 and expresssions are
                  -- tagged with different
                  ty'' = stripTyLocs ty'
                  tenv' =  M.union (M.insert v ty tenv) $
                           M.fromList [(loc,CursorTy) | loc <- locs]
                  bnds  = [ (fresh, [] , ty''          , rhs') ] ++
                          [ (loc,[],CursorTy, ProjE n rhs'') | (loc,n) <- (zip locs [0..]) ] ++
                          [ (v,[], projTy (length locs) ty'', ProjE (length locs) rhs'') ]
              bod' <- go tenv' bod
              return $ mkLets bnds bod'

  where go t x = if isPackedContext
                 then fromDi <$> cursorizePackedExp ddfs fundefs denv t senv x
                 else cursorizeExp ddfs fundefs denv t senv x

{-

Unpacking constructors
~~~~~~~~~~~~~~~~~~~~~~

(1) Take a cursor pointing to the start of the tag, and advance it by 1 byte.
(2) If this DataCon has random access nodes, unpack those.
(3) If the first bound varaible is a scalar (IntTy), read it using the newly
returned cursor. Otherwise, just process the body. it'll have the correct
instructions to process other bound locations

Consider an example of unpacking of a Node^ pattern:

    (Node^ [(ind_y3, loc_ind_y3), (n1, loc_n1) , (x2 , loc_x2), (y3 , loc_y3)]
      BODY)

..TODO..

-}
unpackDataCon :: DDefs Ty2 -> FunDefs2 -> DepEnv -> TyEnv Ty2 -> SyncEnv -> Bool -> Var
              -> (DataCon, [(Var, Var)], Exp2) -> PassM (DataCon, [t], Exp3)
unpackDataCon ddfs fundefs denv1 tenv1 senv isPacked scrtCur (dcon,vlocs1,rhs) = do
  field_cur <- gensym "field_cur"

  (dcon, [],)
    -- Advance the cursor by 1 byte so that it points to the first field
    <$> mkLets [(field_cur,[],CursorTy, Ext $ AddCursor scrtCur (LitE 1))]
    <$> (if isAbsRANDataCon dcon
         then unpackWithAbsRAN field_cur
         else if isRelRANDataCon dcon
         then unpackWithRelRAN field_cur
         else unpackRegularDataCon field_cur)

  where
    tys1 = lookupDataCon ddfs dcon
    processRhs denv env = if isPacked
                          then fromDi <$> cursorizePackedExp ddfs fundefs denv env senv rhs
                          else cursorizeExp ddfs fundefs denv env senv rhs

    -- Since this constructor does not have random access nodes, we may not be able
    -- to unpack all the fields. Basically, anything after the first packed
    -- value isn't accessible since we have no way to reach it without knowing
    -- the end of the packed value. So we punt on creating bindings for such
    -- variables, and add them to the dependency environment instead. Later, when
    -- the appropriate end locations become available (see the LetLocE cases),
    -- these bindings are discharged from the dependency environment.
    --
    -- We recurse over the fields in `go`, and create bindings as long as we `canBind`.
    -- Otherwise, we add things to the dependency environment. `canBind` is set
    -- to true initially, and we flip it as soon as we see a packed value.
    --
    unpackRegularDataCon :: Var -> PassM Exp3
    unpackRegularDataCon field_cur = go field_cur vlocs1 tys1 True denv1 (M.insert field_cur CursorTy tenv1)
      where
        go :: Var -> [(Var, LocVar)] -> [Ty2] -> Bool -> DepEnv -> TyEnv Ty2 -> PassM Exp3
        go cur vlocs tys canBind denv tenv =
          case (vlocs, tys) of
            ([],[]) -> processRhs denv tenv
            ((v,loc):rst_vlocs, ty:rst_tys) ->
              case ty of
                -- Int, Float, Sym, or Bool
                _ | isScalarTy ty -> do
                  (tenv', binds) <- scalarBinds ty v loc tenv
                  if canBind
                  then do
                    -- If the location exists in the environment, it indicates that the
                    -- corresponding variable was also bound and we shouldn't create duplicate
                    -- bindings (checked in the LetLocE cases).
                    let binds' = (loc,[],CursorTy, VarE cur):binds
                        tenv'' = M.insert loc CursorTy tenv'
                    bod <- go (toEndV v) rst_vlocs rst_tys canBind denv tenv''
                    return $ mkLets binds' bod
                  else do
                    -- Cannot read this int. Instead, we add it to DepEnv.
                    let denv' = M.insertWith (++) loc binds denv
                    go (toEndV v) rst_vlocs rst_tys canBind denv' tenv'

                -- An indirection or redirection pointer.
                -- ASSUMPTION: We can always bind it, since it occurs immediately after the tag.
                CursorTy -> do
                  tmp <- gensym "readcursor_indir"
                  let tenv' = M.union (M.fromList [(tmp     , ProdTy [CursorTy, CursorTy]),
                                                   (loc     , CursorTy),
                                                   (v       , CursorTy),
                                                   (toEndV v, CursorTy)])
                              tenv
                      read_cursor = if isIndirectionTag dcon || isRedirectionTag dcon
                                    then Ext (ReadTaggedCursor cur)
                                    else error $ "unpackRegularDataCon: cursorty without indirection/redirection."
                      binds = [(tmp     , [], ProdTy [CursorTy, CursorTy], read_cursor),
                               (loc     , [], CursorTy, VarE cur),
                               (v       , [], CursorTy, ProjE 0 (VarE tmp)),
                               (toEndV v, [], CursorTy, ProjE 1 (VarE tmp))]
                  bod <- go (toEndV v) rst_vlocs rst_tys canBind denv tenv'
                  return $ mkLets binds bod


                VectorTy el_ty -> do
                  tmp <- gensym "read_vec_tuple"
                  let tenv' = M.union (M.fromList [(tmp     , ProdTy [VectorTy el_ty, CursorTy]),
                                                   (v       , VectorTy el_ty),
                                                   (toEndV v, CursorTy)])
                              tenv
                      ty'   = stripTyLocs ty
                      binds = [(tmp     , [], ProdTy [ty', CursorTy], Ext $ ReadVector loc (stripTyLocs el_ty)),
                               (v       , [], ty'     , ProjE 0 (VarE tmp)),
                               (toEndV v, [], CursorTy, ProjE 1 (VarE tmp))]
                  if canBind
                  then do
                    -- If the location exists in the environment, it indicates that the
                    -- corresponding variable was also bound and we shouldn't create duplicate
                    -- bindings (checked in the LetLocE cases).
                    let binds' = (loc,[],CursorTy, VarE cur):binds
                        tenv'' = M.insert loc CursorTy tenv'
                    bod <- go (toEndV v) rst_vlocs rst_tys canBind denv tenv''
                    return $ mkLets binds' bod
                  else do
                    -- Cannot read this int. Instead, we add it to DepEnv.
                    let denv' = M.insertWith (++) loc binds denv
                    go (toEndV v) rst_vlocs rst_tys canBind denv' tenv'


                ListTy el_ty -> do
                  tmp <- gensym "read_list_tuple"
                  let tenv' = M.union (M.fromList [(tmp     , ProdTy [ListTy el_ty, CursorTy]),
                                                   (v       , ListTy el_ty),
                                                   (toEndV v, CursorTy)])
                              tenv
                      ty'   = stripTyLocs ty
                      binds = [(tmp     , [], ProdTy [ty', CursorTy], Ext $ ReadList loc (stripTyLocs el_ty)),
                               (v       , [], ty'     , ProjE 0 (VarE tmp)),
                               (toEndV v, [], CursorTy, ProjE 1 (VarE tmp))]
                  if canBind
                  then do
                    -- If the location exists in the environment, it indicates that the
                    -- corresponding variable was also bound and we shouldn't create duplicate
                    -- bindings (checked in the LetLocE cases).
                    let binds' = (loc,[],CursorTy, VarE cur):binds
                        tenv'' = M.insert loc CursorTy tenv'
                    bod <- go (toEndV v) rst_vlocs rst_tys canBind denv tenv''
                    return $ mkLets binds' bod
                  else do
                    -- Cannot read this int. Instead, we add it to DepEnv.
                    let denv' = M.insertWith (++) loc binds denv
                    go (toEndV v) rst_vlocs rst_tys canBind denv' tenv'

                PackedTy{} -> do
                  let tenv' = M.insert v CursorTy tenv
                  if canBind
                  then do
                    let tenv'' = M.insert loc CursorTy tenv'
                    -- Flip canBind to indicate that the subsequent fields
                    -- should be added to the dependency environment.
                    bod <- go (toEndV v) rst_vlocs rst_tys False denv tenv''
                    return $ mkLets [(loc, [], CursorTy, VarE cur)
                                    ,(v  , [], CursorTy, VarE loc)]
                             bod
                  else do
                    -- Cannot read this. Instead, we add it to DepEnv.
                    let denv' = M.insertWith (++) loc [(v,[],CursorTy,VarE loc)] denv
                    go (toEndV v) rst_vlocs rst_tys False denv' tenv'

                _ -> error $ "unpackRegularDataCon: Unexpected field " ++ sdoc (v,loc) ++ ":" ++ sdoc ty

            _ -> error $ "unpackRegularDataCon: Unexpected numnber of varible, type pairs: " ++ show (vlocs,tys)

    -- We have access to all fields in this constructor, and can create
    -- bindings for everything. We begin by unpacking the random access nodes.
    unpackWithAbsRAN :: Var -> PassM Exp3
    unpackWithAbsRAN field_cur =
        -- A map from a variable to a tuple containing it's location and
        -- the RAN field it depends on. Consider this constructor:
        --
        --     (Node^ [(ran_y3, loc_ran_y3), (n1, loc_n1) , (x2 , loc_x2), (y3 , loc_y3)] ...),
        --
        -- it will be the map:
        --
        --     (y3 -> (loc_y3, ran_y3))
        let ran_mp =
              case numRANsDataCon ddfs (fromRANDataCon dcon) of
                0 -> M.empty
                n -> let -- Random access nodes occur immediately after the tag
                         ind_vars = L.map fst $ L.take n vlocs1
                         -- Everything else is a regular consturctor field,
                         -- which depends on some random access node
                         data_fields = reverse $ L.take n (reverse vlocs1)
                         (vars, var_locs) = unzip data_fields
                     in M.fromList $ zip vars (zip var_locs ind_vars)
        in go field_cur vlocs1 tys1 ran_mp denv1 (M.insert field_cur CursorTy tenv1)
      where
        go :: Var -> [(Var, LocVar)] -> [Ty2] -> M.Map Var (Var,Var) -> DepEnv -> TyEnv Ty2 -> PassM Exp3
        go cur vlocs tys indirections_env denv tenv = do
          case (vlocs, tys) of
            ([], []) -> processRhs denv tenv
            ((v,loc):rst_vlocs, ty:rst_tys) ->
              case ty of
                -- The random access node
                -- ASSUMPTION: We can always bind it, since it occurs immediately after the tag.
                CursorTy -> do
                  tmp <- gensym "readcursor_tuple"
                  let tenv' = M.union (M.fromList [(tmp     , ProdTy [CursorTy, CursorTy]),
                                                   (loc     , CursorTy),
                                                   (v       , CursorTy),
                                                   (toEndV v, CursorTy)])
                              tenv

                      binds = [(tmp     , [], ProdTy [CursorTy, CursorTy], Ext $ ReadCursor cur),
                               (loc     , [], CursorTy, VarE cur),
                               (v       , [], CursorTy, ProjE 0 (VarE tmp)),
                               (toEndV v, [], CursorTy, ProjE 1 (VarE tmp))]
                  bod <- go (toEndV v) rst_vlocs rst_tys indirections_env denv tenv'
                  return $ mkLets binds bod

                -- Int, Sym, or Bool
                _ | isScalarTy ty -> do
                  (tenv', binds) <- scalarBinds ty v loc tenv
                  let loc_bind = case M.lookup v indirections_env of
                                   Nothing ->
                                     (loc,[],CursorTy, VarE cur)
                                   -- Read this using a random access node
                                   Just (_var_loc, ind_var) ->
                                     (loc,[],CursorTy, VarE ind_var)
                      binds' = loc_bind:binds
                      tenv'' = M.insert loc CursorTy tenv'
                  bod <- go (toEndV v) rst_vlocs rst_tys indirections_env denv tenv''
                  return $ mkLets binds' bod

                VectorTy el_ty -> do
                  tmp <- gensym "read_vec_tuple"
                  let tenv' = M.union (M.fromList [(tmp     , ProdTy [VectorTy el_ty, CursorTy]),
                                                   (v       , VectorTy el_ty),
                                                   (toEndV v, CursorTy)])
                              tenv
                      ty'   = stripTyLocs ty
                      binds = [(tmp     , [], ProdTy [ty', CursorTy], Ext $ ReadVector loc (stripTyLocs el_ty)),
                               (v       , [], ty'     , ProjE 0 (VarE tmp)),
                               (toEndV v, [], CursorTy, ProjE 1 (VarE tmp))]
                      loc_bind = case M.lookup v indirections_env of
                                   Nothing ->
                                     (loc, [], CursorTy, VarE cur)
                                   Just (_var_loc, ind_var) ->
                                     (loc, [], CursorTy, VarE ind_var)
                      binds' = loc_bind : binds
                      tenv'' = M.insert loc CursorTy tenv'
                  bod <- go (toEndV v) rst_vlocs rst_tys indirections_env denv tenv''
                  return $ mkLets binds' bod

                ListTy el_ty -> do
                  tmp <- gensym "read_list_tuple"
                  let tenv' = M.union (M.fromList [(tmp     , ProdTy [VectorTy el_ty, CursorTy]),
                                                   (v       , ListTy el_ty),
                                                   (toEndV v, CursorTy)])
                              tenv
                      ty'   = stripTyLocs ty
                      binds = [(tmp     , [], ProdTy [ty', CursorTy], Ext $ ReadList loc (stripTyLocs el_ty)),
                               (v       , [], ty'     , ProjE 0 (VarE tmp)),
                               (toEndV v, [], CursorTy, ProjE 1 (VarE tmp))]
                      loc_bind = case M.lookup v indirections_env of
                                   Nothing ->
                                     (loc, [], CursorTy, VarE cur)
                                   Just (_var_loc, ind_var) ->
                                     (loc, [], CursorTy, VarE ind_var)
                      binds' = loc_bind : binds
                      tenv'' = M.insert loc CursorTy tenv'
                  bod <- go (toEndV v) rst_vlocs rst_tys indirections_env denv tenv''
                  return $ mkLets binds' bod

                PackedTy{} -> do
                  let tenv' = M.union (M.fromList [ (loc, CursorTy)
                                                  , (v,   CursorTy) ])
                              tenv
                      loc_bind = case M.lookup v indirections_env of
                                   -- This is the first packed value. We can unpack this.
                                   Nothing ->
                                     (loc, [], CursorTy, VarE cur)
                                   -- We need to access this using a random access node
                                   Just (_var_loc, ind_var) ->
                                     (loc, [], CursorTy, VarE ind_var)
                  bod <- go (toEndV v) rst_vlocs rst_tys indirections_env denv tenv'
                  return $ mkLets [ loc_bind, (v, [], CursorTy, VarE loc) ] bod

                _ -> error $ "unpackWitnAbsRAN: Unexpected field " ++ sdoc (v,loc) ++ ":" ++ sdoc ty

            _ -> error $ "unpackWitnAbsRAN: Unexpected numnber of varible, type pairs: " ++ show (vlocs,tys)

    -- We have access to all fields in this constructor, and can create
    -- bindings for everything. We begin by unpacking the random access nodes.
    unpackWithRelRAN :: Var -> PassM Exp3
    unpackWithRelRAN field_cur =
        -- ran_mp is a map from a variable to a tuple containing it's location and
        -- the RAN field it depends on. Consider this constructor:
        --
        --     (Node* [(ran_y3, loc_ran_y3), (n1, loc_n1) , (x2 , loc_x2), (y3 , loc_y3)] ...),
        --
        -- it will be the map:
        --
        --     (y3 -> (loc_y3, ran_y3))
        let ran_mp =
              case numRANsDataCon ddfs (fromRANDataCon dcon) of
                0 -> M.empty
                n -> let -- Random access nodes occur immediately after the tag
                         inds = L.take n $ L.drop 1 vlocs1
                         -- Everything else is a regular consturctor field,
                         -- which depends on some random access node
                         data_fields = reverse $ L.take n (reverse vlocs1)
                         (vars, var_locs) = unzip data_fields
                     in M.fromList $ zip vars (zip var_locs inds)
        in go field_cur vlocs1 tys1 ran_mp denv1 (M.insert field_cur CursorTy tenv1)
      where
        go :: Var -> [(Var, LocVar)] -> [Ty2] -> M.Map Var (Var,(Var,Var)) -> DepEnv -> TyEnv Ty2 -> PassM Exp3
        go cur vlocs tys indirections_env denv tenv = do
          case (vlocs, tys) of
            ([], []) -> processRhs denv tenv
            ((v,loc):rst_vlocs, ty:rst_tys) ->
              case ty of
                -- Int, Sym, or Bool
                _ | isScalarTy ty -> do
                  (tenv', binds) <- scalarBinds ty v loc tenv
                  let loc_bind = case M.lookup v indirections_env of
                                   -- This appears before the first packed field. Unpack it
                                   -- in the usual way.
                                   Nothing ->
                                     (loc,[],CursorTy, VarE cur)
                                   -- We need to read this using a random access node
                                   Just (_var_loc, (ind_var, ind_loc)) ->
                                     (loc,[],CursorTy, Ext $ AddCursor ind_loc (VarE ind_var))
                      binds' = loc_bind:binds
                      tenv'' = M.insert loc CursorTy tenv'
                  bod <- go (toEndV v) rst_vlocs rst_tys indirections_env denv tenv''
                  return $ mkLets binds' bod

                PackedTy{} -> do
                  tmp_loc <- gensym "loc"
                  let tenv' = M.union (M.fromList [ (loc, CursorTy)
                                                  , (v,   CursorTy) ])
                              tenv
                      loc_binds = case M.lookup v indirections_env of
                                    -- This is the first packed value. We can unpack this.
                                    Nothing ->
                                      [(loc, [], CursorTy, VarE cur)]
                                    -- We need to access this using a random access node
                                    Just (_var_loc, (ind_var, ind_loc)) ->
                                      [ (tmp_loc,[],CursorTy, Ext $ AddCursor ind_loc (VarE ind_var))
                                      , (loc,[],CursorTy, Ext $ AddCursor tmp_loc (LitE 8)) ]
                  bod <- go (toEndV v) rst_vlocs rst_tys indirections_env denv tenv'
                  return $ mkLets  (loc_binds ++ [(v, [], CursorTy, VarE loc)]) bod

                _ -> error $ "unpackWithRelRAN: Unexpected field " ++ sdoc (v,loc) ++ ":" ++ sdoc ty

            _ -> error $ "unpackWithRelRAN: Unexpected numnber of varible, type pairs: " ++ show (vlocs,tys)

    -- Generate bindings for unpacking int fields. A convenient
    scalarBinds :: Ty2 -> Var -> LocVar -> TyEnv Ty2 -> PassM (TyEnv Ty2, [(Var, [()], Ty3, Exp3)])
    scalarBinds ty v loc tenv = do
      tmp <- gensym "read_scalar_tuple"
      -- Note that the location is not added to the type environment here.
      -- The caller of this fn will do that later, depending on whether we're
      -- binding the location now or later via DepEnv.
      let s     = mkScalar ty
          tenv' = M.union (M.fromList [(tmp     , ProdTy [ty, CursorTy]),
                                       (v       , ty),
                                       (toEndV v, CursorTy)])
                  tenv

          ty'   = stripTyLocs ty

          binds = [(tmp     , [], ProdTy [ty', CursorTy], Ext $ ReadScalar s loc),
                   (v       , [], ty'     , ProjE 0 (VarE tmp)),
                   (toEndV v, [], CursorTy, ProjE 1 (VarE tmp))]
      return (tenv', binds)

giveStarts :: Ty2 -> Exp3 -> Exp3
giveStarts ty e =
  case ty of
    PackedTy{} -> mkProj 0 e
    -- NOTE : mkProj . MkProdE == id
    ProdTy tys -> MkProdE $ zipWith (\ ty' n -> giveStarts ty' (mkProj n e)) tys [0..]
    _ -> e


projValTy :: (Out a) => UrTy a -> UrTy a
projValTy = projTy 0

projEndsTy :: (Out a) => UrTy a -> UrTy a
projEndsTy = projTy 1


-- | Bindings for a letregion
regionToBinds :: Bool -> Region -> RegionSize -> [(Var, [()], Ty3, Exp3)]
regionToBinds for_parallel_allocs r sz =
  case r of
    VarR{} -> error $ "Unexpected VarR in Cursorize." ++ sdoc r
<<<<<<< HEAD
    GlobR v mul -> if for_parallel_allocs
                   then [ (v       , [], CursorTy, Ext$ NewParBuffer mul)
                        , (toEndV v, [], CursorTy, Ext$ EndOfBuffer mul)]
                   else [ (v       , [], CursorTy, Ext$ NewBuffer mul)
                        , (toEndV v, [], CursorTy, Ext$ EndOfBuffer mul)]
    DynR v mul  -> if for_parallel_allocs
                   then [ (v       , [], CursorTy, Ext$ ScopedParBuffer mul)
                        , (toEndV v, [], CursorTy, Ext$ EndOfBuffer mul)]
                   else [ (v       , [], CursorTy, Ext$ ScopedBuffer mul)
                        , (toEndV v, [], CursorTy, Ext$ EndOfBuffer mul)]
=======
    GlobR v mul -> let mul' = go mul in
                   if for_parallel_allocs
                   then [ (v       , [], CursorTy, Ext$ NewParBuffer mul')
                        , (toEndV v, [], CursorTy, Ext$ AddCursor v (Ext $ InitSizeOfBuffer mul'))]
                   else [ (v       , [], CursorTy, Ext$ NewBuffer mul')
                        , (toEndV v, [], CursorTy, Ext$ AddCursor v (Ext $ InitSizeOfBuffer mul'))]
    DynR v mul  -> let mul' = go mul in
                   if for_parallel_allocs
                   then [ (v       , [], CursorTy, Ext$ ScopedParBuffer mul')
                        , (toEndV v, [], CursorTy, Ext$ AddCursor v (Ext $ InitSizeOfBuffer mul'))]
                   else [ (v       , [], CursorTy, Ext$ ScopedBuffer mul')
                        , (toEndV v, [], CursorTy, Ext$ AddCursor v (Ext $ InitSizeOfBuffer mul'))]
>>>>>>> 8053b197
    -- TODO: docs
    MMapR _v    -> []

 where
  go mul =
    case sz of
      BoundedSize 0 -> mul
      BoundedSize x -> Bounded x
      Undefined     -> mul


isBound :: LocVar -> TyEnv Ty2 -> Bool
isBound = M.member

-- ================================================================================
--                         Dilation Conventions
-- ================================================================================
-- Everything to do with dilation.  It should be possible to change
-- the dilated format by changing only this section.


-- | If an expression `e` returns type `T`, then a dilated version of
-- `e` returns a tuple (T,Cursors), where cursors contains a flat
-- record of end-cursors corresponding exactly to all the components
-- of T which are PackedTy.
--
newtype DiExp ex = Di ex
  deriving (Generic, Show, Read, Eq, Ord)
--type DiExp = Exp

instance (Out ex) => Out (DiExp ex)

onDi :: (ex -> ex) -> DiExp ex -> DiExp ex
onDi f (Di x) = Di (f x)

fromDi :: DiExp ex -> ex
fromDi (Di x) = x


-- | Project the cursor package from a dilated expression, contains pointers
-- to all the ENDs.
projEnds :: DiExp Exp3 -> Exp3
projEnds (Di e) = mkProj 1 e

-- | Project the original value from a dilated expression.
projVal :: DiExp Exp3 -> Exp3
projVal (Di e) = mkProj 0 e

-- | Constructor that combines a regular expression with a list of
-- corresponding end cursors.
mkDi :: Exp3 -> [Exp3] -> DiExp Exp3
mkDi x []  = Di $ MkProdE [x,MkProdE []]
mkDi x [o] = Di $ MkProdE [x, o]
mkDi x ls  = Di $ MkProdE [x, MkProdE ls]

curDict :: UrTy a -> UrTy a
curDict (SymDictTy ar _ty) = SymDictTy ar CursorTy
curDict ty = ty<|MERGE_RESOLUTION|>--- conflicted
+++ resolved
@@ -1510,31 +1510,18 @@
 regionToBinds for_parallel_allocs r sz =
   case r of
     VarR{} -> error $ "Unexpected VarR in Cursorize." ++ sdoc r
-<<<<<<< HEAD
-    GlobR v mul -> if for_parallel_allocs
-                   then [ (v       , [], CursorTy, Ext$ NewParBuffer mul)
-                        , (toEndV v, [], CursorTy, Ext$ EndOfBuffer mul)]
-                   else [ (v       , [], CursorTy, Ext$ NewBuffer mul)
-                        , (toEndV v, [], CursorTy, Ext$ EndOfBuffer mul)]
-    DynR v mul  -> if for_parallel_allocs
-                   then [ (v       , [], CursorTy, Ext$ ScopedParBuffer mul)
-                        , (toEndV v, [], CursorTy, Ext$ EndOfBuffer mul)]
-                   else [ (v       , [], CursorTy, Ext$ ScopedBuffer mul)
-                        , (toEndV v, [], CursorTy, Ext$ EndOfBuffer mul)]
-=======
     GlobR v mul -> let mul' = go mul in
                    if for_parallel_allocs
                    then [ (v       , [], CursorTy, Ext$ NewParBuffer mul')
-                        , (toEndV v, [], CursorTy, Ext$ AddCursor v (Ext $ InitSizeOfBuffer mul'))]
+                        , (toEndV v, [], CursorTy, Ext$ EndOfBuffer mul')]
                    else [ (v       , [], CursorTy, Ext$ NewBuffer mul')
-                        , (toEndV v, [], CursorTy, Ext$ AddCursor v (Ext $ InitSizeOfBuffer mul'))]
+                        , (toEndV v, [], CursorTy, Ext$ EndOfBuffer mul')]
     DynR v mul  -> let mul' = go mul in
                    if for_parallel_allocs
                    then [ (v       , [], CursorTy, Ext$ ScopedParBuffer mul')
-                        , (toEndV v, [], CursorTy, Ext$ AddCursor v (Ext $ InitSizeOfBuffer mul'))]
+                        , (toEndV v, [], CursorTy, Ext$ EndOfBuffer mul')]
                    else [ (v       , [], CursorTy, Ext$ ScopedBuffer mul')
-                        , (toEndV v, [], CursorTy, Ext$ AddCursor v (Ext $ InitSizeOfBuffer mul'))]
->>>>>>> 8053b197
+                        , (toEndV v, [], CursorTy, Ext$ EndOfBuffer mul')]
     -- TODO: docs
     MMapR _v    -> []
 
