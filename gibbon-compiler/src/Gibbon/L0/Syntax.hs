--- conflicted
+++ resolved
@@ -67,13 +67,13 @@
 data LinearExt loc dec
     -- (&) :: a %1 -> (a %1 -> b) %1 -> b
   = ReverseAppE (PreExp E0Ext loc dec) (PreExp E0Ext loc dec)
-    
+
 -- lseq :: a %1-> b %1-> b
   | LseqE (PreExp E0Ext loc dec) (PreExp E0Ext loc dec)
-    
+
 -- unsafeAlias :: a %1-> (a,a)
   | AliasE (PreExp E0Ext loc dec)
-    
+
 -- unsafeToLinear :: (a %p-> b) %1-> (a %1-> b)
   | ToLinearE (PreExp E0Ext loc dec)
   deriving (Show, Ord, Eq, Read, Generic, NFData)
@@ -84,17 +84,8 @@
 deriving instance Generic Loc.Loc
 
 deriving instance Generic Loc.Pos
-<<<<<<< HEAD
 deriving instance NFData  Loc.Pos
 deriving instance NFData  Loc.Loc
-=======
-
---deriving instance Ord     Loc.Loc
-deriving instance NFData Loc.Pos
-
-deriving instance NFData Loc.Loc
-
->>>>>>> 5827f62c
 
 -- | Orphaned instance: read without source locations.
 instance Read t => Read (Loc.L t)
@@ -705,7 +696,6 @@
         GetNumProcessors -> IntTy
         (ErrorP _ ty) -> ty
         ReadPackedFile _ _ _ ty -> ty
-<<<<<<< HEAD
         WritePackedFile{} -> ProdTy []
         ReadArrayFile _ ty      -> ty
         PrintInt     -> ProdTy []
@@ -715,22 +705,9 @@
         PrintSym     -> ProdTy []
         ReadInt      -> IntTy
         RequestSizeOf-> error "primRetTy1: RequestSizeOf not handled yet"
+        RequestEndOf -> error "primRetTy1: RequestEndOf not handled yet"
         SymSetEmpty  -> error "primRetTy1: SymSetEmpty not handled yet"
         SymSetContains-> error "primRetTy1: SymSetContains not handled yet"
-=======
-        WritePackedFile {} -> ProdTy []
-        ReadArrayFile _ ty -> ty
-        PrintInt -> ProdTy []
-        PrintChar -> ProdTy []
-        PrintFloat -> ProdTy []
-        PrintBool -> ProdTy []
-        PrintSym -> ProdTy []
-        ReadInt -> IntTy
-        RequestEndOf -> error "primRetTy1: RequestEndOf not handled yet"
-        RequestSizeOf -> error "primRetTy1: RequestSizeOf not handled yet"
-        SymSetEmpty -> error "primRetTy1: SymSetEmpty not handled yet"
-        SymSetContains -> error "primRetTy1: SymSetContains not handled yet"
->>>>>>> 5827f62c
         SymSetInsert -> error "primRetTy1: SymSetInsert not handled yet"
         SymHashEmpty -> error "primRetTy1: SymHashEmpty not handled yet"
         SymHashInsert -> error "primRetTy1: SymHashInsert not handled yet"
