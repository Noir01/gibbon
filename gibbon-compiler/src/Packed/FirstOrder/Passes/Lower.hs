--- conflicted
+++ resolved
@@ -36,7 +36,6 @@
 
 import Prelude hiding (tail)
 
-<<<<<<< HEAD
 mkUnpackerName :: Constr -> Var
 mkUnpackerName tyCons = "unpack_" ++ tyCons
 
@@ -81,8 +80,6 @@
                     T.funRetTy = T.CursorTy,
                     T.funBody  = bod } 
                     
-=======
->>>>>>> 7e5cddc3
 -------------------------------------------------------------------------------
 
 
