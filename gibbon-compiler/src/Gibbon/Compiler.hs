{-# LANGUAGE RankNTypes #-}
{-# LANGUAGE FlexibleContexts #-}
{-# LANGUAGE AllowAmbiguousTypes #-}
{-# LANGUAGE CPP #-}
{-# OPTIONS_GHC -fno-warn-name-shadowing #-}
{-# OPTIONS_GHC -fno-warn-unused-binds #-}

-- | The compiler pipeline, assembled from several passes.

module Gibbon.Compiler
    ( -- * Compiler entrypoints
      compile, compileCmd
      -- * Configuration options and parsing
     , Config (..), Mode(..), Input(..)
     , configParser, configWithArgs, defaultConfig
      -- * Some other helper fns
     , compileAndRunExe
    )
  where

import           Control.DeepSeq
import           Control.Exception
<<<<<<< HEAD


=======
#if !MIN_VERSION_base(4,15,0)
#endif
import           Control.Monad
>>>>>>> 5827f62c
import           Control.Monad.State.Strict
import           Control.Monad.Reader (ask)



import           Options.Applicative
import           System.Directory
import           System.Environment
import           System.Exit
import           System.FilePath
import           System.IO
import           System.IO.Error (isDoesNotExistError)
import           System.Process
import           Text.PrettyPrint.GenericPretty

import           Gibbon.Common
import           Gibbon.DynFlags
import           Gibbon.Language
import qualified Gibbon.HaskellFrontend as HS
import qualified Gibbon.L0.Syntax as L0
import qualified Gibbon.L1.Syntax as L1
import qualified Gibbon.L2.Syntax as L2
import qualified Gibbon.L4.Syntax as L4
import qualified Gibbon.SExpFrontend as SExp
import           Gibbon.L0.Interp()
import           Gibbon.L1.Interp()
import           Gibbon.L2.Interp ( Store, emptyStore )
-- import           Gibbon.TargetInterp (Val (..), execProg)

-- Compiler passes
import qualified Gibbon.L0.Typecheck as L0
import qualified Gibbon.L0.Specialize2 as L0
import qualified Gibbon.L1.Typecheck as L1
import qualified Gibbon.L2.Typecheck as L2
import qualified Gibbon.L3.Typecheck as L3
import           Gibbon.Passes.Freshen        (freshNames)
import           Gibbon.Passes.Flatten        (flattenL1, flattenL2, flattenL3)
import           Gibbon.Passes.InlineTriv     (inlineTriv)
import           Gibbon.Passes.Simplifier     (simplifyL1, lateInlineTriv, simplifyLocBinds)
-- import           Gibbon.Passes.Sequentialize  (sequentialize)

import           Gibbon.Passes.DirectL3       (directL3)
import           Gibbon.Passes.InferLocations (inferLocs, copyOutOfOrderPacked, fixRANs, removeAliasesForCopyCalls)
-- This is the custom pass reference to issue #133 that moves regionsInwards
import           Gibbon.Passes.RegionsInwards (regionsInwards)
-- import           Gibbon.Passes.RepairProgram  (repairProgram)
import           Gibbon.Passes.AddRAN         (addRAN,needsRAN)
import           Gibbon.Passes.AddTraversals  (addTraversals)
import           Gibbon.Passes.RemoveCopies   (removeCopies)
import           Gibbon.Passes.InferEffects   (inferEffects)
import           Gibbon.Passes.ParAlloc       (parAlloc)
import           Gibbon.Passes.InferRegionScope (inferRegScope)
import           Gibbon.Passes.RouteEnds      (routeEnds)
import           Gibbon.Passes.FollowPtrs     (followPtrs)
import           Gibbon.NewL2.FromOldL2       (fromOldL2)
import           Gibbon.Passes.ThreadRegions  (threadRegions)
import           Gibbon.Passes.InferFunAllocs (inferFunAllocs)
import           Gibbon.Passes.Cursorize      (cursorize)
import           Gibbon.Passes.FindWitnesses  (findWitnesses)
-- -- import           Gibbon.Passes.ShakeTree      (shakeTree)
import           Gibbon.Passes.HoistNewBuf    (hoistNewBuf)
import           Gibbon.Passes.ReorderScalarWrites  ( reorderScalarWrites, writeOrderMarkers )
import           Gibbon.Passes.Unariser       (unariser)
import           Gibbon.Passes.Lower          (lower)
import           Gibbon.Passes.RearrangeFree  (rearrangeFree)
import           Gibbon.Passes.Codegen        (codegenProg)
import           Gibbon.Passes.Fusion2        (fusion2)
import Gibbon.Passes.CalculateBounds          (inferRegSize)
import           Gibbon.Pretty








-- Configuring and launching the compiler.
--------------------------------------------------------------------------------

suppress_warnings :: String
-- suppress_warnings = " -Wno-int-to-pointer-cast -Wno-switch-bool -Wno-return-type "
suppress_warnings = ""

configParser :: Parser Config
configParser = Config <$> inputParser
                      <*> modeParser
                      <*> optional (strOption $ mconcat
                        [ long "bench-input"
                        , metavar "FILE"
                        , help $ mconcat
                            [ "Hard-code the input file for --bench-fun, otherwise it"
                            , " becomes a command-line argument of the resulting binary."
                            , " Also we RUN the benchmark right away if this is provided."
                            ]
                        ])
                      <*> optional (strOption $ mconcat
                        [ long "array-input"
                        , metavar "FILE"
                        , help $ mconcat
                          [ "Hard-code the input file for readArrayFile or it"
                          , " becomes a command-line argument of the resulting binary."
                          ]
                        ])
                      <*> (option auto (mconcat
                        [ short 'v'
                        , long "verbose"
                        , help "Set the debug output level, 1-5, mirrors DEBUG env var."
                        ]) <|> pure 1)
                      <*> (strOption (long "cc" <> help "Set C compiler, default 'gcc'")
                           <|> pure (cc defaultConfig))
                      <*> (strOption (long "optc" <> help "Set C compiler options, default '-std=gnu11 -O3'")
                           <|> pure (optc defaultConfig))
                      <*> (fmap Just (strOption $ long "cfile" <> help "Set the destination file for generated C code")
                           <|> pure (cfile defaultConfig))
                      <*> (fmap Just (strOption $ mconcat
                        [ short 'o'
                        , long "exefile"
                        , help "Set the destination file for the executable"
                        ]) <|> pure (exefile defaultConfig))
                      <*> backendParser
                      <*> dynflagsParser
                      <*> optional (strOption hidden)
 where
  inputParser :: Parser Input
                -- I'd like to display a separator and some more info.  How?
  inputParser = -- infoOption "foo" (help "bar") <*>
                flag' Haskell (long "hs")  <|>
                flag Unspecified SExpr (long "gib")

  modeParser = -- infoOption "foo" (help "bar") <*>
               flag' ToParse (long "parse" <> help "Only parse, then print & stop") <|>
               flag' ToC     (long "toC" <> help "Compile to a C file, named after the input") <|>



               flag' ToExe   (long "to-exe" <> help "Compile to a C file, named after the input") <|>
               flag' Interp1 (long "interp1" <> help "run through the interpreter early, right after parsing") <|>
               flag' Interp2 (short 'i' <> long "interp2" <>
                              help "Run through the interpreter after cursor insertion") <|>
               flag' RunExe  (short 'r' <> long "run" <> help "Compile and then run executable") <|>
               (Bench . toVar <$> strOption (short 'b' <> long "bench-fun" <> metavar "FUN" <>
                                     help ("Generate code to benchmark a 1-argument FUN against a input packed file."++
                                           "  If --bench-input is provided, then the benchmark is run as well.")))

  -- use C as the default backend
  backendParser :: Parser Backend
  backendParser = flag C LLVM (long "llvm" <> help "use the llvm backend for compilation")


-- | Parse configuration as well as file arguments.
configWithArgs :: Parser (Config,[FilePath])
configWithArgs = (,) <$> configParser
                     <*> some (argument str (metavar "FILES..." <> help "Files to compile."))

--------------------------------------------------------------------------------

-- | Command line version of the compiler entrypoint.  Parses command
-- line arguments given as string inputs.  This also allows us to run
-- conveniently from within GHCI.  For example:
--
-- >  compileCmd $ words $ " -r -p -v5 examples/test11c_funrec.gib "
--
compileCmd :: [String] -> IO ()
compileCmd args = withArgs args $
    do (cfg,files) <- execParser opts
       case files of
         [f] -> compile cfg f
         _ -> do dbgPrintLn 1 $ "Compiling multiple files:  " ++ show files
                 mapM_ (compile cfg) files
  where
    opts = info (helper <*> configWithArgs) $ mconcat
      [ fullDesc
      , progDesc "Compile FILES according to the below options."
      , header "A compiler for a minature tree traversal language"
      ]


sepline :: String
sepline = replicate 80 '='


data CompileState a = CompileState
    { cnt :: Int -- ^ Gensym counter
    , result :: Maybe (Value a) -- ^ Result of evaluating output of prior pass, if available.
    }

-- | Compiler entrypoint, given a full configuration and a list of
-- files to process, do the thing.
compile :: Config -> FilePath -> IO ()
compile config@Config{mode,input,verbosity,backend,cfile} fp0 = do
  -- set the env var DEBUG, to verbosity, when > 1
  setDebugEnvVar verbosity

  -- Use absolute path
  dir <- getCurrentDirectory
  let fp1 = dir </> fp0
  -- Parse the input file
  ((l0, cnt0), fp) <- parseInput config input fp1
  let config' = config { srcFile = Just fp }

  let initTypeChecked :: L0.Prog0
      initTypeChecked =
        -- We typecheck first to turn the appropriate VarE's into FunRefE's.
        fst $ runPassM defaultConfig cnt0
                (freshNames l0 >>=
                 (\fresh -> dbgTrace 5 ("\nFreshen:\n"++sepline++ "\n" ++pprender fresh) (L0.tcProg fresh)))

  case mode of
    Interp1 -> do
        dbgTrace passChatterLvl ("\nParsed:\n"++sepline++ "\n" ++ sdoc l0) (pure ())
        dbgTrace passChatterLvl ("\nTypechecked:\n"++sepline++ "\n" ++ pprender initTypeChecked) (pure ())
        runConf <- getRunConfig []
        (_s1,val,_stdout) <- gInterpProg () runConf initTypeChecked
        print val


    ToParse -> dbgPrintLn 0 $ pprender l0

    _ -> do
      dbgPrintLn passChatterLvl $
          " [compiler] pipeline starting, parsed program: "++
            if dbgLvl >= passChatterLvl+1
            then "\n"++sepline ++ "\n" ++ sdoc l0
            else show (length (sdoc l0)) ++ " characters."

      -- (Stage 1) Run the program through the interpreter
      initResult <- withPrintInterpProg initTypeChecked

      -- (Stage 2) C/LLVM codegen
      let outfile = getOutfile backend fp cfile

      -- run the initial program through the compiler pipeline
      let stM = passes config' l0
      l4  <- evalStateT stM (CompileState {cnt=cnt0, result=initResult})

      if mode == Interp2
      then do
        error "TODO: Interp2"
        -- l4res <- execProg l4
        -- mapM_ (\(IntVal v) -> liftIO $ print v) l4res
        -- exitSuccess
      else do
        str <- case backend of
                 C    -> codegenProg config' l4



                 LLVM -> error $ "Cannot execute through the LLVM backend. To build Gibbon with LLVM: "
                         ++ "stack build --flag gibbon:llvm_enabled"

        -- The C code is long, so put this at a higher verbosity level.
        dbgPrint passChatterLvl $ " [compiler] Final C codegen: " ++show (length str) ++" characters."
        dbgPrintLn 4 $ sepline ++ "\n" ++ str

        clearFile outfile
        writeFile outfile str

        -- (Stage 3) Code written, now compile if warranted.
        when (mode == ToExe || mode == RunExe || isBench mode ) $ do
          compileAndRunExe config fp >>= putStr
          return ()

runL0 :: L0.Prog0 -> IO ()
runL0 l0 = do
    -- FIXME: no command line option atm.  Just env vars.
    runConf <- getRunConfig []
    dbgPrintLn 2 $ "Running the following through L0.Interp:\n "++sepline ++ "\n" ++ sdoc l0
    execAndPrint () runConf l0
    exitSuccess

-- | The compiler's policy for running/printing L1 programs.
runL1 :: L1.Prog1 -> IO ()
runL1 l1 = do
    -- FIXME: no command line option atm.  Just env vars.
    runConf <- getRunConfig []
    dbgPrintLn 2 $ "Running the following through L1.Interp:\n "++sepline ++ "\n" ++ sdoc l1
    execAndPrint () runConf l1
    exitSuccess

-- | The compiler's policy for running/printing L2 programs.
runL2 :: L2.Prog2 -> IO ()
runL2 l2 = runL1 (L2.revertToL1 l2)

-- | Set the env var DEBUG, to verbosity, when > 1
-- TERRIBLE HACK!!
-- This verbosity value is global, "pure" and can be read anywhere
--
setDebugEnvVar :: Int -> IO ()
setDebugEnvVar verbosity =
  when (verbosity > 1) $ do
    setEnv "GIBBON_DEBUG" (show verbosity)
    l <- evaluate dbgLvl
    hPutStrLn stderr$ " ! We set DEBUG based on command-line verbose arg: "++show l


parseInput :: Config -> Input -> FilePath -> IO ((L0.Prog0, Int), FilePath)
parseInput cfg ip fp = do
  (l0, f) <-
    case ip of
      Haskell -> (, fp) <$> HS.parseFile cfg fp
      SExpr   -> (, fp) <$> SExp.parseFile fp
      Unspecified ->
        case takeExtension fp of
          ".hs"   -> (, fp) <$> HS.parseFile cfg fp
          ".sexp" -> (, fp) <$> SExp.parseFile fp
          ".rkt"  -> (, fp) <$> SExp.parseFile fp
          ".gib"  -> (, fp) <$> SExp.parseFile fp
          oth -> do
            -- A silly hack just out of sheer laziness vis-a-vis tab completion:
            let f1 = fp ++ ".gib"
                f2 = fp ++ "gib"
            f1' <- doesFileExist f1
            f2' <- doesFileExist f2
            if (f1' && oth == "") || (f2' && oth == ".")
            then (,f2) <$> SExp.parseFile f1
            else error $ mconcat
              [ "compile: unrecognized file extension: "
              , show oth
              , "  Please specify compile input format."
              ]
  let l0' = do parsed <- l0
               -- dbgTraceIt (sdoc parsed) (pure ())
               HS.desugarLinearExts parsed
  (l0'', cnt) <- pure $ runPassM defaultConfig 0 l0'
  pure ((l0'', cnt), f)


-- |
withPrintInterpProg :: L0.Prog0 -> IO (Maybe (Value L0.Exp0))
withPrintInterpProg l0 =
  if dbgLvl >= interpDbgLevel
  then do
    -- FIXME: no command line option atm.  Just env vars.
    runConf <- getRunConfig []
    (_s1,val,_stdout) <- gInterpProg () runConf l0
    dbgPrintLn interpDbgLevel $ " [eval] Init prog evaluated to: "++show val
    return $ Just val
  else
    return Nothing

compileRTS :: Config -> IO ()
compileRTS Config{verbosity,optc,dynflags} = do
  gibbon_dir <- getGibbonDir
  let rtsmk = gibbon_dir </> "gibbon-rts/Makefile"
  let rtsmkcmd = "make -f " ++ rtsmk ++ " "
                 ++ (if rts_debug then " MODE=debug " else " MODE=release ")
                 ++ (if rts_debug && pointer then " -DGC_DEBUG " else "")
                 ++ (if not genGC then " GC=nongen " else " GC=gen ")
                 ++ (if print_gc_stats then " GCSTATS=1 " else "")
                 ++ (if pointer then " POINTER=1 " else "")
                 ++ (if parallel then " PARALLEL=1 " else "")
                 ++ (if bumpAlloc then " BUMPALLOC=1 " else "")
                 ++ (" USER_CFLAGS=\"" ++ optc ++ "\"")
                 ++ (" VERBOSITY=" ++ show verbosity)
  execCmd
    Nothing
    rtsmkcmd
    "Compiling RTS\n~~~~~~~~~~~~~~~~~~~~~~~~~~~~~~"
    "codegen: C RTS could not be compiled: "
  where
    bumpAlloc = gopt Opt_BumpAlloc dynflags
    pointer = gopt Opt_Pointer dynflags
    warnc = gopt Opt_Warnc dynflags
    parallel = gopt Opt_Parallel dynflags
    rts_debug = gopt Opt_RtsDebug dynflags
    print_gc_stats = gopt Opt_PrintGcStats dynflags
    genGC = gopt Opt_GenGc dynflags


-- | Compile and run the generated code if appropriate
--
compileAndRunExe :: Config -> FilePath -> IO String
compileAndRunExe cfg@Config{backend,arrayInput,benchInput,mode,cfile,exefile} fp = do
  exepath <- makeAbsolute exe
  clearFile exepath
  -- (Stage 4) Codegen finished, generate a binary
  compile_program
  -- (Stage 5) Binary compiled, run if appropriate
  let runExe extra = do
        (_,Just hout,_, phandle) <- createProcess (shell (exepath++extra))
                                      { std_out = CreatePipe }
        exitCode <- waitForProcess phandle
        case exitCode of
            ExitSuccess -> hGetContents hout
            ExitFailure n -> die$ "Treelang program exited with error code  "++ show n
  runConf <- getRunConfig [] -- FIXME: no command line option atm.  Just env vars.
  case benchInput of
    -- CONVENTION: In benchmark mode we expect the generated executable to take 2 extra params:
    Just _ | isBench mode   -> case arrayInput of
                                 Nothing -> runExe $ " " ++ show (rcSize runConf) ++ " " ++ show (rcIters runConf)
                                 Just fp -> runExe $ " " ++ "--array-input " ++ fp ++ " "  ++ show (rcSize runConf) ++ " " ++ show (rcIters runConf)
    _      | mode == RunExe -> case arrayInput of
                                 Nothing -> runExe ""
                                 Just fp -> runExe $ " " ++ "--array-input " ++ fp ++ " "
    _                                -> return ""
  where outfile = getOutfile backend fp cfile
        exe = getExeFile backend fp exefile
        pointer = gopt Opt_Pointer (dynflags cfg)
        links = if pointer
                then " -lgc -lm "
                else " -lm "
        compile_program = do
            compileRTS cfg
            lib_dir <- getRTSBuildDir
            let rts_o_path = lib_dir </> "gibbon_rts.o"
            let compile_prog_cmd = compilationCmd backend cfg
                                   ++ " -o " ++ exe
                                   ++" -I" ++ lib_dir
                                   ++" -L" ++ lib_dir
                                   ++ " -Wl,-rpath=" ++ lib_dir ++ " "
                                   ++ outfile ++ " " ++ rts_o_path
                                   ++ links ++ " -lgibbon_rts_ng"

            execCmd
              Nothing
              compile_prog_cmd
              "Compiling the program\n~~~~~~~~~~~~~~~~~~~~~~~~~~~~~~"
              (show backend ++" compiler failed! ")
            pure ()

getGibbonDir :: IO String
getGibbonDir =
  do env <- getEnvironment
     makeAbsolute $ case lookup "GIBBONDIR" env of
       Just p  -> p
       -- Otherwise, assume we're running from the compiler dir!
       Nothing -> "./"

getRTSBuildDir :: IO String
getRTSBuildDir =
  do gibbon_dir <- getGibbonDir
     let build_dir = gibbon_dir </> "gibbon-rts/build"
     exists <- doesDirectoryExist build_dir
     unless exists (error "RTS build not found.")
     pure build_dir


execCmd :: Maybe FilePath -> String -> String -> String -> IO ()
execCmd dir cmd msg errmsg = do
    dbgPrintLn 2 msg
    dbgPrintLn 2 cmd
    (_,Just hout,Just herr,phandle) <-
        createProcess (shell cmd)
            { std_out = CreatePipe
            , std_err = CreatePipe
            , cwd     = dir
            }
    exit_code <- waitForProcess phandle
    case exit_code of
        ExitSuccess -> do out <- hGetContents hout
                          err <- hGetContents herr
                          dbgPrintLn 2 out
                          dbgPrintLn 2 err
        ExitFailure n -> do out <- hGetContents hout
                            err <- hGetContents herr
                            die$ errmsg++out++"\n"++err++"\nCode: "++show n



-- | Return the correct filename to store the generated code,
-- based on the backend used, and override options specified
--
getOutfile :: Backend -> FilePath -> Maybe FilePath -> FilePath
getOutfile _ _ (Just override) = override
getOutfile backend fp Nothing =
  replaceExtension fp $
    case backend of
      C    -> ".c"
      LLVM -> ".ll"

-- | Return the correct filename for the generated exe,
-- based on the backend used, and override options specified
--
getExeFile :: Backend -> FilePath -> Maybe FilePath -> FilePath
getExeFile _ _ (Just override) = override
getExeFile backend fp Nothing =
  let fp' = case backend of
               C -> fp
               LLVM -> replaceFileName fp (takeBaseName fp ++ "_llvm")
  in replaceExtension fp' ".exe"

-- | Compilation command
--
compilationCmd :: Backend -> Config -> String
compilationCmd LLVM _   = "clang-5.0 lib.o "
compilationCmd C config = (cc config) ++" -std=gnu11 "
                          ++(if bumpAlloc then " -D_GIBBON_BUMPALLOC_LISTS -D_GIBBON_BUMPALLOC_HEAP " else "")
                          ++(if pointer then " -D_GIBBON_POINTER " else "")
                          ++(if parallel then " -fcilkplus -D_GIBBON_PARALLEL " else "")
                          ++(if warnc
                             then " -Wno-unused-variable -Wno-unused-label -Wall -Wextra -Wpedantic "
                             else suppress_warnings)
                          ++ (optc config)
                          ++ (if rts_debug then " -D_GIBBON_DEBUG -D_GIBBON_VERBOSITY=3 -O0 -g" else "")
                          ++ (if rts_debug && pointer then " -DGC_DEBUG " else "")
                          ++ (if print_gc_stats then " -D_GIBBON_GCSTATS " else "")
                          ++ (if not genGC then " -D_GIBBON_GENGC=0 " else " -D_GIBBON_GENGC=1 ")
                          ++ (if simpleWriteBarrier then " -D_GIBBON_SIMPLE_WRITE_BARRIER=1 " else " -D_GIBBON_SIMPLE_WRITE_BARRIER=0 ")
                          ++ (if lazyPromote then " -D_GIBBON_EAGER_PROMOTION=0 " else " -D_GIBBON_EAGER_PROMOTION=1 ")
  where dflags = dynflags config
        bumpAlloc = gopt Opt_BumpAlloc dflags
        pointer = gopt Opt_Pointer dflags
        warnc = gopt Opt_Warnc dflags
        parallel = gopt Opt_Parallel dflags
        rts_debug = gopt Opt_RtsDebug dflags
        print_gc_stats = gopt Opt_PrintGcStats dflags
        genGC = gopt Opt_GenGc dflags
        simpleWriteBarrier = gopt Opt_SimpleWriteBarrier dflags
        lazyPromote = gopt Opt_NoEagerPromote dflags

-- |
isBench :: Mode -> Bool
isBench (Bench _) = True
isBench _ = False

-- | The debug level at which we start to call the interpreter on the program during compilation.
interpDbgLevel :: Int
interpDbgLevel = 5

-- |
clearFile :: FilePath -> IO ()
clearFile fileName = removeFile fileName `catch` handleErr
  where
   handleErr e | isDoesNotExistError e = return ()
               | otherwise = throwIO e

--------------------------------------------------------------------------------

-- | Replace the main function with benchmark code
--
benchMainExp :: L1.Prog1 -> PassM L1.Prog1
benchMainExp l1 = do
  Config{benchInput,dynflags,mode} <- ask
  case mode of
    Bench fnname -> do
      let tmp = "bnch"
          ([arg@(L1.PackedTy tyc _)], ret) = L1.getFunTy fnname l1
          -- At L1, we assume ReadPackedFile has a single return value:
          newExp = L1.TimeIt (
                        L1.LetE (toVar tmp, [],
                                 arg,
                                 L1.PrimAppE
                                 (L1.ReadPackedFile benchInput tyc Nothing arg) [])
                        $ L1.LetE (toVar "benchres", [],
                                      ret,
                                      L1.AppE fnname [] [L1.VarE (toVar tmp)])
                        -- FIXME: should actually return the result,
                        -- as soon as we are able to print it.
                        (if gopt Opt_BenchPrint dynflags
                         then L1.VarE (toVar "benchres")
                         else L1.PrimAppE L1.MkTrue [])
                   ) ret True
      -- Initialize the main expression with a void type. The typechecker will fix it later.
      return $ l1{ L1.mainExp = Just (newExp, L1.voidTy) }
    _ -> return l1

addRedirectionCon :: L2.Prog2 -> PassM L2.Prog2
addRedirectionCon p@Prog{ddefs} = do
  ddefs' <- mapM (\ddf@DDef{dataCons} -> do
                    dcon <- fromVar <$> gensym (toVar redirectionTag)
                    let datacons = filter (not . isRedirectionTag . fst) dataCons
                    return ddf {dataCons = datacons ++ [(dcon, [(False, CursorTy)])]})
            ddefs
  return $ p { ddefs = ddefs' }

-- | The main compiler pipeline
passes :: (Show v) => Config -> L0.Prog0 -> StateT (CompileState v) IO L4.Prog
passes config@Config{dynflags} l0 = do
      let isPacked   = gopt Opt_Packed dynflags
          biginf     = gopt Opt_BigInfiniteRegions dynflags
          gibbon1    = gopt Opt_Gibbon1 dynflags
          no_rcopies = gopt Opt_No_RemoveCopies dynflags
          parallel   = gopt Opt_Parallel dynflags
          should_fuse = gopt Opt_Fusion dynflags
          tcProg3     = L3.tcProg isPacked
      l0 <- go  "freshen"         freshNames            l0
      l0 <- goE0 "typecheck"       L0.tcProg             l0
      l0 <- goE0 "bindLambdas"     L0.bindLambdas       l0
      l0 <- goE0 "monomorphize"    L0.monomorphize      l0
      -- l0 <- goE0 "closureConvert"  L0.closureConvert    l0
      l0 <- goE0 "specLambdas"     L0.specLambdas       l0
      l0 <- goE0 "desugarL0"       L0.desugarL0         l0
      l0 <- goE0 "floatOutCase"    L0.floatOutCase      l0
      -- Note: L0 -> L1
      l1 <- goE0 "toL1"            (pure . L0.toL1)     l0

      l1 <- goE1 "typecheck"     L1.tcProg              l1
      -- If we are executing a benchmark, then we
      -- replace the main function with benchmark code:
      l1 <- goE1 "benchMainExp"  benchMainExp           l1
      l1 <- goE1 "typecheck"     L1.tcProg              l1
      l1 <- goE1 "simplify"      simplifyL1             l1
      l1 <- goE1 "typecheck"     L1.tcProg              l1
      -- Check this after eliminating all dead functions.
      when (hasSpawnsProg l1 && not parallel) $
        error "To compile a program with parallelism, use --parallel."
      l1 <- goE1 "flatten"       flattenL1              l1
      l1 <- goE1 "simplify"      simplifyL1             l1
      l1 <- goE1 "inlineTriv"    inlineTriv             l1
      l1 <- goE1 "typecheck"     L1.tcProg              l1
      l1 <- if should_fuse
          then goE1  "fusion2"   fusion2                l1
          else return l1
      l1 <- goE0 "typecheck"     L1.tcProg              l1

      -- Minimal haskell "backend".
      lift $ dumpIfSet config Opt_D_Dump_Hs (render $ pprintHsWithEnv l1)

      -- -- TODO: Write interpreters for L2 and L3
      l3 <- if isPacked
            then do
              -- TODO: push data contstructors under conditional
              -- branches before InferLocations.

              -- Note: L1 -> L2
              -- l1 <- goE1 "copyOutOfOrderPacked" copyOutOfOrderPacked l1
              l1 <- go "L1.typecheck"    L1.tcProg     l1
              l1 <- goE1 "removeCopyAliases" removeAliasesForCopyCalls l1
              l2 <- goE2 "inferLocations"  inferLocs    l1
              l2 <- goE2 "simplifyLocBinds_a" (simplifyLocBinds True) l2
              l2 <- go   "L2.typecheck"    L2.tcProg    l2
              l2 <- go "regionsInwards"    regionsInwards l2
              l2 <- go   "L2.typecheck"    L2.tcProg    l2
              l2 <- goE2 "simplifyLocBinds" (simplifyLocBinds True) l2
              l2 <- go   "fixRANs"         fixRANs      l2
              l2 <- go   "L2.typecheck"    L2.tcProg    l2
              l2 <- goE2 "L2.flatten"      flattenL2    l2
              l2 <- go   "L2.typecheck"    L2.tcProg    l2
              l2 <- if gibbon1 || no_rcopies
                    then return l2
                    else do l2 <- go "removeCopies" removeCopies l2
                            go "L2.typecheck"       L2.tcProg    l2
              l2 <- goE2 "inferEffects" inferEffects  l2

{- Note [Repairing programs]
~~~~~~~~~~~~~~~~~~~~~~~~~~~~

We need a program analysis that decides whether a L2 program needs to be repaired.
Why ? Because, when we pattern match on a packed value, L2 assumes that *every*
variable in that pattern is accessible. However, this is not always true.
Consider the rightmost fn (which does not traverse it's input):

   (Node [(x, loc_x), (y, loc_y)] BODY)

Here, since the input is not traversed, we won't have an end-witness for x. And we
cannot access y without it. We need to fix such programs. Effectively, what we're
looking for in this analyis is if we can unpack all the pattern matched variables
in case expressions occurring in the program. For functions, it means that either
the function should traverse it's input, or the un-reachable elements in the pattern
match must remain unused (eg. 'leftmost'). On the other hand, we always have to
repair a broken main expression (since the "unused" case won't apply).

The compiler has access to 2 program repair strategies -- dummy traversals or
random access nodes. If we're operating in gibbon1 mode, it uses the former. However,
this changes the asymptotic complexity of the functions. In gibbon2 mode, we compile
such programs to store RAN's instead. This basically allows O(1) access to any element
of a data constructor.

Also see Note [Adding dummy traversals] and Note [Adding random access nodes].

-}
              l2 <-
                if gibbon1
                then do
                  l2 <- goE2 "addTraversals" addTraversals l2
                  l2 <- go "L2.typecheck"    L2.tcProg     l2
                  l2 <- goE2 "inferEffects2"  inferEffects l2
                  l2 <- go "L2.typecheck"    L2.tcProg     l2
                  l2 <- goE2 "repairProgram"  (pure . id)  l2
                  pure l2
                else do
                  let need = needsRAN l2
                  l1 <- goE1 "addRAN"        (addRAN need) l1
                  l1 <- go "L1.typecheck"    L1.tcProg     l1
                  -- NOTE: Calling copyOutOfOrderPacked here seems redundant since all the copy calls seem be exists in the correct place.
                  -- In addititon, calling it here gives a compile time error.
                  -- l1 <- goE1 "copyOutOfOrderPacked" copyOutOfOrderPacked l1
                  -- l1 <- go "L1.typecheck"    L1.tcProg     l1
                  l2 <- go "inferLocations2" inferLocs     l1
                  l2 <- go "simplifyLocBinds" (simplifyLocBinds True) l2
                  l2 <- go "fixRANs"         fixRANs       l2
                  l2 <- go   "L2.typecheck"  L2.tcProg     l2
                  l2 <- go "regionsInwards" regionsInwards l2
                  l2 <- go   "L2.typecheck"  L2.tcProg     l2
                  l2 <- go "L2.flatten"      flattenL2     l2
                  l2 <- go "findWitnesses" findWitnesses   l2
                  l2 <- go "L2.typecheck"    L2.tcProg     l2
                  l2 <- goE2 "L2.flatten"    flattenL2     l2
                  l2 <- go "L2.typecheck"    L2.tcProg     l2
                  l2 <- goE2 "removeCopies"  removeCopies  l2
                  l2 <- go "L2.typecheck"    L2.tcProg     l2
                  l2 <- goE2 "inferEffects2" inferEffects  l2
                  l2 <- go "L2.typecheck"    L2.tcProg     l2
                  l2 <- goE2 "addTraversals" addTraversals l2
                  l2 <- go "L2.typecheck"    L2.tcProg     l2
                  l2 <- goE2 "repairProgram" (pure . id)   l2
                  pure l2

              lift $ dumpIfSet config Opt_D_Dump_Repair (pprender l2)
              l2 <- go "L2.typecheck"     L2.tcProg     l2
              l2 <- goE2 "parAlloc"   parAlloc  l2
              lift $ dumpIfSet config Opt_D_Dump_ParAlloc (pprender l2)
              l2 <- go "L2.typecheck" L2.tcProg l2
              l2 <- goE2 "inferRegScope"  inferRegScope l2
              l2 <- go "L2.typecheck"     L2.tcProg     l2
              l2 <- goE2 "simplifyLocBinds" (simplifyLocBinds True) l2
              l2 <- go "L2.typecheck"     L2.tcProg     l2
              l2 <- go "writeOrderMarkers" writeOrderMarkers l2
              l2 <- go "L2.typecheck"     L2.tcProg     l2
              l2 <- goE2 "routeEnds"      routeEnds     l2
              l2 <- go "L2.typecheck"     L2.tcProg     l2
              l2 <- go "inferFunAllocs"   inferFunAllocs l2
              l2 <- go "L2.typecheck"     L2.tcProg     l2
              -- L2 program no longer typechecks while these next passes run
              l2 <- goE2 "simplifyLocBinds" (simplifyLocBinds False) l2
              l2 <- go "addRedirectionCon" addRedirectionCon l2
              -- l2 <- if gibbon1
              --       then pure l2
              --       else go "inferRegSize" inferRegSize l2
              l2 <- if gibbon1
                    then pure l2
                    else go "followPtrs" followPtrs l2
              l2' <- go "fromOldL2" fromOldL2 l2

              -- N.B ThreadRegions doesn't produce a type-correct L2 program --
              -- it adds regions to 'locs' in AppE and LetE which the
              -- typechecker doesn't know how to handle.
              l2' <- go "threadRegions"    threadRegions l2'

              -- L2 -> L3
              -- TODO: Compose L3.TcM with (ReaderT Config)
              l3 <- go "cursorize"        cursorize     l2'
              l3 <- go "reorderScalarWrites" reorderScalarWrites  l3
              -- _ <- lift $ putStrLn (pprender l3)
              l3 <- go "L3.flatten"       flattenL3     l3
              l3 <- go "L3.typecheck"     tcProg3       l3
              l3 <- go "hoistNewBuf"      hoistNewBuf   l3
              l3 <- go "L3.typecheck"     tcProg3       l3
              return l3
            else do
              l3 <- go "directL3"         directL3      l1
              l3 <- go "L3.typecheck"     tcProg3       l3
              return l3

      l3 <- go "unariser"       unariser                l3
      l3 <- go "L3.typecheck"   tcProg3                 l3
      l3 <- go "L3.flatten"     flattenL3               l3
      l3 <- go "L3.typecheck"   tcProg3                 l3

      -- Note: L3 -> L4
      l4 <- go "lower"          lower                   l3
      l4 <- go "lateInlineTriv" lateInlineTriv          l4
      l4 <- if gibbon1 || not isPacked
            then do
              l4 <- go "rearrangeFree"  rearrangeFree   l4
              pure l4
            else do
              l4 <- go "rearrangeFree"   rearrangeFree   l4
              -- l4 <- go "inlineTrivL4"    (pure . L4.inlineTrivL4) l4
              pure l4
      return l4
  where
      go :: PassRunner a b v
      go = pass config

      goE2 :: (InterpProg Store b, Show v) => InterpPassRunner a b Store v
      goE2 = passE emptyStore config

      goE0 :: (InterpProg () b, Show v) => InterpPassRunner a b () v
      goE0 = passE () config

      goE1 :: (InterpProg () b, Show v) => InterpPassRunner a b () v
      goE1 = passE () config

type PassRunner a b v = (Pretty b, Out b, NFData a, NFData b) =>
                         String -> (a -> PassM b) -> a -> StateT (CompileState v) IO b

type InterpPassRunner a b s v = (HasPretty a, HasPretty b, HasOut a, HasOut b,
                                HasGeneric a, HasGeneric b, HasNFData a, HasNFData b) =>
                                String -> (Prog a -> PassM (Prog b)) -> Prog a -> StateT (CompileState v) IO (Prog b)

-- | Run a pass and return the result
--
pass :: Config -> PassRunner a b v
pass config who fn x = do
  cs@CompileState{cnt} <- get
  x' <- if dbgLvl >= passChatterLvl
        then lift $ evaluate $ force x
        else return x
  lift$ dbgPrint passChatterLvl $ " [compiler] Running pass, " ++who

  let (y,cnt') = runPassM config cnt (fn x')
  put cs{cnt=cnt'}
  y' <- if dbgLvl >= passChatterLvl
        then lift $ evaluate $ force y
        else return y
  if dbgLvl >= passChatterLvl+1
     then lift$ dbgPrintLn (passChatterLvl+1) $ "Pass output:\n"++sepline++"\n"++ (pprender y')
     -- TODO: Switch to a node-count for size output (add to GenericOps):
     else lift$ dbgPrintLn passChatterLvl $ "   => "++ show (length (sdoc y')) ++ " characters output."
  return y'


passChatterLvl :: Int
passChatterLvl = 3


-- | Like 'pass', but also evaluates and checks the result.
--
passE :: (InterpProg s p2, Show v) => s -> Config -> InterpPassRunner p1 p2 s v
passE s config@Config{mode} = wrapInterp s mode (pass config)


-- | An alternative version that allows FAILURE while running
-- the interpreter part.
-- FINISHME! For now not interpreting.
--
passF :: Config -> PassRunner p1 p2 v
passF = pass


-- | Wrapper to enable running a pass AND interpreting the result.
--
wrapInterp :: (InterpProg s b, Show v)
           => s -> Mode -> InterpPassRunner a b s v -> InterpPassRunner a b s v
wrapInterp s mode pass who fn x =
  do CompileState{result} <- get
     p2 <- pass who fn x
     -- In benchmark mode we simply turn OFF the interpreter.
     -- This decision should be finer grained.
     when (dbgLvl >= interpDbgLevel && not (isBench mode)) $ lift $ do
       let Just res1 = result
       -- FIXME: no command line option atm.  Just env vars.
       runConf <- getRunConfig []
       let res2 = gInterpNoLogs s runConf p2
       res2' <- catch (evaluate (force res2))
                (\exn -> error $ mconcat
                  [ "Exception while running interpreter on pass result:\n"
                  , sepline, "\n"
                  , show (exn::SomeException), "\n"
                  , sepline, "\n"
                  , "Program was: ", abbrv 300 p2
                  ])
       unless (show res1 == res2') $
         error $ mconcat
          [ "After pass " , who
          , ", evaluating the program yielded the wrong answer.\nReceived:  " , show res2'
          , "\nExpected:  ", show res1
          ]
       dbgPrintLn interpDbgLevel $ mconcat
        [ " [interp] answer after ", who
        , " was: ", res2'
        ]
     return p2<|MERGE_RESOLUTION|>--- conflicted
+++ resolved
@@ -20,14 +20,9 @@
 
 import           Control.DeepSeq
 import           Control.Exception
-<<<<<<< HEAD
-
-
-=======
 #if !MIN_VERSION_base(4,15,0)
 #endif
 import           Control.Monad
->>>>>>> 5827f62c
 import           Control.Monad.State.Strict
 import           Control.Monad.Reader (ask)
 
