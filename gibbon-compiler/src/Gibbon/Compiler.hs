--- conflicted
+++ resolved
@@ -276,15 +276,6 @@
         _ -> do
           str <- case backend of
                   C    -> codegenProg config' l4
-
-
-
-<<<<<<< HEAD
-        -- (Stage 3) Code written, now compile if warranted.
-        when (mode == ToExe || mode == RunExe || isBench mode || isLibrary mode) $ do
-          compileAndRunExe config fp >>= putStr
-          return ()
-=======
                   LLVM -> error $ "Cannot execute through the LLVM backend. To build Gibbon with LLVM: "
                           ++ "stack build --flag gibbon:llvm_enabled"
 
@@ -296,10 +287,9 @@
           writeFile outfile str
 
           -- (Stage 3) Code written, now compile if warranted.
-          when (mode == ToExe || mode == RunExe || isBench mode ) $ do
+          when (mode == ToExe || mode == RunExe || isBench mode || isLibrary mode) $ do
             compileAndRunExe config fp >>= putStr
             return ()
->>>>>>> 24c41c01
 
 runL0 :: L0.Prog0 -> IO ()
 runL0 l0 = do
