--- conflicted
+++ resolved
@@ -249,7 +249,6 @@
 -- The monomorphization monad.
 type MonoM a = StateT MonoState PassM a
 
-<<<<<<< HEAD
 data MonoState = MonoState
   { mono_funs_worklist :: M.Map (Var, [Ty0]) Var
   , mono_funs_done :: M.Map (Var, [Ty0]) Var
@@ -266,29 +265,6 @@
 extendFuns :: (Var,[Ty0]) -> Var -> MonoState -> MonoState
 extendFuns k v mono_st@MonoState{mono_funs_worklist} =
   mono_st { mono_funs_worklist = M.insert k v mono_funs_worklist }
-=======
-data MonoState =
-  MonoState
-    { mono_funs_todo :: M.Map (Var, [Ty0]) Var
-    , mono_funs_done :: M.Map (Var, [Ty0]) Var
-    , mono_lams      :: M.Map (Var, [Ty0]) Var
-    , mono_dcons     :: M.Map (TyCon, [Ty0]) Var -- suffix
-    }
-  deriving (Show, Read, Ord, Eq, Generic, Out)
-
-emptyMonoState :: MonoState
-emptyMonoState =
-  MonoState
-    { mono_funs_todo = M.empty
-    , mono_funs_done = M.empty
-    , mono_lams = M.empty
-    , mono_dcons = M.empty
-    }
-
-extendFuns :: (Var, [Ty0]) -> Var -> MonoState -> MonoState
-extendFuns k v mono_st@MonoState {mono_funs_todo} =
-  mono_st {mono_funs_todo = M.insert k v mono_funs_todo}
->>>>>>> 5827f62c
 
 extendLambdas :: (Var, [Ty0]) -> Var -> MonoState -> MonoState
 extendLambdas k v mono_st@MonoState {mono_lams} =
@@ -367,7 +343,7 @@
   (p4, _) <- runStateT mono_m emptyMonoState
   let p5 = purgePolyDDefs p4
   let p5' = purgePolyFuns p5
-  
+
 -- Step (6)
   tcProg p5'
   where
@@ -375,7 +351,6 @@
     monoFunDefs :: FunDefs0 -> MonoM FunDefs0
     monoFunDefs fundefs1 = do
       mono_st <- get
-<<<<<<< HEAD
       if M.null (mono_funs_worklist mono_st)
       then pure fundefs1
       else do
@@ -401,50 +376,6 @@
         monoFunDefs (M.insert new_fun_name fn' fundefs1)
 
     -- Create monomorphic versions of all polymorphic datatypes.
-=======
-      if M.null (mono_funs_todo mono_st)
-        then pure fundefs1
-        else do
-          let (((fun_name, tyapps), new_fun_name):rst) =
-                M.toList (mono_funs_todo mono_st)
-              fn@FunDef {funArgs, funName, funBody} = fundefs # fun_name
-              tyvars = tyVarsFromScheme (funTy fn)
-          assertSameLength
-            ("While monormorphizing the function: " ++ sdoc funName)
-            tyvars
-            tyapps
-          let mp = M.fromList $ zip tyvars tyapps
-              funTy' = ForAll [] (substTyVar mp (tyFromScheme (funTy fn)))
-              funBody' = substTyVarExp mp funBody
-            -- Move this obligation from todo to done.
-              mono_st' =
-                mono_st
-                  { mono_funs_done =
-                      M.insert
-                        (fun_name, tyapps)
-                        new_fun_name
-                        (mono_funs_done mono_st)
-                  , mono_funs_todo = M.fromList rst
-                  }
-          put mono_st'
-        
--- Collect any more obligations generated due to the monormorphization
-          let argEnv = M.fromList $ zip funArgs (inTys funTy')
-          let (argFenv, argVenv) =
-                M.partition
-                  (\case
-                     ArrowTy {} -> True
-                     _          -> False)
-                  argEnv
-          let argFenv' = M.map (ForAll []) argFenv
-          let env21 = Env2 argVenv (M.union argFenv' (M.map funTy fundefs1))
-          funBody'' <- collectMonoObls ddefs env21 toplevel funBody'
-          funBody''' <- monoLambdas funBody''
-          let fn' =
-                fn
-                  {funName = new_fun_name, funTy = funTy', funBody = funBody'''}
-          monoFunDefs (M.insert new_fun_name fn' fundefs1)
->>>>>>> 5827f62c
     monoDDefs :: DDefs0 -> MonoM DDefs0
     monoDDefs ddefs1 = do
       mono_st <- get
@@ -744,7 +675,6 @@
     addFnObl f tyapps = do
       mono_st <- get
       if f `S.member` toplevel
-<<<<<<< HEAD
       then case (M.lookup (f,tyapps) (mono_funs_done mono_st), M.lookup (f,tyapps) (mono_funs_worklist mono_st)) of
              (Nothing, Nothing) -> do
                new_name <- lift $ gensym f
@@ -762,31 +692,6 @@
              (_,Just lam_name) -> pure lam_name
              (Just lam_name,_) -> pure lam_name
 
-=======
-        then case ( M.lookup (f, tyapps) (mono_funs_done mono_st)
-                  , M.lookup (f, tyapps) (mono_funs_todo mono_st)) of
-               (Nothing, Nothing) -> do
-                 new_name <- lift $ gensym f
-                 state (\st -> ((), extendFuns (f, tyapps) new_name st))
-                 pure new_name
-               (Just fn_name, _) -> pure fn_name
-               (_, Just fn_name) -> pure fn_name
-        else case ( M.lookup (f, []) (mono_lams mono_st)
-                  , M.lookup (f, tyapps) (mono_lams mono_st)) of
-               (Nothing, Nothing) -> do
-                 new_name <- lift $ gensym f
-                 state (\st -> ((), extendLambdas (f, tyapps) new_name st))
-                 pure new_name
-               (_, Just lam_name) -> pure lam_name
-               (Just lam_name, _) -> pure lam_name
-
-
--- Straightforward recursion
-
--- 'fn' Could be either a lambda, or toplevel
-
--- Why (f,[])? See "Special case for lambda bindings passed in as function arguments".
->>>>>>> 5827f62c
 
 -- | Create monomorphic versions of lambdas bound in this expression.
 -- This does not float out the lambda definitions.
@@ -1025,21 +930,11 @@
 
 type FunRef = Var
 
-<<<<<<< HEAD
 data SpecState = SpecState
   { sp_funs_worklist :: M.Map (Var, [FunRef]) Var
   , sp_funs_done :: M.Map (Var, [FunRef]) Var
   , sp_extra_args :: M.Map Var [(Var, Ty0)]
   , sp_fundefs   :: FunDefs0 }
-=======
-data SpecState =
-  SpecState
-    { sp_funs_todo  :: M.Map (Var, [FunRef]) Var
-    , sp_funs_done  :: M.Map (Var, [FunRef]) Var
-    , sp_extra_args :: M.Map Var [(Var, Ty0)]
-    , sp_fundefs    :: FunDefs0
-    }
->>>>>>> 5827f62c
   deriving (Show, Eq, Generic, Out)
 
 {-|
@@ -1091,7 +986,7 @@
   (mainExp', sp_state'') <- runStateT spec_m emptySpecState
   let fundefs' = purgeHO (sp_fundefs sp_state'')
       prg' = prg {mainExp = mainExp', fundefs = fundefs'}
-  
+
 -- Typecheck again.
   tcProg prg'
   where
@@ -1101,7 +996,6 @@
     fixpoint :: SpecM ()
     fixpoint = do
       sp_state <- get
-<<<<<<< HEAD
       if M.null (sp_funs_worklist sp_state)
       then pure ()
       else do
@@ -1113,25 +1007,6 @@
                               , sp_funs_done = M.insert (fn_name, refs) new_fn_name (sp_funs_done st) }))
         fixpoint
 
-=======
-      if M.null (sp_funs_todo sp_state)
-        then pure ()
-        else do
-          let fns = sp_fundefs sp_state
-              fn = fns # fn_name
-              ((fn_name, refs), new_fn_name) =
-                M.elemAt 0 (sp_funs_todo sp_state)
-          specLambdasFun ddefs new_fn_name refs fn
-          state
-            (\st ->
-               ( ()
-               , st
-                   { sp_funs_todo = M.delete (fn_name, refs) (sp_funs_todo st)
-                   , sp_funs_done =
-                       M.insert (fn_name, refs) new_fn_name (sp_funs_done st)
-                   }))
-          fixpoint
->>>>>>> 5827f62c
     purgeHO :: FunDefs0 -> FunDefs0
     purgeHO fns = M.filter isFOFun fns
     isFOFun :: FunDef0 -> Bool
@@ -1166,7 +1041,7 @@
         fn'
           { funBody = funBody'
           , funArgs = funArgs'''
-                  
+
 -- N.B. Only update the type after 'specExp' runs.
           , funTy = funTy''
           }
@@ -1174,7 +1049,7 @@
     (\st -> ((), st {sp_fundefs = M.insert new_fn_name fn'' (sp_fundefs st)}))
   where
     ForAll tyvars (ArrowTy arg_tys ret_ty) = funTy
-    
+
 -- TODO: What if the function returns another function ? Not handled yet.
     -- First order type
     funTy' = ForAll tyvars (ArrowTy (filter (not . isFunTy) arg_tys) ret_ty)
@@ -1211,17 +1086,12 @@
                   refs
           let (vars, _) = unzip extra_args
               args''' = args'' ++ (map VarE vars)
-<<<<<<< HEAD
           case (M.lookup (f,refs) (sp_funs_done sp_state), M.lookup (f,refs) (sp_funs_worklist sp_state)) of
-=======
-          case ( M.lookup (f, refs) (sp_funs_done sp_state)
-               , M.lookup (f, refs) (sp_funs_todo sp_state)) of
->>>>>>> 5827f62c
             (Nothing, Nothing) -> do
               f' <- lift $ gensym f
               let (ForAll _ (ArrowTy as _)) = lookupFEnv f env2
                   arrow_tys = concatMap arrowTysInTy as
-              
+
 -- Check that the # of refs we collected actually matches the #
               -- of functions 'f' expects.
               assertSameLength
@@ -1229,25 +1099,12 @@
                 refs
                 arrow_tys
               -- We have a new lowering obligation.
-<<<<<<< HEAD
               let sp_extra_args' = case extra_args of
                                      [] -> sp_extra_args sp_state
                                      _  -> M.insert f' extra_args (sp_extra_args sp_state)
               let sp_state' = sp_state { sp_funs_worklist = M.insert (f,refs) f' (sp_funs_worklist sp_state)
                                        , sp_extra_args = sp_extra_args'
                                        }
-=======
-              let sp_extra_args' =
-                    case extra_args of
-                      [] -> sp_extra_args sp_state
-                      _  -> M.insert f' extra_args (sp_extra_args sp_state)
-              let sp_state' =
-                    sp_state
-                      { sp_funs_todo =
-                          M.insert (f, refs) f' (sp_funs_todo sp_state)
-                      , sp_extra_args = sp_extra_args'
-                      }
->>>>>>> 5827f62c
               put sp_state'
               pure $ AppE f' [] args'''
             (Just f', _) -> pure $ AppE f' [] args'''
@@ -1521,7 +1378,7 @@
               error $
               "collectFunRefs: a linear types extension wasn't desugared: " ++
               sdoc ex
-    
+
 -- Returns all functions used in an expression, both in AppE's and FunRefE's.
     collectAllFuns :: Exp0 -> [FunRef] -> [FunRef]
     collectAllFuns e acc =
@@ -1724,7 +1581,7 @@
         LitSymE {} -> pure ex
         AppE f tyapps args -> AppE f tyapps <$> mapM go args
         PrimAppE pr args
-          
+
 -- This is always going to have a function reference which
           -- we cannot eliminate.
          -> do
@@ -1810,7 +1667,6 @@
         DataConE a dcon ls -> do
           ls' <- mapM go ls
           let tys = lookupDataCon ddefs dcon
-<<<<<<< HEAD
               flattenTupleArgs :: Exp0 -> Ty0 -> PassM ([(Var, [loc], Ty0, Exp0)] ,[Exp0])
               flattenTupleArgs arg ty = case ty of
                 ProdTy tys' ->
@@ -1819,22 +1675,8 @@
                       (bnds', args') <- unzip <$> zipWithM flattenTupleArgs args tys'
                       pure (concat bnds',concat args')
                     _ -> do
-=======
-              flattenTupleArgs ::
-                   Exp0 -> Ty0 -> PassM ([(Var, [loc], Ty0, Exp0)], [Exp0])
-              flattenTupleArgs arg ty =
-                case ty of
-                  ProdTy tys' ->
-                    case arg of
-                      MkProdE args -> do
-                        (bnds', args') <-
-                          unzip <$> zipWithM flattenTupleArgs args tys'
-                        pure (concat bnds', concat args')
-                      _
->>>>>>> 5827f62c
-                      -- generating alias so that repeated expression is
-                      -- eliminated and we are taking projection of trivial varEs
-                       -> do
+                        -- generating alias so that repeated expression is
+                        -- eliminated and we are taking projection of trivial varEs
                         argalias <- gensym "alias"
                         ys <- mapM (\_ -> gensym "proj") tys'
                         let vs = map VarE ys
@@ -1846,8 +1688,8 @@
                               | (y, ty', i) <- zip3 ys tys' [0 ..]
                               ]
                         pure (bnds'' ++ concat bnds', concat args')
-                  _ -> do
-                    pure ([], [arg])
+                _ -> do
+                  pure ([], [arg])
           (binds, args) <- unzip <$> zipWithM flattenTupleArgs ls' tys
           pure $ mkLets (concat binds) $ DataConE a dcon (concat args)
         TimeIt e ty b -> (\a -> TimeIt a ty b) <$> go e
@@ -2041,56 +1883,6 @@
 genPrintFn :: DDef0 -> PassM FunDef0
 genPrintFn DDef {tyName, dataCons} = do
   arg <- gensym "arg"
-<<<<<<< HEAD
-  casebod <- forM dataCons $ \(dcon, tys) ->
-             do xs <- mapM (\_ -> gensym "x") tys
-                ys <- mapM (\_ -> gensym "y") tys
-                let fn = (\(ty,x,y) acc0 ->
-                                     let acc = (y, [], ProdTy [], PrimAppE PrintSym [LitSymE (toVar " ")]) : acc0 in
-                                     case ty of
-                                       IntTy   -> (y, [], ProdTy [], PrimAppE PrintInt [VarE x]) : acc
-                                       FloatTy -> (y, [], ProdTy [], PrimAppE PrintFloat [VarE x]) : acc
-                                       SymTy0  -> (y, [], ProdTy [], PrimAppE PrintSym [VarE x]) : acc
-                                       BoolTy  -> (y, [], ProdTy [], PrimAppE PrintBool [VarE x]) : acc
-                                       PackedTy tycon _ -> (y, [], ProdTy [], AppE (mkPrinterName tycon) [] [VarE x]) : acc
-                                       SymDictTy{} -> (y, [], ProdTy [], PrimAppE PrintSym [LitSymE (toVar "SymDict")]) : acc
-                                       VectorTy{} -> (y, [], ProdTy [], PrimAppE PrintSym [LitSymE (toVar "Vector")]) : acc
-                                       PDictTy{} -> (y, [], ProdTy [], PrimAppE PrintSym [LitSymE (toVar "PDict")]) : acc
-                                       ListTy{} -> (y, [], ProdTy [], PrimAppE PrintSym [LitSymE (toVar "List")]) : acc
-                                       ArenaTy{} -> (y, [], ProdTy [], PrimAppE PrintSym [LitSymE (toVar "Arena")]) : acc
-                                       SymSetTy{} -> (y, [], ProdTy [], PrimAppE PrintSym [LitSymE (toVar "SymSet")]) : acc
-                                       SymHashTy{} -> (y, [], ProdTy [], PrimAppE PrintSym [LitSymE (toVar "SymHash")]) : acc
-                                       IntHashTy{} -> (y, [], ProdTy [], PrimAppE PrintSym [LitSymE (toVar "IntHash")]) : acc
-                                       _ -> acc)
-                let bnds = foldr fn [] (zip3 (map snd tys) xs ys)
-                w1 <- gensym "wildcard"
-                w2 <- gensym "wildcard"
-                let add_spaces :: [(Var, [Ty0], Ty0, PreExp E0Ext Ty0 Ty0)] -> PassM [(Var, [Ty0], Ty0, PreExp E0Ext Ty0 Ty0)]
-                    add_spaces [] = pure []
-                    add_spaces [z] = pure [z]
-                    add_spaces (z:zs) = do
-                      zs' <- add_spaces zs
-                      wi <- gensym "wildcard"
-                      pure $ z:(wi, [], ProdTy [], PrimAppE PrintSym [(LitSymE (toVar " "))] ):zs'
-
-                bnds'' <- add_spaces $ [(w1, [], ProdTy [], PrimAppE PrintSym [(LitSymE (toVar ("(" ++ dcon)))])] ++ bnds
-                let bnds' = bnds'' ++ [(w2, [], ProdTy [], PrimAppE PrintSym [(LitSymE (toVar ")"))])]
-                    bod = mkLets bnds' (MkProdE [])
-                return (dcon, map (\x -> (x,ProdTy [])) xs, bod)
-  return $ FunDef { funName = mkPrinterName (fromVar tyName)
-                  , funArgs = [arg]
-                  , funTy   = (ForAll [] (ArrowTy [PackedTy (fromVar tyName) []] (ProdTy [])))
-                  , funBody = CaseE (VarE arg) casebod
-                  , funMeta = FunMeta  { funRec = Rec
-                                       , funInline = NoInline
-                                       , funCanTriggerGC = False
-                                       }
-                  }
-
-
---------------------------------------------------------------------------------
-
-=======
   casebod <-
     forM dataCons $ \(dcon, tys) -> do
       xs <- mapM (\_ -> gensym "x") tys
@@ -2204,7 +1996,7 @@
       }
 
 -------------------------------------------------------------------------------
->>>>>>> 5827f62c
+
 type FloatState = FunDefs0
 
 type FloatM a = StateT FloatState PassM a
