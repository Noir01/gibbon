--- conflicted
+++ resolved
@@ -1752,39 +1752,6 @@
 
 --------------------------------------------------------------------------------
 
-<<<<<<< HEAD
-data DelayedBind = DelayRegion Region
-                 | DelayLoc LocVar LocExp
-
-    deriving (Show, Eq)
-
-type DelayedBindEnv = M.Map (S.Set LocVar) [DelayedBind]
-
-lookupDelayedBind :: LocVar -> DelayedBindEnv -> Maybe (S.Set LocVar, [DelayedBind])
-lookupDelayedBind var env =
-    let ks = M.keys env
-        matching_k = F.find (S.member var) ks
-    in case matching_k of
-         Nothing -> Nothing
-         Just k  -> Just (k, env M.! k)
-
-insertDelayedBind :: LocVar -> LocVar -> DelayedBind -> DelayedBindEnv -> DelayedBindEnv
-insertDelayedBind dep var bind env =
-  case lookupDelayedBind dep env of
-    Nothing -> M.insert (S.singleton var) [bind] env
-    Just (k,v) ->
-      let env' = M.delete k env
-      in M.insert (S.insert var k) (v ++ [bind]) env'
-
-dischargeBinds :: [LocVar] -> DelayedBindEnv -> (DelayedBindEnv, [DelayedBind])
-dischargeBinds locs env0 =
-    foldr go (env0,[]) locs
-  where
-    go loc acc@(env,binds) =
-      case lookupDelayedBind loc env of
-        Nothing -> acc
-        Just (k,binds1) -> (M.delete k env, binds1 ++ binds)
-=======
 fixRANs :: Prog2 -> PassM Prog2
 fixRANs prg@(Prog defs funs main) = do
     main' <-
@@ -1817,7 +1784,7 @@
 
         DataConE loc k ls -> pure $ ([(k, ls)], DataConE loc k ls)
 
-        LetE (v,locs,t,PrimAppE RequestEndOf [VarE w]) bod ->
+        LetE (v,locs,t,Ext (L2.StartOfPkdCursor w)) bod ->
           do (bnd2,bod') <- exp ddfs (L1.extendVEnv v t env2) bod
              case L.find (\(dcon, ls) -> L.elem (VarE v) ls) bnd2 of
                Nothing -> error $ show v ++ " not found in any datacon args, " ++ show bnd2
@@ -1829,8 +1796,8 @@
                      firstPacked = fromJust $ L.findIndex isPackedTy tys'
                      needRANsExp = L.take n $ L.drop firstPacked ls'
                      ran_pairs = M.fromList $ fragileZip rans needRANsExp
-                     w' = ran_pairs M.! VarE v
-                 return (bnd2, LetE (v,locs,t,PrimAppE RequestEndOf [w']) bod')
+                     VarE w' = ran_pairs M.! VarE v
+                 return (bnd2, LetE (v,locs,t,Ext (L2.StartOfPkdCursor w')) bod')
 
         LetE (v,locs,t,rhs) bod -> do (bnd1,rhs') <- go rhs
                                       (bnd2,bod') <- exp ddfs (L1.extendVEnv v t env2) bod
@@ -1861,6 +1828,12 @@
                      BoundsCheck{} -> return ([],e0)
                      IndirectionE{}-> return ([],e0)
                      GetCilkWorkerNum-> return ([],e0)
+                     L2.StartOfPkdCursor{}-> error $ "uncaught RAN: " ++ sdoc ext
+                     L2.TagCursor{}        -> return ([],e0)
+                     AllocateTagHere{}     -> return ([],e0)
+                     AllocateScalarsHere{} -> return ([],e0)
+                     SSPush{}              -> return ([],e0)
+                     SSPop{}               -> return ([],e0)
 
         LitE{}    -> return ([],e0)
         CharE{}   -> return ([],e0)
@@ -1906,7 +1879,6 @@
 
 
 --------------------------------------------------------------------------------
->>>>>>> b664be00
 
 -- | Adds 'copyPacked' calls in certain places that inferLocs is not able to.
 copyOutOfOrderPacked :: Prog1 -> PassM Prog1
@@ -2050,20 +2022,6 @@
           (cpy_env1, arg1) <- go env2 cpy_env order arg
           pure (cpy_env1, ProjE i arg1)
         TimeIt arg ty b -> do
-<<<<<<< HEAD
-          arg' <- go env2 order arg
-          pure $ TimeIt arg' ty b
-        WithArenaE a e  -> WithArenaE a <$> go env2 order e
-        SpawnE fn locs ls -> do
-          ls' <- mapM (go env2 order) ls
-          pure $ SpawnE fn locs ls'
-        SyncE -> pure SyncE
-        Ext (BenchE fn locs args b) -> do
-          args' <- mapM (go env2 order) args
-          pure $ Ext (BenchE fn locs args' b)
-        Ext (L1.AddFixed{}) -> pure ex
-        Ext (L1.StartOfPkdCursor{}) -> pure ex
-=======
           (cpy_env1, arg1) <- go env2 cpy_env order arg
           pure $ (cpy_env1, TimeIt arg1 ty b)
         WithArenaE a e -> do
@@ -2087,7 +2045,7 @@
                                ls
           pure $ (cpy_env1, Ext (BenchE fn locs ls1 b))
         Ext (L1.AddFixed{}) -> pure (cpy_env, ex)
->>>>>>> b664be00
+        Ext (L1.StartOfPkdCursor{}) -> pure (cpy_env, ex)
         MapE{}  -> error "copyOutOfOrderPacked: todo MapE"
         FoldE{} -> error "copyOutOfOrderPacked: todo FoldE"
 
