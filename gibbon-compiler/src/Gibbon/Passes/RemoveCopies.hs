-- | Replace calls to copy functions with tagged indirection nodes
module Gibbon.Passes.RemoveCopies where

import qualified Data.Map as M

import Gibbon.Common
import Gibbon.L2.Syntax

--------------------------------------------------------------------------------

-- Maps a location to a region
type LocEnv = M.Map LocVar Var

removeCopies :: Prog2 -> PassM Prog2
removeCopies Prog{ddefs,fundefs,mainExp} = do
  ddefs' <- mapM (\ddf@DDef{dataCons} -> do
                    dcon <- fromVar <$> gensym (toVar indirectionTag)
                    -- RemoveCopies might run more than once (b/c repairProgram), so
                    -- we ensure that we add the Indirection constructor only once.
                    let datacons = filter (not . isIndirectionTag . fst) dataCons
                    return ddf {dataCons = datacons ++ [(dcon, [(False, CursorTy)])]} )
            ddefs
  -- Don't process copy* functions
  fds' <- mapM (\fn -> if isCopyFunName (funName fn)
                       then return fn
                       else removeCopiesFn ddefs' fundefs fn)
               (M.elems fundefs)
  let fundefs' = M.fromList $ map (\f -> (funName f,f)) fds'
      env2 = Env2 M.empty (initFunEnv fundefs)
  mainExp' <- case mainExp of
                Nothing -> return Nothing
                Just (mn, ty) -> Just . (,ty) <$>
                  removeCopiesExp ddefs' fundefs M.empty env2 mn
  return $ Prog ddefs' fundefs' mainExp'

removeCopiesFn :: DDefs Ty2 -> FunDefs2 -> FunDef2 -> PassM FunDef2
removeCopiesFn ddefs fundefs f@FunDef{funArgs,funTy,funBody} = do
  let initLocEnv = M.fromList $ map (\(LRM lc r _) -> (lc, regionToVar r)) (locVars funTy)
      initTyEnv  = M.fromList $ zip funArgs (arrIns funTy)
      env2 = Env2 initTyEnv (initFunEnv fundefs)
  bod' <- removeCopiesExp ddefs fundefs initLocEnv env2 funBody
  return $ f {funBody = bod'}

-- ASSUMPTION: copy functions would always be called on a single argument.
removeCopiesExp :: DDefs Ty2 -> FunDefs2 -> LocEnv -> Env2 Ty2 -> Exp2 -> PassM Exp2
removeCopiesExp ddefs fundefs lenv env2 ex =
  case ex of
    -- This AppE copies data from 'lin' to 'lout'. When this becomes an
    -- indirection node, 'lout' is the _pointer_, and 'lin' the _pointee_.
    AppE f [lin,lout] [arg] | isCopyFunName f -> do
      indirection <- gensym "indirection"
      let (PackedTy tycon _) = gRecoverType ddefs env2 ex
          -- the indirection datacon for this type
          indrDcon = filter isIndirectionTag $ getConOrdering ddefs tycon
      case indrDcon of
        [] -> error $ "removeCopies: No indirection constructor found for: " ++ sdoc tycon
        [dcon] -> do
          return $
            mkLets ([(indirection,[],PackedTy tycon lout,
                      Ext $ IndirectionE tycon dcon (lout , lenv # lout) (lin, lenv # lin) arg)])
            (VarE indirection)
        oth -> error $ "removeCopies: Multiple indirection constructors: " ++ sdoc oth

    LetE (v,locs,ty@(PackedTy tycon _), (AppE f [lin,lout] [arg])) bod | isCopyFunName f -> do
      -- Get the indirection datacon for this type
      let indrDcon = filter isIndirectionTag $ getConOrdering ddefs tycon
      case indrDcon of
        [] -> error $ "removeCopies: No indirection constructor found for: " ++ sdoc tycon
        [dcon] -> do
          LetE (v,locs,ty, Ext $ IndirectionE tycon dcon (lout , lenv # lout) (lin, lenv # lin) arg) <$>
            removeCopiesExp ddefs fundefs lenv (extendVEnv v ty env2) bod
        oth -> error $ "removeCopies: Multiple indirection constructors: " ++ sdoc oth

    Ext ext -> 
      case ext of
        -- Update lenv with a binding for loc
        LetLocE loc rhs bod -> do
          let reg = case rhs of
                      StartOfLE r  -> regionToVar r
                      InRegionLE r -> regionToVar r
                      AfterConstantLE _ lc -> lenv # lc
                      AfterVariableLE _ lc -> lenv # lc
                      FromEndLE lc         -> lenv # lc -- TODO: This needs to be fixed
                      FreeLE -> toVar "dummy"
          Ext <$> LetLocE loc rhs <$>
            removeCopiesExp ddefs fundefs (M.insert loc reg lenv) env2 bod
       -- Straightforward recursion
<<<<<<< HEAD
        RetE{} -> return ex
        AddFixed{} -> return ex
=======
        AddFixed{} -> return ex
        RetE{}     -> return ex
>>>>>>> b720a606
        LetRegionE r bod -> Ext <$> LetRegionE r <$> go bod
        FromEndE{}       -> return ex
        BoundsCheck{}    -> return ex
        IndirectionE{}   -> return ex

    -- Straightforward recursion
    VarE{}     -> return ex
    LitE{}     -> return ex
    LitSymE{}  -> return ex
    AppE{}     -> return ex
    PrimAppE{} -> return ex
    DataConE{} -> return ex
    ProjE i e  -> ProjE i <$> go e
    IfE a b c  -> IfE <$> go a <*> go b <*> go c
    MkProdE ls -> MkProdE <$> mapM go ls
    LetE (v,locs,ty, rhs) bod ->
      LetE <$> (v,locs,ty,) <$> go rhs <*>
        removeCopiesExp ddefs fundefs lenv (extendVEnv v ty env2) bod
    CaseE scrt mp -> do
      let (VarE v) = scrt
          PackedTy _ tyloc = lookupVEnv v env2
          reg = lenv M.! tyloc
      CaseE scrt <$> mapM (docase reg lenv env2) mp
    TimeIt e ty b -> do
      e' <- go e
      return $ TimeIt e' ty b
    WithArenaE v e -> do
      e' <- go e
      return $ WithArenaE v e'
    SpawnE{}-> pure ex
    SyncE   -> pure ex
    IsBigE e -> IsBigE <$> go e
    MapE{}  -> error $ "go: TODO MapE"
    FoldE{} -> error $ "go: TODO FoldE"
  where
    go = removeCopiesExp ddefs fundefs lenv env2
    docase reg lenv1 env21 (dcon,vlocs,bod) = do
      -- Update the envs with bindings for pattern matched variables and locations.
      -- The locations point to the same region as the scrutinee.
      let (vars,locs) = unzip vlocs
          lenv1' = foldr (\lc acc -> M.insert lc reg acc) lenv1 locs
          env21' = extendPatternMatchEnv dcon ddefs vars locs env21
      (dcon,vlocs,) <$> (removeCopiesExp ddefs fundefs lenv1' env21' bod)<|MERGE_RESOLUTION|>--- conflicted
+++ resolved
@@ -85,13 +85,8 @@
           Ext <$> LetLocE loc rhs <$>
             removeCopiesExp ddefs fundefs (M.insert loc reg lenv) env2 bod
        -- Straightforward recursion
-<<<<<<< HEAD
         RetE{} -> return ex
         AddFixed{} -> return ex
-=======
-        AddFixed{} -> return ex
-        RetE{}     -> return ex
->>>>>>> b720a606
         LetRegionE r bod -> Ext <$> LetRegionE r <$> go bod
         FromEndE{}       -> return ex
         BoundsCheck{}    -> return ex
