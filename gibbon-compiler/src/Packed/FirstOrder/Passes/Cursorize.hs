{-# LANGUAGE OverloadedStrings #-}

module Packed.FirstOrder.Passes.Cursorize
  (cursorize) where

import Control.Monad (forM)
import Data.Loc
import Data.List as L
import Data.Map as M
import Text.PrettyPrint.GenericPretty

import Packed.FirstOrder.GenericOps
import Packed.FirstOrder.Common    hiding (FunDefs, FunDef(..))
import Packed.FirstOrder.L1.Syntax hiding (Prog(..), FunDef(..), FunDefs)
import Packed.FirstOrder.L2.Syntax as L2
import qualified Packed.FirstOrder.L3.Syntax as L3

{- Note: Cursor insertion, strategy one:
~~~~~~~~~~~~~~~~~~~~~~~~~~~~~~~~~~~~~~~~

Here we go to a "dilated" representation of packed values, where
every `Packed T` is represented by a pair, `(Cursor,Cursor)`,
i.e. start/end. Except function arguments, and variables bound by
by a pattern match. They're just `start` cursors.

REASONING: Why the dilated convention?  In a word: conditionals.  At the
end of each function body we need to return the appropriate end cursors.
But during the computation, we may need to add an arbitrary amount of
extra state to the return type of a conditional.  Thus it's difficult to
do this routing of information without changing the types of intermediate
expressions significantly.  Dilation is the current strategy.

We proceed with two loops, corresponding to packed and unpacked
context.  When the type of the current expression satisfies
`hasPacked`, that's when we're in packed context.  And, when in
packed context, we return dilated values.


Consider a function add1:

    add1 :: Tree -> Tree
    add1 tr =
      case tr of
        Leaf n   -> Leaf (n + 1)
        Node l r -> Node (add1 l) (add1 r)

    becomes

    -- char*
    type Cursor = Ptr Char

    add1 :: Cursor -> Cursor -> (Cursor, (Cursor, Cursor))
    add1 lout lin =
      let tag = readTag lin
      in case tag of
           Leaf -> let n  = readInt tag
                       wt = writeTag lout Leaf
                       wi = writeInt wt   (n+1)
                   in (lin + 8, (lout, wi))
           Node -> ...

Every packed input becomes a read cursor. And it takes additional output cursors
for every packed type in the return value. Every packed return value becomes a
(Cursor,Cursor) i.e (start,end). And it returns additional end_of_read cursors
if the functions "traverses" it's input (more details in the paer).

-}


type TEnv = M.Map Var Ty2


-- | Track variables depending on location variables.
--
<<<<<<< HEAD
--   Used when we have to create binding of the form `let v = loc`, but `loc`
--   isn't bound yet (in case expressions for example). Instead, we just add the
--   variable here, and bind it later with `loc` becomes available.
--   This is a simple way to get rid of FindWitnesses.
--   See `FindWitnesses.hs` for more details.
type DepEnv = M.Map LocVar [Var]
=======
--   If we have to create binding of the form `let v = loc` (in case expressions for example),
--   but `loc` is not bound yet, we'll add the variable to this map.
--   This is a stupid/simple way to get rid of FindWitnesses.
--   See `FindWitnesses.hs` for why that is needed.
type DepEnv = M.Map LocVar [(Var,[()],L3.Ty3,L L3.Exp3)]
>>>>>>> 74309105

-- |
cursorize :: Prog -> SyM L3.Prog
cursorize Prog{ddefs,fundefs,mainExp} = do
  fns' <- mapM (cursorizeFunDef ddefs fundefs . snd) (M.toList fundefs)
  let fundefs' = M.fromList $ L.map (\f -> (L3.funname f, f)) fns'
      ddefs'   = M.map L3.eraseLocMarkers ddefs

  mainExp' <- case mainExp of
                Nothing -> return Nothing
                Just (e,ty) -> do
                  if hasPacked ty
                  then Just . (, L3.stripTyLocs ty) <$>
                         fromDi <$> cursorizePackedExp ddefs fundefs M.empty M.empty e
                  else Just . (,L3.stripTyLocs ty) <$>
                         cursorizeExp ddefs fundefs M.empty M.empty e
  return $ L3.Prog ddefs' fundefs' mainExp'

<<<<<<< HEAD
-- |
cursorizeFunDef :: DDefs Ty2 -> NewFuns ->  FunDef -> SyM L3.FunDef
cursorizeFunDef ddefs fundefs FunDef{funname,funty,funarg,funbod} =
  let inLocs  = inLocVars funty
      outLocs = outLocVars funty
      outRegs = outRegVars funty
      inRegs  = inRegVars funty
      inT     = arrIn funty
      outT    = arrOut funty
      funty'  = cursorizeArrowTy funty
  in do
   newarg <- gensym "newarg"

   let
       totalRegs = length inRegs + length outRegs

       -- Input & output regions are always inserted before all other arguments.
       regBinds =  mkLets [ (toEndV reg, [], CursorTy, l$ ProjE i (l$ VarE newarg))
                          | (reg, i) <- zip (inRegs ++ outRegs) [0..]]

       -- Output cursors after that.
       outCurBinds = regBinds .
                     mkLets [ (cur,[],CursorTy, l$ ProjE i (l$ VarE newarg))
                            | (cur,i) <- zip outLocs [totalRegs..]]

       -- Then the input cursors. Create projections for input cursors here
       afterOutLocs  = nProj (totalRegs + length outLocs) newarg
       inCurBinds = case inLocs of
                      [] -> mkLets [(funarg,[],L3.stripTyLocs inT, afterOutLocs)]
                      _  -> let projs = mkInProjs afterOutLocs inT
                                bnds  = [(loc,[],CursorTy,proj) | (loc,proj) <- zip inLocs projs]
                                        ++ [(funarg,[], cursorizeInTy inT, afterOutLocs)]
                            in mkLets bnds

       initTyEnv = M.singleton funarg (cursorizeInTy inT)

   bod <- if hasPacked outT
          then fromDi <$> cursorizePackedExp ddefs fundefs M.empty initTyEnv funbod
          else cursorizeExp ddefs fundefs M.empty initTyEnv funbod
   ret <- return $ outCurBinds (inCurBinds bod)
   return $ L3.FunDef funname funty' newarg ret
=======
  where
    fd :: FunDef -> SyM L3.FunDef
    fd FunDef{funname,funty,funarg,funbod} =
      let inLocs  = inLocVars funty
          outLocs = outLocVars funty

          inT    = arrIn funty
          outT   = arrOut funty
          funty' = L3.cursorizeArrowTy funty
      in do
       newarg <- gensym "newarg"
       -- Output cursors are always inserted before all other arguments. So we can
       -- binding all cursors at 0
       let outCurBinds = mkLets [ (cur,[],CursorTy, l$ ProjE i (l$ VarE newarg))
                                | (cur,i) <- zip outLocs [0..]]

           -- Create projections for input cursors. By our current conventions, input cursors are
           -- passed after output cursors
           newargExp  = nProj (length outLocs) newarg
           inCurBinds = case inLocs of
                          [] -> mkLets [(funarg,[],L3.stripTyLocs inT, newargExp)]
                          _  -> let projs = mkInProjs newargExp inT
                                    bnds  = [(loc,[],CursorTy,proj) | (loc,proj) <- zip inLocs projs]
                                            ++ [(funarg,[], cursorizeInTy inT, newargExp)]
                                in mkLets bnds

           initEnv = M.fromList $ [(funarg, cursorizeInTy inT)] ++ [(a,CursorTy) | (LRM a _ _) <- locVars funty]

       bod <- if hasPacked outT
              then fromDi <$> cursorizePackedExp ddefs fundefs M.empty initEnv funbod
              else cursorizeExp ddefs fundefs M.empty initEnv funbod
       ret <- return $ outCurBinds (inCurBinds bod)
       return $ L3.FunDef funname funty' newarg ret

>>>>>>> 74309105

  where
    -- | The only difference between this and L3.cursorizeTy is that here,
    --   packed types are replaced by a single CursorTy instead of
    --   a tuple (CursorTy,CursorTy). This is because only `start` cursors are
    --   passed in for packed function arguments.
    cursorizeInTy :: UrTy a -> UrTy b
    cursorizeInTy ty =
      case ty of
        IntTy     -> IntTy
        BoolTy    -> BoolTy
        ProdTy ls -> ProdTy $ L.map cursorizeInTy ls
        SymDictTy ty' -> SymDictTy $ cursorizeInTy ty'
        PackedTy{}    -> CursorTy
        ListTy ty'    -> ListTy $ cursorizeInTy ty'
        PtrTy -> PtrTy
        CursorTy -> CursorTy

    -- | Helper to avoid duplicate code in mkInProjs
    nProj :: Int -> Var -> L L3.Exp3
    nProj n arg = if n == 0
                  then (l$ VarE arg)
                  else mkProjE n (l$ VarE arg)

    -- | Build projections for packed values in the input type
    --   This is used to create bindings for input location variables.
    --
    -- >>> mkInProjs e (PackedTy "T" "l")
    -- [VarE (Var "funarg")]
    --
    -- >>> mkInProjs e (ProdTy [IntTy,PackedTy "T" "l"])
    -- [ProjE 1 VarE (Var "funarg")]
    --
    -- >>> mkInProje e (ProdTy [ProdTy [PackedTy "T" "l", PackedTy "T" "l"], IntTy])
    -- [ProjE 0 ProjE 0 e, ProjE 1 ProjE 0 e]
    --
    -- >>> mkInProje e (ProdTy [PackedTy "T" "l",
    --                          IntTy,
    --                          ProdTy [PackedTy "T" "l",
    --                                  ProdTy [PackedTy "T" "l", PackedTy "T" "l"]]])
    -- [ProjE 0 e,ProjE 0 ProjE 2 e,ProjE 0 ProjE 1 ProjE 2 e,ProjE 1 ProjE 1 ProjE 2 e]
    --
    mkInProjs :: L L3.Exp3 -> Ty2 -> [L L3.Exp3]
    mkInProjs = go []
     where
       go acc e ty =
         case ty of
           PackedTy{} -> acc ++ [e]
           ProdTy tys -> L.foldl (\acc2 (ty',n) -> go acc2 (mkProjE n e) ty')
                                 acc (zip tys [0..])
           _ -> acc

    cursorizeArrowTy :: L2.ArrowTy L2.Ty2 -> L3.ArrowTy L3.Ty3
    cursorizeArrowTy ty@L2.ArrowTy{L2.arrIn,L2.arrOut,L2.locVars,L2.locRets} =
      let
          -- Regions corresponding to ouput cursors. (See Note [Infinite regions])
          numOutRegs = length (L2.outRegVars ty)
          regs = L.map (\_ -> CursorTy) [1..numOutRegs]

          -- Adding additional outputs corresponding to end-of-input-value witnesses
          -- We've already computed additional location return value in RouteEnds
          rets = L.map (\_ -> CursorTy) locRets
          outT = L2.prependArgs (regs ++ rets) arrOut

          -- Packed types in the output then become end-cursors for those same destinations.
          newOut = L2.mapPacked (\_ _ -> ProdTy [CursorTy, CursorTy]) outT

          -- Adding additional input arguments for the destination cursors to which outputs
          -- are written.
          outCurs = L.filter (\(LRM _ _ m) -> m == Output) locVars
          outCurTys = L.map (\_ -> CursorTy) outCurs
          inRegs = L.map (\_ -> CursorTy) (L2.inRegVars ty)
          inT      = L2.prependArgs (inRegs ++ regs ++ outCurTys) arrIn

          -- Packed types in the input now become (read-only) cursors.
          newIn    = L2.mapPacked (\_ _ -> CursorTy) inT

      in L3.ArrowTy { L3.arrIn = L3.stripTyLocs newIn, L3.arrOut = L3.stripTyLocs newOut }


-- | Cursorize expressions NOT producing `Packed` values
cursorizeExp :: DDefs Ty2 -> NewFuns -> DepEnv -> TEnv -> L Exp2 -> SyM (L L3.Exp3)
cursorizeExp ddfs fundefs denv tenv (L p ex) = L p <$>
  case ex of
    VarE v    -> return $ VarE v
    LitE n    -> return $ LitE n
    LitSymE n -> return $ LitSymE n

    AppE{} -> cursorizeAppE ddfs fundefs denv tenv (L p ex)

    PrimAppE PEndOf [arg] -> do
      let (L _ (VarE v)) = arg
      return $ VarE (toEndV v)

    PrimAppE pr args -> PrimAppE (L3.toL3Prim pr) <$> mapM go args

    -- Same as `cursorizePackedExp`
    LetE bnd bod -> cursorizeLet ddfs fundefs denv tenv False bnd bod

    IfE a b c  -> IfE <$> go a <*> go b <*> go c

    MkProdE ls -> MkProdE <$> mapM go ls

    ProjE i e  -> ProjE i <$> go e

    -- Eg. leftmost
    CaseE scrt brs -> do
      -- ASSUMPTION: scrt is flat
      let (L _ (VarE  v)) = scrt
      CaseE (l$ VarE $ v) <$>
        mapM (unpackDataCon ddfs fundefs denv tenv False v) brs

    DataConE _ _ _ -> error $ "cursorizeExp: Should not have encountered DataConE if type is not packed: "++ndoc ex

    TimeIt e ty b -> TimeIt <$> go e <*> pure (L3.stripTyLocs ty) <*> pure b

    -- Eg. leftmost
    Ext ext ->
      case ext of
        RetE locs v ->
          case locs of
              []    -> return (VarE v)
              [loc] -> return $ MkProdE [l$ VarE loc, l$ VarE v]
              _ -> error $ "cursorizeExp: RetE todo "

        -- All locations are transformed into cursors here. Location arithmetic
        -- is expressed in terms of corresponding cursor operations.
        -- See `cursorizeLocExp`
        LetLocE loc rhs bod -> do
          let rhs_either = cursorizeLocExp denv tenv loc rhs
              (bnds,tenv') = case M.lookup loc denv of
                               Nothing -> ([],tenv)
                               Just vs -> let extended = M.fromList [ (v,CursorTy) | (v,_,CursorTy,_) <- vs]
                                          in (vs, M.union extended tenv)
          case rhs_either of
            Right rhs' -> unLoc . mkLets ((loc,[],CursorTy,rhs') : bnds) <$>
                         cursorizeExp ddfs fundefs denv (M.insert loc CursorTy tenv') bod
            Left denv' -> unLoc <$> cursorizeExp ddfs fundefs denv' tenv' bod

        -- Exactly same as cursorizePackedExp
        LetRegionE reg bod -> do
          unLoc <$> mkLets (regionToBnds reg) <$> go bod

        BoundsCheck i bound cur -> return $ Ext $ L3.BoundsCheck i bound cur

        FromEndE{} -> error $ "cursorizeExp: TODO FromEndE" ++ sdoc ext

        IndirectionE{} -> error $ "cursorizeExp: Unexpected IndirectionE"

    MapE{} -> error $ "TODO: cursorizeExp MapE"
    FoldE{} -> error $ "TODO: cursorizeExp FoldE"

  where
    go = cursorizeExp ddfs fundefs denv tenv


-- Cursorize expressions producing `Packed` values
cursorizePackedExp :: DDefs Ty2 -> NewFuns -> DepEnv -> TEnv -> L Exp2
                   -> SyM (DiExp (L L3.Exp3))
cursorizePackedExp ddfs fundefs denv tenv (L p ex) =
  case ex of
    -- Here the allocation has already been performed:
    -- To follow the calling convention, we are reponsible for tagging on the
    -- end here:
    VarE v -> do
      let ty = case M.lookup v tenv of
                 Just t -> t
                 Nothing -> error $ sdoc v ++ " not found."
      if isPackedTy ty
      then return $ mkDi (l$ VarE v) [ l$ VarE (toEndV v) ]
      else return $ dl $ VarE v

    LitE _n    -> error $ "Shouldn't encounter LitE in packed context:" ++ sdoc ex
    LitSymE _n -> error $ "Shouldn't encounter LitSymE in packed context:" ++ sdoc ex

    AppE{} -> dl <$> cursorizeAppE ddfs fundefs denv tenv (L p ex)

    PrimAppE _ _ -> error $ "cursorizePackedExp: unexpected PrimAppE in packed context" ++ sdoc ex

    -- The only primitive that returns packed data is ReadPackedFile:
    -- This is simpler than TimeIt below.  While it's out-of-line,
    -- it doesn't need memory allocation (NewBuffer/ScopedBuffer).
    -- This is more like the witness case below.
    LetE (vr,_locs, _ty, L _ (PrimAppE (ReadPackedFile path tyc ty2) [])) bod ->
      onDi (l <$> LetE (vr, [], CursorTy, l$ PrimAppE (L3.toL3Prim $ ReadPackedFile path tyc ty2) [])) <$>
        go (M.insert vr CursorTy tenv) bod


{- Note [Products and projections]
~~~~~~~~~~~~~~~~~~~~~~~~~~~~~~~~~~

As per the dilated representation, all packed values are (start,end) tuples.
Except fn arguments and pattern matched vars. They're represented by just start
cursors. So instead of using the type from the AST, which will always be `Packed`,
we recover type of RHS in the current type environment, using gTypeExp.
If it's just `CursorTy`, this packed value doesn't have an end cursor.
Otherwise, the type is `PackedTy{}`, and it has an end cursor.
TODO: merge this with `cursorizeLet`

-}
    LetE (v,_locs,ProdTy tys, rhs@(L _ (MkProdE ls))) bod -> do
      es <- forM (zip tys ls) $ \(ty,e) -> do
              case ty of
                  _ | isPackedTy ty -> fromDi <$> cursorizePackedExp ddfs fundefs denv tenv e
                  _ | forgivingHasPacked ty  -> error $ "cursorizePackedExp: nested tuples" ++ sdoc rhs
                  _ -> cursorizeExp ddfs fundefs denv tenv e
      let rhs' = l$ MkProdE es
          ty   = gTypeExp ddfs (Env2 tenv M.empty) rhs
          ty'  = L3.cursorizeTy ty
      onDi (l <$> LetE (v,[],ty', rhs')) <$>
        go (M.insert v ty tenv) bod

{- Note [Cursorizing projections]
~~~~~~~~~~~~~~~~~~~~~~~~~~~~~~~~~

There are two ways in which projections can be cursorized:

    let pakd_tup = projE n something in
    let x        = projE 0 pakd_tup in
    let end_x    = projE 1 pakd_tup

    OR

    let x     = projE 0 (projE n something) in
    let end_x = projE 1 (projE n something)

`cursorizeLet` creates the former, while the special case here outputs the latter.
Reason: unariser can only eliminate direct projections of this form.
-}
    LetE (v,_locs,ty, rhs@(L _ ProjE{})) bod | isPackedTy ty -> do
      rhs' <- fromDi <$> go tenv rhs
      let ty'  = gTypeExp ddfs (Env2 tenv M.empty) rhs
          ty'' = L3.cursorizeTy ty'
          bnds = if isPackedTy ty'
                 then [ (v       ,[], projValTy ty'' , mkProjE 0 rhs')
                      , (toEndV v,[], projEndsTy ty'', mkProjE 1 rhs')
                      ]
                 else [(v,[], ty'', rhs')]

          tenv' = if isPackedTy ty'
                  then M.union (M.fromList [(v,ty'), (toEndV v, projEndsTy ty')]) tenv
                  else M.insert v ty' tenv
      bod' <- fromDi <$> go tenv' bod
      return $ Di $ mkLets bnds bod'


    MkProdE{} -> error "cursorizePackedExp: unexpected MkProdE"

    LetE bnd bod -> dl <$> cursorizeLet ddfs fundefs denv tenv True bnd bod

    -- Here we route the dest cursor to both braches.  We switch
    -- back to the other mode for the (non-packed) test condition.
    IfE a b c -> do
      Di b' <- go tenv b
      Di c' <- go tenv c
      a'    <- cursorizeExp ddfs fundefs denv tenv a
      return $ Di $ l $ IfE a' b' c'

    -- Not sure if we need to replicate all the checks from Cursorize1
    ProjE i e -> dl <$> ProjE i <$> fromDi <$> go tenv e

    -- A case expression is eventually transformed into a ReadTag + switch stmt.
    -- We first retrieve the cursor referred to by the scrutinee, and unpack
    -- the first bound variable 1 byte after that cursor. Thats all we need to do
    -- here, because we've already computed other locations in InferLocations and
    -- RouteEnds
    CaseE scrt brs -> do
      -- ASSUMPTION: scrutinee is always flat
      let (L _ (VarE v)) = scrt
      dl <$>
        CaseE (l$ VarE $ v) <$>
          mapM (unpackDataCon ddfs fundefs denv tenv True v) brs

    DataConE sloc dcon args -> do
      let
          -- Return (start,end) cursors
          -- The final return value lives at the position of the out cursors:
          go2 :: Var -> [(L Exp2, Ty2)] -> SyM L3.Exp3
          go2 d [] = return $ MkProdE [l$ VarE sloc, l$ VarE d]

          go2 d ((rnd, ty):rst) = do
            d' <- gensym "writecur"
            case ty of
              _ | isPackedTy ty -> do
                 rnd' <- go tenv rnd
                 LetE (d',[], CursorTy, projEnds rnd') <$> l <$>
                   go2 d' rst

              IntTy -> do
                rnd' <- cursorizeExp ddfs fundefs denv tenv rnd
                LetE (d',[], CursorTy, l$ Ext $ L3.WriteInt d rnd') <$> l <$>
                  go2 d' rst

              CursorTy -> do
                rnd' <- cursorizeExp ddfs fundefs denv tenv rnd
                LetE (d',[], CursorTy, l$ Ext $ L3.WriteCursor d rnd') <$> l <$>
                  go2 d' rst
              _ -> error "Unknown type encounterred while cursorizing DataConE."

      writetag <- gensym "writetag"
      dl <$>
        LetE (writetag,[], CursorTy, l$ Ext $ L3.WriteTag dcon sloc) <$> l <$>
          go2 writetag (zip args (lookupDataCon ddfs dcon))

    TimeIt e t b -> do
      Di e' <- go tenv e
      return $ Di $ l$ TimeIt e' (L3.stripTyLocs t) b

    Ext ext ->
      case ext of

        -- All locations are transformed into cursors here. Location arithmetic
        -- is expressed in terms of corresponding cursor operations.
        -- See `cursorizeLocExp`
        LetLocE loc rhs bod -> do
          let rhs_either = cursorizeLocExp denv tenv loc rhs
              (bnds,tenv') = case M.lookup loc denv of
                               Nothing -> ([],tenv)
                               Just vs -> let extended = M.fromList [ (v,CursorTy) | (v,_,CursorTy,_) <- vs]
                                          in (vs, M.union extended tenv)
          case rhs_either of
            Right rhs' -> onDi (mkLets ((loc,[],CursorTy,rhs') : bnds)) <$>
                         go (M.insert loc CursorTy tenv') bod
            Left denv' -> onDi (mkLets bnds) <$>
                            cursorizePackedExp ddfs fundefs denv' tenv' bod
                            --

        -- ASSUMPTION: RetE forms are inserted at the tail position of functions,
        -- and we safely just return ends-witnesses & ends of the dilated expressions
        RetE locs v -> do
          v' <- go tenv (l$ VarE v)
          case locs of
            []    -> return v'
            [loc] -> return $ mkDi (l$ VarE loc) [ fromDi v' ]
            _ -> return $ Di $ l$ MkProdE $ L.foldr (\loc acc -> (l$ VarE loc):acc) [fromDi v'] locs

        LetRegionE r bod -> do
          onDi (mkLets (regionToBnds r)) <$> go tenv bod

        FromEndE{} -> error $ "cursorizePackedExp: TODO " ++ sdoc ext

        BoundsCheck i bound cur -> return <$> dl <$> Ext $ L3.BoundsCheck i bound cur

        IndirectionE _ (at,r1) (to,r2) -> do
          onDi (mkLets [("_",[],IntTy, l$ Ext (L3.BumpRefCount (toEndV r1) (toEndV r2)))]) <$>
            go tenv (l$ DataConE at indirectionTag [l$ VarE to])

    MapE{}  -> error $ "TODO: cursorizePackedExp MapE"
    FoldE{} -> error $ "TODO: cursorizePackedExp FoldE"

  where go = cursorizePackedExp ddfs fundefs denv
        dl = Di <$> L p


{- Handle out-of-order letlocs:
~~~~~~~~~~~~~~~~~~~~~~~~~~~~~~~

We may sometimes encounter a letloc which uses an unbound location.

    letloc loc_b = loc_a + 1

i.e `loc_a` may not always be bound. If `loc_a` is unbound, don't process `loc_b`
now. Instead, add it to the dependency map.

-}
cursorizeLocExp :: DepEnv -> TEnv -> LocVar -> LocExp -> Either DepEnv (L L3.Exp3)
cursorizeLocExp denv tenv lvar locExp =
  case locExp of
    AfterConstantLE i loc ->
      let rhs = l$ Ext $ L3.AddCursor loc (l$ LitE i)
      in if isBound loc
         then Right rhs
         else Left$ M.insertWith (++) loc [(lvar,[],CursorTy,rhs)] denv
    -- TODO: handle product types here

    AfterVariableLE v loc -> do
      let vty = case M.lookup v tenv of
                  Just ty -> ty
                  Nothing -> error $ "cursorizeLocExp: Var " ++ sdoc v ++ " not found."
<<<<<<< HEAD

{- [2018.03.07]:

Changing it's meaning to just be "after a variable", but not offset from any
particular location. Such an offset requires calculating the size of the variable.
For BigInfinite regions, this is simple:

    size = (endof v) - v

But Infinite regions do not support sizes yet. Re-enable this later.


-}
      case vty of
        PackedTy{} -> l$ VarE (toEndV v)
        _ -> let sizeVar = varAppend "sizeof_" v
                 sizeVal = l$ Ext $ L3.SizeOfScalar v
                 bod = l$ Ext $ L3.AddCursor loc (l$ VarE (sizeVar))
             in mkLets [(sizeVar,[], IntTy, sizeVal)] bod

    FromEndLE loc -> l$ VarE loc
    StartOfLE r   -> case r of
                       VarR v    -> l$ VarE v
                       GlobR v _ -> l$ VarE v
                       DynR  v _ -> l$ VarE v
    oth -> error $ "cursorizeLocExp: todo " ++ sdoc oth
=======
          sizeVar = varAppend "sizeof_" v
          endVar  = varAppend "end_" v
          sizeVal = case vty of
                    PackedTy{} -> l$ Ext $ L3.SizeOfPacked v endVar
                    _          -> l$ Ext $ L3.SizeOfScalar v
          bod = l$ Ext $ L3.AddCursor loc (l$ VarE (sizeVar))
      in if isBound loc
         then Right$ mkLets [(sizeVar,[], IntTy, sizeVal)] bod
         else Left $ M.insertWith (++) loc
                     -- TODO: sizeVar is lost here...
                     [(lvar,[],CursorTy,bod)]
                     denv

    FromEndLE loc -> if isBound loc
                     then Right$ l$ VarE loc
                     else Left$ M.insertWith (++) loc [(lvar,[],CursorTy,l$ VarE loc)] denv
    StartOfLE r   -> Right$ case r of
                       GlobR v -> l$ VarE v
                       VarR v  -> l$ VarE v
                       DynR v  -> l$ VarE v
    InRegionLE{}  -> error $ "cursorizeExp: TODO InRegionLE"
  where
    isBound x = case M.lookup x tenv of
                  Just _  -> True
                  Nothing -> False
>>>>>>> 74309105


-- ASSUMPTIONS:
-- (1) `locs` has [in_regions, out_regions, in_locs, out_locs] for the function.
--     But after Cursorize, the calling convention changes so that input
--     locations appear last. Plus, `arg` would supply those. So we can
--     safely drop them from `locs`.
--
-- (2) We update `arg` so that all packed values in it only have start cursors.
cursorizeAppE :: DDefs Ty2 -> NewFuns -> DepEnv -> TEnv -> L Exp2 -> SyM L3.Exp3
cursorizeAppE ddfs fundefs denv tenv (L _ ex) =
  case ex of
    AppE f locs arg -> do
      let fnTy   = case M.lookup f fundefs of
                     Just g -> funty g
                     Nothing -> error $ "Unknown function: " ++ sdoc f
          inT    = arrIn fnTy
          inLocs = inLocVars fnTy
          numRegs = length (outRegVars fnTy) + length (inRegVars fnTy)
          -- Drop input locations, but keep everything else
          outs   = (take numRegs locs) ++  (drop numRegs $ drop (length inLocs) $ locs)
          argTy  = gTypeExp ddfs (Env2 tenv M.empty) arg
      arg' <- if hasPacked inT
              then fromDi <$> cursorizePackedExp ddfs fundefs denv tenv arg
              else cursorizeExp ddfs fundefs denv tenv arg
      starts <- return $ giveStarts argTy arg'
      case locs of
        [] -> return $ AppE f [] starts
        _  -> return $ AppE f [] (l$ MkProdE $ [l$ VarE loc | loc <- outs] ++ [starts])
    _ -> error $ "cursorizeAppE: Unexpected " ++ sdoc ex


{- Note [Cursorizing let expressions]
~~~~~~~~~~~~~~~~~~~~~~~~~~~~~~~~~~~~~

Process RHS and bind the following cursors

     v     -> start_write
     end_v -> end_write
     loc   -> end_read     (only if it's available)

An expression returning packed value can either be a `DataConE` or a `AppE`.
DataConE returns a (start_write,end_write) tuple whereas
AppE returns (end_read,end_write).

So we cannot always rely on the RHS to return a start_write cursor.
But since the types of all packed expressions are already annotated with locations,
we can take a shortcut here and directly bind `v` to the tagged location.

Other bindings are straightforward projections of the processed RHS.

-}
cursorizeLet :: DDefs Ty2 -> NewFuns -> DepEnv -> TEnv -> Bool
             -> (Var, [Var], Ty2, L Exp2) -> L Exp2 -> SyM L3.Exp3
cursorizeLet ddfs fundefs denv tenv isPackedContext (v,locs,ty,rhs) bod
    | isPackedTy ty = do
        rhs' <- fromDi <$> cursorizePackedExp ddfs fundefs denv tenv rhs
        fresh <- gensym "tup_packed"
        let ty' = case locs of
                    [] -> L3.cursorizeTy ty
                    xs -> ProdTy ([CursorTy | _ <- xs] ++ [L3.cursorizeTy ty])

            tenv' = L.foldr (\(a,b) acc -> M.insert a b acc) tenv $
                       [(v, ty),(fresh, ty'),(toEndV v, projTy 1 ty')] ++ [(loc,CursorTy) | loc <- locs]

            -- TEnv and L3 expresssions are tagged with different types
            ty''  = L3.stripTyLocs ty'
            rhs'' = l$ VarE fresh

            bnds = case locs of
                      []    -> [ (fresh   , [], ty''          , rhs' )
                               , (v       , [], projTy 0 ty'' , mkProjE 0 rhs'')
                               , (toEndV v, [], projTy 1 ty'' , mkProjE 1 rhs'')]

                      _ -> let nLocs = length locs
                               locBnds = [(loc  ,[], CursorTy, mkProjE n rhs'')
                                         | (loc,n) <- zip locs [0..]]
                               bnds' = [(fresh   ,[], ty''                         , rhs')
                                       ,(v       ,[], projTy 0 $ projTy nLocs ty'' , mkProjE 0 $ mkProjE nLocs rhs'')
                                       ,(toEndV v,[], projTy 1 $ projTy nLocs ty'' , mkProjE 1 $ mkProjE nLocs rhs'')]
                           in bnds' ++ locBnds

        bod' <- go tenv' bod
        return $ unLoc $ mkLets bnds bod'

    | forgivingHasPacked ty = do
        rhs' <- fromDi <$> cursorizePackedExp ddfs fundefs denv tenv rhs
<<<<<<< HEAD
        fresh <- gensym "tup_haspacked"
        let ty'   = case locs of
                      [] -> L3.cursorizeTy ty
                      xs -> ProdTy ([CursorTy | _ <- xs] ++ [L3.cursorizeTy ty])
            ty''  = L3.stripTyLocs ty'
            tenv' = M.insert v ty tenv
=======
        let ty' = L3.cursorizeTy ty
            tenv' = M.union (M.insert v ty tenv) (M.fromList [(loc,CursorTy) | loc <- locs])
>>>>>>> 74309105
        case locs of
          [] -> LetE (v,[], ty'', rhs') <$>
                  go tenv' bod
          _  -> do
            let tenv'' =  M.union tenv' $
                          M.fromList [(loc,CursorTy) | loc <- locs]

                bnds  = [(fresh, [], ty'', rhs')] ++
                        [(loc,[],CursorTy, l$ ProjE n (l$ VarE fresh)) | (loc,n) <- (zip locs [0..])]
                        ++ [(v,[], projTy (length locs) ty'', l$ ProjE (length locs) (l$ VarE fresh))]
            unLoc . mkLets bnds <$> go tenv'' bod

    | otherwise = do
        rhs' <- cursorizeExp ddfs fundefs denv tenv rhs
        case locs of
            [] -> LetE (v,[],L3.stripTyLocs ty, rhs') <$>
                    go (M.insert v ty tenv) bod
{-
             This was a scalar binding before, but now has been transformed to
             also return an end_read cursor. So the type of the binding now
             becomes:

                 ProdTy [CursorTy, old_ty]

             Also, the binding itself now changes to:

                 end_read -> ProjE 0 RHS'
                 v        -> ProjE 1 RHS'

             `rightmost` is an example of a program that does this
-}
            [loc] -> do
              fresh <- gensym "tup_scalar"
              let ty'  = ProdTy ([CursorTy | _ <- locs] ++ [L3.cursorizeTy ty])
                  -- We cannot resuse ty' here because TEnv and expresssions are
                  -- tagged with different
                  ty'' = L3.stripTyLocs ty'
                  tenv' = M.union (M.fromList [(fresh, ty'),
                                               (loc, projTy 0 ty'),
                                               (v, projTy 1 ty')])
                          tenv
                  rhs'' = dl$ VarE fresh
                  bnds  = [ (fresh, [] , ty''          , rhs')
                          , (loc   ,[] , projTy 0 ty'' , projVal rhs'')
                          , (v     ,[] , projTy 1 ty'' , projEnds rhs'')
                          ]
              bod' <- go tenv' bod
              return $ unLoc $ mkLets bnds bod'
            _ -> error "cursorizeLet: packed tuples error2"

  where go t x = if isPackedContext
                 then fromDi <$> cursorizePackedExp ddfs fundefs denv t x
                 else cursorizeExp ddfs fundefs denv t x
        dl = Di <$> L NoLoc


-- (1) Take a cursor pointing to the start of the tag, and advance it by 1 byte.
-- (2) If the first bound varaible is a scalar (IntTy), read it using the newly
-- returned cursor. Otherwise, just process the body. it'll have the correct
-- instructions to process other bound locations
unpackDataCon :: DDefs Ty2 -> NewFuns -> DepEnv -> TEnv -> Bool -> Var
              -> (DataCon, [(Var, Var)], L Exp2) -> SyM (DataCon, [t], L L3.Exp3)
<<<<<<< HEAD
unpackDataCon ddfs fundefs denv' tenv isPacked scrtCur (dcon,vlocs,rhs) = do

  let indrVars = if isIndrDataCon dcon
                 then (case numIndrsDataCon ddfs (fromIndrDataCon dcon) of
                         Just n ->
                           let indrs = L.map fst $ take n vlocs
                               vars  = L.map fst $ reverse (take n (reverse vlocs))
                           in zip indrs vars
                         Nothing -> error $ "unpackDataCon: Sized constructor should have packed fields.")
                 else []

-- The first bound location requires special handling. We have to bind it to
-- (scrtCur + 1) by hand. All the other locations are bound (calculated) by
-- RouteEnds. Ideally we should arrange RouteEnds to bind this as well,
-- but this is a quick hack for now.
  cur <- gensym scrtCur
  (dcon,[],)
    <$> mkLets [(cur,[],CursorTy, l$ Ext $ L3.AddCursor scrtCur (l$ LitE 1))]
    <$> go cur vlocs tys indrVars True denv' tenv
=======
unpackDataCon ddfs fundefs denv1 tenv isPacked scrtCur (dcon,vlocs,rhs) = do
  -- The first bound location requires special handling. We have to bind it to
  -- (scrtCur + 1) by hand. All the other locations are bound (calculated) by RouteEnd2
  -- Ideally we should arrange RE to bind this as well, but this is a quick hack for now
  --
  cur <- gensym scrtCur
  (dcon,[],)
    <$> mkLets [(cur,[],CursorTy, l$ Ext $ L3.AddCursor scrtCur (l$ LitE 1))]
    <$> go cur vlocs tys True denv1 (M.insert cur CursorTy tenv)
>>>>>>> 74309105

  where
        tys  = lookupDataCon ddfs dcon
        processRhs denv env = if isPacked
                              then fromDi <$> cursorizePackedExp ddfs fundefs denv env rhs
                              else cursorizeExp ddfs fundefs denv env rhs

<<<<<<< HEAD
        -- Loop over fields.  Issue reads to get out all Ints. Otherwise, just
        -- bind vars to locations
        go :: (Show t) => Var -> [(Var, Var)] -> [UrTy t] -> [(Var,Var)] -> Bool -> DepEnv -> TEnv -> SyM (L L3.Exp3)
        go _c [] [] _ _isFirst denv env = processRhs denv env
        go cur ((v,loc):rst) (ty:rtys) indrVars isFirstPacked denv env =
=======
        -- Loop over fields.  Issue reads to get out all Ints. Otherwise, just bind vars to locations
        --
        go :: (Show t) => Var -> [(Var, Var)] -> [UrTy t] -> Bool -> DepEnv -> TEnv -> SyM (L L3.Exp3)
        go _c [] [] _isFirst denv env = processRhs denv env
        go cur ((v,loc):rst) (ty:rtys) canBind denv env =
>>>>>>> 74309105
          case ty of
            IntTy -> do
              tmp <- gensym (toVar "readint_tpl")
              let env' = M.union (M.fromList [(tmp     , ProdTy [IntTy, CursorTy]),
                                              (v       , IntTy),
                                              (toEndV v, CursorTy)])
                         env

                  bnds = [(tmp     , [], ProdTy [IntTy, CursorTy], l$ Ext $ L3.ReadInt loc),
                          (v       , [], IntTy   , l$ ProjE 0 (l$ VarE tmp)),
                          (toEndV v, [], CursorTy, l$ ProjE 1 (l$ VarE tmp))]

<<<<<<< HEAD
              bod <- go (toEndV v) rst rtys indrVars True denv (M.insert loc CursorTy env')
              return $ mkLets bnds bod

            _ -> do
              let env' = M.insert v CursorTy env
              case indrVars of
                [] -> do
                  if isFirstPacked
                  then do
                    bod <- go (toEndV v) rst rtys indrVars False denv (M.insert loc CursorTy env')
                    return $ mkLets [(loc, [], CursorTy, l$ VarE cur)
                                    ,(v  , [], CursorTy, l$ VarE loc)]
                             bod
                  else
                    -- Don't create a `let v = loc` binding. Instead, add it to DepEnv
                    go (toEndV v) rst rtys indrVars False (M.insertWith (++) loc [v] denv) env'

                -- Unpacking indirections
                ((_,dep):rest_indrs) -> do
                  tmp1 <- gensym "tmp1"
                  tmp2 <- gensym "tmp2"
                  tagindr <- gensym "tag_indr"
                  ptrindr <- gensym "ptr_indr"

                  let env'' = M.fromList [
                                          (tmp1     , ProdTy [IntTy, CursorTy])
                                         ,(tagindr  , IntTy)
                                         ,(ptrindr  , CursorTy)
                                         ,(tmp2     , ProdTy [CursorTy, CursorTy])
                                         ,(v        , CursorTy)
                                         ,(toEndV v , CursorTy)
                                         ]
                  bod <- go v rst rtys rest_indrs True denv (M.union env' env'')
                  return $
                    mkLets [(loc      , [], CursorTy, l$ VarE cur),
                            (tmp1     , [], ProdTy [IntTy, CursorTy], l$ Ext $ L3.ReadTag loc),
                            (tagindr  , [], IntTy   , l$ ProjE 0 (l$ VarE tmp1)),
                            (ptrindr  , [], CursorTy, l$ ProjE 1 (l$ VarE tmp1)),
                            (tmp2     , [], ProdTy [CursorTy, CursorTy], l$ Ext $ L3.ReadCursor ptrindr),
                            (v        , [], CursorTy, l$ ProjE 0 (l$ VarE tmp2)),
                            (toEndV v , [], CursorTy, l$ ProjE 1 (l$ VarE tmp2)),
                            (dep      , [], CursorTy, l$ VarE v)
                           ]
                           bod

        go _ vls rtys _ _ _ _ = error $ "Unexpected numnber of varible, type pairs: " ++ show (vls,rtys)
=======
              if canBind
              then do
                let bnds' = (loc,[],CursorTy, l$ VarE cur):bnds
                    env'' = M.insert loc CursorTy env'
                bod <- go (toEndV v) rst rtys canBind denv env''
                return $ mkLets bnds' bod
              else do
                let denv'' = M.insertWith (++) loc bnds denv
                go (toEndV v) rst rtys canBind denv'' env'

            _ -> do
              let env' = M.insert v CursorTy env
              if canBind
              then do
                bod <- go (toEndV v) rst rtys False denv (M.insert loc CursorTy env')
                return $ mkLets [(loc, [], CursorTy, l$ VarE cur)
                                ,(v  , [], CursorTy, l$ VarE loc)]
                         bod
              else do
                -- Don't create a `let v = loc` binding. Instead, add it to DepEnv
                let denv'' = M.insertWith (++) loc [(v,[],CursorTy,l$ VarE loc)] denv
                go (toEndV v) rst rtys False denv'' env'

        go _ vls rtys _ _ _ = error $ "Unexpected numnber of varible, type pairs: " ++ show (vls,rtys)
>>>>>>> 74309105


-- |
giveStarts :: Ty2 -> L L3.Exp3 -> L L3.Exp3
giveStarts ty e =
  case ty of
    PackedTy{} -> mkProjE 0 e
    ProdTy tys -> case unLoc e of
                    MkProdE es -> l$ MkProdE $ L.map (\(ty',e') -> giveStarts ty' e') (zip tys es)
                    VarE{} -> l$ MkProdE $ L.map (\(ty',n) -> giveStarts ty' (mkProjE n e)) (zip tys [0..])
                    oth -> error $ "giveStarts: unexpected expresson" ++ sdoc (oth,ty)
    _ -> e


-- | Smart constructor that immediately destroys products if it can:
--   Does NOT avoid single-element tuples.
mkProjE :: Int -> (L L3.Exp3) -> (L L3.Exp3)
mkProjE ix (L _ (MkProdE ls)) = ls !! ix
mkProjE ix e = l$ (ProjE ix e)

projValTy :: (Out a) => UrTy a -> UrTy a
projValTy = projTy 0

projEndsTy :: (Out a) => UrTy a -> UrTy a
projEndsTy = projTy 1


-- | Bindings for a letregion
regionToBnds :: Region -> [(Var, [()], L3.Ty3, L L3.Exp3)]
regionToBnds r =
  case r of
    VarR{} -> error $ "Unexpected VarR in Cursorize." ++ sdoc r
    GlobR v mul -> [ (v       , [], CursorTy, l$ Ext$ L3.NewBuffer mul)
                   , (toEndV v, [], CursorTy, l$ Ext$ L3.AddCursor v (l$ Ext $ L3.InitSizeOfBuffer mul))]
    DynR v mul  -> [ (v       , [], CursorTy, l$ Ext$ L3.ScopedBuffer mul)
                   , (toEndV v, [], CursorTy, l$ Ext$ L3.AddCursor v (l$ Ext $ L3.InitSizeOfBuffer mul))]

toEndV :: Var -> Var
toEndV = varAppend "end_"

-- | A lenient version of L1.hasPacked which doesn't throw an error if it sees a CursorTy
forgivingHasPacked :: Show a => UrTy a -> Bool
forgivingHasPacked t =
  case t of
    PackedTy{}     -> True
    ProdTy ls      -> any forgivingHasPacked ls
    SymTy          -> False
    BoolTy         -> False
    IntTy          -> False
    SymDictTy ty   -> forgivingHasPacked ty
    ListTy _       -> error "FINISHLISTS"
    CursorTy       -> False
    PtrTy          -> False

-- ================================================================================
--                         Dilation Conventions
-- ================================================================================
-- Everything to do with dilation.  It should be possible to change
-- the dilated format by changing only this section.


-- | If an expression `e` returns type `T`, then a dilated version of
-- `e` returns a tuple (T,Cursors), where cursors contains a flat
-- record of end-cursors corresponding exactly to all the components
-- of T which are PackedTy.
--
newtype DiExp ex = Di ex
  deriving (Generic, Show, Read, Eq, Ord)
--type DiExp = Exp

instance (Out ex) => Out (DiExp ex)

onDi :: (ex -> ex) -> DiExp ex -> DiExp ex
onDi f (Di x) = Di (f x)

fromDi :: DiExp ex -> ex
fromDi (Di x) = x


-- | Project the cursor package from a dilated expression, contains pointers
-- to all the ENDs.
projEnds :: DiExp (L L3.Exp3) -> (L L3.Exp3)
projEnds (Di e) = mkProjE 1 e

-- | Project the original value from a dilated expression.
projVal :: DiExp (L L3.Exp3) -> (L L3.Exp3)
projVal (Di e) = mkProjE 0 e

-- | Constructor that combines a regular expression with a list of
-- corresponding end cursors.
mkDi :: (L L3.Exp3) -> [(L L3.Exp3)] -> DiExp (L L3.Exp3)
mkDi x []  = Di $ l$ MkProdE [x, l$ MkProdE []]
mkDi x [o] = Di $ l$  MkProdE [x, o]
mkDi x ls  = Di $ l$ MkProdE [x, l$ MkProdE ls]<|MERGE_RESOLUTION|>--- conflicted
+++ resolved
@@ -72,20 +72,11 @@
 
 -- | Track variables depending on location variables.
 --
-<<<<<<< HEAD
---   Used when we have to create binding of the form `let v = loc`, but `loc`
---   isn't bound yet (in case expressions for example). Instead, we just add the
---   variable here, and bind it later with `loc` becomes available.
---   This is a simple way to get rid of FindWitnesses.
---   See `FindWitnesses.hs` for more details.
-type DepEnv = M.Map LocVar [Var]
-=======
 --   If we have to create binding of the form `let v = loc` (in case expressions for example),
 --   but `loc` is not bound yet, we'll add the variable to this map.
 --   This is a stupid/simple way to get rid of FindWitnesses.
 --   See `FindWitnesses.hs` for why that is needed.
 type DepEnv = M.Map LocVar [(Var,[()],L3.Ty3,L L3.Exp3)]
->>>>>>> 74309105
 
 -- |
 cursorize :: Prog -> SyM L3.Prog
@@ -104,7 +95,6 @@
                          cursorizeExp ddefs fundefs M.empty M.empty e
   return $ L3.Prog ddefs' fundefs' mainExp'
 
-<<<<<<< HEAD
 -- |
 cursorizeFunDef :: DDefs Ty2 -> NewFuns ->  FunDef -> SyM L3.FunDef
 cursorizeFunDef ddefs fundefs FunDef{funname,funty,funarg,funbod} =
@@ -139,49 +129,13 @@
                                         ++ [(funarg,[], cursorizeInTy inT, afterOutLocs)]
                             in mkLets bnds
 
-       initTyEnv = M.singleton funarg (cursorizeInTy inT)
+       initTyEnv = M.fromList $ [(funarg, cursorizeInTy inT)] ++ [(a,CursorTy) | (LRM a _ _) <- locVars funty]
 
    bod <- if hasPacked outT
           then fromDi <$> cursorizePackedExp ddefs fundefs M.empty initTyEnv funbod
           else cursorizeExp ddefs fundefs M.empty initTyEnv funbod
    ret <- return $ outCurBinds (inCurBinds bod)
    return $ L3.FunDef funname funty' newarg ret
-=======
-  where
-    fd :: FunDef -> SyM L3.FunDef
-    fd FunDef{funname,funty,funarg,funbod} =
-      let inLocs  = inLocVars funty
-          outLocs = outLocVars funty
-
-          inT    = arrIn funty
-          outT   = arrOut funty
-          funty' = L3.cursorizeArrowTy funty
-      in do
-       newarg <- gensym "newarg"
-       -- Output cursors are always inserted before all other arguments. So we can
-       -- binding all cursors at 0
-       let outCurBinds = mkLets [ (cur,[],CursorTy, l$ ProjE i (l$ VarE newarg))
-                                | (cur,i) <- zip outLocs [0..]]
-
-           -- Create projections for input cursors. By our current conventions, input cursors are
-           -- passed after output cursors
-           newargExp  = nProj (length outLocs) newarg
-           inCurBinds = case inLocs of
-                          [] -> mkLets [(funarg,[],L3.stripTyLocs inT, newargExp)]
-                          _  -> let projs = mkInProjs newargExp inT
-                                    bnds  = [(loc,[],CursorTy,proj) | (loc,proj) <- zip inLocs projs]
-                                            ++ [(funarg,[], cursorizeInTy inT, newargExp)]
-                                in mkLets bnds
-
-           initEnv = M.fromList $ [(funarg, cursorizeInTy inT)] ++ [(a,CursorTy) | (LRM a _ _) <- locVars funty]
-
-       bod <- if hasPacked outT
-              then fromDi <$> cursorizePackedExp ddefs fundefs M.empty initEnv funbod
-              else cursorizeExp ddefs fundefs M.empty initEnv funbod
-       ret <- return $ outCurBinds (inCurBinds bod)
-       return $ L3.FunDef funname funty' newarg ret
-
->>>>>>> 74309105
 
   where
     -- | The only difference between this and L3.cursorizeTy is that here,
@@ -557,65 +511,47 @@
          else Left$ M.insertWith (++) loc [(lvar,[],CursorTy,rhs)] denv
     -- TODO: handle product types here
 
+{- [2018.03.07]:
+
+Changing it's meaning to just be "after a variable", but not offset from any
+particular location. Such an offset requires calculating the size of the variable.
+For BigInfinite regions, this is simple:
+
+    size = (endof v) - v
+
+But Infinite regions do not support sizes yet. Re-enable this later.
+
+
+-}
     AfterVariableLE v loc -> do
       let vty = case M.lookup v tenv of
                   Just ty -> ty
                   Nothing -> error $ "cursorizeLocExp: Var " ++ sdoc v ++ " not found."
-<<<<<<< HEAD
-
-{- [2018.03.07]:
-
-Changing it's meaning to just be "after a variable", but not offset from any
-particular location. Such an offset requires calculating the size of the variable.
-For BigInfinite regions, this is simple:
-
-    size = (endof v) - v
-
-But Infinite regions do not support sizes yet. Re-enable this later.
-
-
--}
-      case vty of
-        PackedTy{} -> l$ VarE (toEndV v)
-        _ -> let sizeVar = varAppend "sizeof_" v
-                 sizeVal = l$ Ext $ L3.SizeOfScalar v
-                 bod = l$ Ext $ L3.AddCursor loc (l$ VarE (sizeVar))
-             in mkLets [(sizeVar,[], IntTy, sizeVal)] bod
-
-    FromEndLE loc -> l$ VarE loc
-    StartOfLE r   -> case r of
-                       VarR v    -> l$ VarE v
-                       GlobR v _ -> l$ VarE v
-                       DynR  v _ -> l$ VarE v
-    oth -> error $ "cursorizeLocExp: todo " ++ sdoc oth
-=======
-          sizeVar = varAppend "sizeof_" v
-          endVar  = varAppend "end_" v
-          sizeVal = case vty of
-                    PackedTy{} -> l$ Ext $ L3.SizeOfPacked v endVar
-                    _          -> l$ Ext $ L3.SizeOfScalar v
-          bod = l$ Ext $ L3.AddCursor loc (l$ VarE (sizeVar))
-      in if isBound loc
-         then Right$ mkLets [(sizeVar,[], IntTy, sizeVal)] bod
-         else Left $ M.insertWith (++) loc
-                     -- TODO: sizeVar is lost here...
-                     [(lvar,[],CursorTy,bod)]
-                     denv
+          bod = case vty of
+                  PackedTy{} -> l$ VarE (toEndV v)
+                  _ -> let sizeVar = varAppend "sizeof_" v
+                           sizeVal = l$ Ext $ L3.SizeOfScalar v
+                           rhs = l$ Ext $ L3.AddCursor loc (l$ VarE (sizeVar))
+                       in mkLets [(sizeVar,[], IntTy, sizeVal)] rhs
+      if isBound loc
+      then Right bod
+      else Left $ M.insertWith (++) loc
+                  -- TODO: sizeVar is lost here...
+                  [(lvar,[],CursorTy,bod)]
+                  denv
 
     FromEndLE loc -> if isBound loc
                      then Right$ l$ VarE loc
                      else Left$ M.insertWith (++) loc [(lvar,[],CursorTy,l$ VarE loc)] denv
     StartOfLE r   -> Right$ case r of
-                       GlobR v -> l$ VarE v
-                       VarR v  -> l$ VarE v
-                       DynR v  -> l$ VarE v
+                       GlobR v _ -> l$ VarE v
+                       VarR v    -> l$ VarE v
+                       DynR v _  -> l$ VarE v
     InRegionLE{}  -> error $ "cursorizeExp: TODO InRegionLE"
   where
     isBound x = case M.lookup x tenv of
                   Just _  -> True
                   Nothing -> False
->>>>>>> 74309105
-
 
 -- ASSUMPTIONS:
 -- (1) `locs` has [in_regions, out_regions, in_locs, out_locs] for the function.
@@ -678,7 +614,7 @@
                     xs -> ProdTy ([CursorTy | _ <- xs] ++ [L3.cursorizeTy ty])
 
             tenv' = L.foldr (\(a,b) acc -> M.insert a b acc) tenv $
-                       [(v, ty),(fresh, ty'),(toEndV v, projTy 1 ty')] ++ [(loc,CursorTy) | loc <- locs]
+                      [(v, ty),(fresh, ty'),(toEndV v, projTy 1 ty')] ++ [(loc,CursorTy) | loc <- locs]
 
             -- TEnv and L3 expresssions are tagged with different types
             ty''  = L3.stripTyLocs ty'
@@ -702,17 +638,12 @@
 
     | forgivingHasPacked ty = do
         rhs' <- fromDi <$> cursorizePackedExp ddfs fundefs denv tenv rhs
-<<<<<<< HEAD
         fresh <- gensym "tup_haspacked"
-        let ty'   = case locs of
-                      [] -> L3.cursorizeTy ty
-                      xs -> ProdTy ([CursorTy | _ <- xs] ++ [L3.cursorizeTy ty])
+        let ty' = case locs of
+                    [] -> L3.cursorizeTy ty
+                    xs -> ProdTy ([CursorTy | _ <- xs] ++ [L3.cursorizeTy ty])
             ty''  = L3.stripTyLocs ty'
-            tenv' = M.insert v ty tenv
-=======
-        let ty' = L3.cursorizeTy ty
             tenv' = M.union (M.insert v ty tenv) (M.fromList [(loc,CursorTy) | loc <- locs])
->>>>>>> 74309105
         case locs of
           [] -> LetE (v,[], ty'', rhs') <$>
                   go tenv' bod
@@ -775,8 +706,7 @@
 -- instructions to process other bound locations
 unpackDataCon :: DDefs Ty2 -> NewFuns -> DepEnv -> TEnv -> Bool -> Var
               -> (DataCon, [(Var, Var)], L Exp2) -> SyM (DataCon, [t], L L3.Exp3)
-<<<<<<< HEAD
-unpackDataCon ddfs fundefs denv' tenv isPacked scrtCur (dcon,vlocs,rhs) = do
+unpackDataCon ddfs fundefs denv1 tenv isPacked scrtCur (dcon,vlocs,rhs) = do
 
   let indrVars = if isIndrDataCon dcon
                  then (case numIndrsDataCon ddfs (fromIndrDataCon dcon) of
@@ -786,46 +716,21 @@
                            in zip indrs vars
                          Nothing -> error $ "unpackDataCon: Sized constructor should have packed fields.")
                  else []
-
--- The first bound location requires special handling. We have to bind it to
--- (scrtCur + 1) by hand. All the other locations are bound (calculated) by
--- RouteEnds. Ideally we should arrange RouteEnds to bind this as well,
--- but this is a quick hack for now.
   cur <- gensym scrtCur
   (dcon,[],)
     <$> mkLets [(cur,[],CursorTy, l$ Ext $ L3.AddCursor scrtCur (l$ LitE 1))]
-    <$> go cur vlocs tys indrVars True denv' tenv
-=======
-unpackDataCon ddfs fundefs denv1 tenv isPacked scrtCur (dcon,vlocs,rhs) = do
-  -- The first bound location requires special handling. We have to bind it to
-  -- (scrtCur + 1) by hand. All the other locations are bound (calculated) by RouteEnd2
-  -- Ideally we should arrange RE to bind this as well, but this is a quick hack for now
-  --
-  cur <- gensym scrtCur
-  (dcon,[],)
-    <$> mkLets [(cur,[],CursorTy, l$ Ext $ L3.AddCursor scrtCur (l$ LitE 1))]
-    <$> go cur vlocs tys True denv1 (M.insert cur CursorTy tenv)
->>>>>>> 74309105
-
+    <$> go cur vlocs tys indrVars True denv1 (M.insert cur CursorTy tenv)
   where
         tys  = lookupDataCon ddfs dcon
         processRhs denv env = if isPacked
                               then fromDi <$> cursorizePackedExp ddfs fundefs denv env rhs
                               else cursorizeExp ddfs fundefs denv env rhs
 
-<<<<<<< HEAD
-        -- Loop over fields.  Issue reads to get out all Ints. Otherwise, just
-        -- bind vars to locations
-        go :: (Show t) => Var -> [(Var, Var)] -> [UrTy t] -> [(Var,Var)] -> Bool -> DepEnv -> TEnv -> SyM (L L3.Exp3)
-        go _c [] [] _ _isFirst denv env = processRhs denv env
-        go cur ((v,loc):rst) (ty:rtys) indrVars isFirstPacked denv env =
-=======
         -- Loop over fields.  Issue reads to get out all Ints. Otherwise, just bind vars to locations
         --
-        go :: (Show t) => Var -> [(Var, Var)] -> [UrTy t] -> Bool -> DepEnv -> TEnv -> SyM (L L3.Exp3)
-        go _c [] [] _isFirst denv env = processRhs denv env
-        go cur ((v,loc):rst) (ty:rtys) canBind denv env =
->>>>>>> 74309105
+        go :: (Show t) => Var -> [(Var, Var)] -> [UrTy t] -> [(Var, Var)] -> Bool -> DepEnv -> TEnv -> SyM (L L3.Exp3)
+        go _c [] [] _ _isFirst denv env = processRhs denv env
+        go cur ((v,loc):rst) (ty:rtys) indrVars canBind denv env =
           case ty of
             IntTy -> do
               tmp <- gensym (toVar "readint_tpl")
@@ -837,24 +742,30 @@
                   bnds = [(tmp     , [], ProdTy [IntTy, CursorTy], l$ Ext $ L3.ReadInt loc),
                           (v       , [], IntTy   , l$ ProjE 0 (l$ VarE tmp)),
                           (toEndV v, [], CursorTy, l$ ProjE 1 (l$ VarE tmp))]
-
-<<<<<<< HEAD
-              bod <- go (toEndV v) rst rtys indrVars True denv (M.insert loc CursorTy env')
-              return $ mkLets bnds bod
+              if canBind
+              then do
+                let bnds' = (loc,[],CursorTy, l$ VarE cur):bnds
+                    env'' = M.insert loc CursorTy env'
+                bod <- go (toEndV v) rst rtys indrVars canBind denv env''
+                return $ mkLets bnds' bod
+              else do
+                let denv'' = M.insertWith (++) loc bnds denv
+                go (toEndV v) rst rtys indrVars canBind denv'' env'
 
             _ -> do
               let env' = M.insert v CursorTy env
               case indrVars of
                 [] -> do
-                  if isFirstPacked
+                  if canBind
                   then do
                     bod <- go (toEndV v) rst rtys indrVars False denv (M.insert loc CursorTy env')
                     return $ mkLets [(loc, [], CursorTy, l$ VarE cur)
                                     ,(v  , [], CursorTy, l$ VarE loc)]
                              bod
-                  else
+                  else do
                     -- Don't create a `let v = loc` binding. Instead, add it to DepEnv
-                    go (toEndV v) rst rtys indrVars False (M.insertWith (++) loc [v] denv) env'
+                    let denv'' = M.insertWith (++) loc [(v,[],CursorTy,l$ VarE loc)] denv
+                    go (toEndV v) rst rtys indrVars False denv'' env'
 
                 -- Unpacking indirections
                 ((_,dep):rest_indrs) -> do
@@ -863,14 +774,12 @@
                   tagindr <- gensym "tag_indr"
                   ptrindr <- gensym "ptr_indr"
 
-                  let env'' = M.fromList [
-                                          (tmp1     , ProdTy [IntTy, CursorTy])
+                  let env'' = M.fromList [(tmp1     , ProdTy [IntTy, CursorTy])
                                          ,(tagindr  , IntTy)
                                          ,(ptrindr  , CursorTy)
                                          ,(tmp2     , ProdTy [CursorTy, CursorTy])
                                          ,(v        , CursorTy)
-                                         ,(toEndV v , CursorTy)
-                                         ]
+                                         ,(toEndV v , CursorTy)]
                   bod <- go v rst rtys rest_indrs True denv (M.union env' env'')
                   return $
                     mkLets [(loc      , [], CursorTy, l$ VarE cur),
@@ -880,40 +789,12 @@
                             (tmp2     , [], ProdTy [CursorTy, CursorTy], l$ Ext $ L3.ReadCursor ptrindr),
                             (v        , [], CursorTy, l$ ProjE 0 (l$ VarE tmp2)),
                             (toEndV v , [], CursorTy, l$ ProjE 1 (l$ VarE tmp2)),
-                            (dep      , [], CursorTy, l$ VarE v)
-                           ]
+                            (dep      , [], CursorTy, l$ VarE v)]
                            bod
 
         go _ vls rtys _ _ _ _ = error $ "Unexpected numnber of varible, type pairs: " ++ show (vls,rtys)
-=======
-              if canBind
-              then do
-                let bnds' = (loc,[],CursorTy, l$ VarE cur):bnds
-                    env'' = M.insert loc CursorTy env'
-                bod <- go (toEndV v) rst rtys canBind denv env''
-                return $ mkLets bnds' bod
-              else do
-                let denv'' = M.insertWith (++) loc bnds denv
-                go (toEndV v) rst rtys canBind denv'' env'
-
-            _ -> do
-              let env' = M.insert v CursorTy env
-              if canBind
-              then do
-                bod <- go (toEndV v) rst rtys False denv (M.insert loc CursorTy env')
-                return $ mkLets [(loc, [], CursorTy, l$ VarE cur)
-                                ,(v  , [], CursorTy, l$ VarE loc)]
-                         bod
-              else do
-                -- Don't create a `let v = loc` binding. Instead, add it to DepEnv
-                let denv'' = M.insertWith (++) loc [(v,[],CursorTy,l$ VarE loc)] denv
-                go (toEndV v) rst rtys False denv'' env'
-
-        go _ vls rtys _ _ _ = error $ "Unexpected numnber of varible, type pairs: " ++ show (vls,rtys)
->>>>>>> 74309105
-
-
--- |
+
+ -- |
 giveStarts :: Ty2 -> L L3.Exp3 -> L L3.Exp3
 giveStarts ty e =
   case ty of
