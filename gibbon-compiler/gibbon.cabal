--- conflicted
+++ resolved
@@ -85,10 +85,7 @@
                 blaze-builder,
                 symbol,
                 srcloc
-<<<<<<< HEAD
-=======
 
->>>>>>> b3b68e48
   if flag(LLVM_ENABLED)
     exposed-modules:
                     Packed.FirstOrder.Passes.LLVM.Codegen
