# The Gibbon Compiler

![test-gibbon](https://github.com/iu-parfunc/gibbon/workflows/test-gibbon/badge.svg?branch=master)

*Gibbon* is an experimental compiler that transforms high-level functional programs
to operate on _serialized data._

Typically, programs that process tree-like data represent trees using pointer-based
data structures in memory (one heap object per-leaf and per-node) because such a
layout is convenient to manipulate in a high-level programming language.
This is also generally distinct from the representation of the data in
serialized form on disk,
which means that a program must perform some sort or marshaling when working with serialized data.
Gibbon _unifies_ the in-memory and serialized formats, transforming recursive
functions to operate _directly_ on serialized data.

Additionally, while the pointer-based structure is efficient
for random access and shape-changing modifications, it can be inefficient
for traversals that process most or all of a tree in bulk.
The Gibbon project aims to explore optimizations of recursive tree transforms
by changing how trees are stored in memory.

Currently, the Gibbon compiler has multiple front-ends: an s-expression synax
similar to Typed Racket, and a small subset of Haskell.

## Building Gibbon

### Getting Dependencies

Gibbon is implemented in Haskell, and is set up to be built with
[Cabal](https://cabal.readthedocs.io/en/latest/), but it has a number of native dependencies.
Follow the instructions below to get all dependencies or enter the Nix shell
with `nix-shell` to get them via [Nix](https://nix.dev/).

- Ubuntu 22.04:
(Parallelism support temporarily not available with ubuntu 22.04 as Cilk support is not avaiable with newer gcc)

```
 $ sudo apt-get update 
 $ sudo apt-get install software-properties-common 
 $ sudo apt-get install libgc-dev 
 $ sudo apt-get install libgmp-dev 
 $ sudo apt-get install build-essential 
 $ sudo apt-get install uthash-dev 
 $ sudo apt-get install vim wget curl
```

- Install Racket

```
 $ wget --no-check-certificate https://mirror.racket-lang.org/installers/7.5/racket-7.5-x86_64-linux.sh
 $ chmod +x racket-7.5-x86_64-linux.sh
 $ ./racket-7.5-x86_64-linux.sh
```

- Install haskell, cabal, stack, hls using ghcup 

```
curl --proto '=https' --tlsv1.2 -sSf https://get-ghcup.haskell.org | BOOTSTRAP_HASKELL_NONINTERACTIVE=1 BOOTSTRAP_HASKELL_GHC_VERSION=9.4.6 BOOTSTRAP_HASKELL_CABAL_VERSION=3.8.1.0 BOOTSTRAP_HASKELL_INSTALL_STACK=1 BOOTSTRAP_HASKELL_INSTALL_HLS=1 BOOTSTRAP_HASKELL_ADJUST_BASHRC=P sh
```

- Install rust 

```
curl --proto '=https' --tlsv1.2 -sSf https://sh.rustup.rs | sh -s -- -y --default-toolchain=1.71.0
```

- Add paths for cabal, ghcup, rust to bashrc

- For Building on OSX:

You can install some of the dependencies using [Homebrew](https://brew.sh/):

    $ brew install libgc gmp gcc ghc@9

Others require a few extra steps:

1. Racket: Follow the instructions on it's [website](https://download.racket-lang.org/)

2. [uthash](https://github.com/troydhanson/uthash): Clone the [repository](https://github.com/troydhanson/uthash) and copy all the `.h` files in `src` to `/usr/local/include`

### Actually Building Gibbon

After you have both Cabal and all the dependencies installed, you can build
Gibbon from source:

    $ git clone https://github.com/iu-parfunc/gibbon
    $ cd gibbon && source set_env.sh
    $ cd gibbon-compiler && cabal v2-build

At this point you can run the Gibbon executable:
```
    $ cabal v2-exec -w ghc-9.0.1 gibbon -- -h
```
And add gibbon to PATH
```
$ export PATH = "{ ... }/gibbon/dist-newstyle/build/{architecture}/ghc-{version}/gibbon-0.2/x/gibbon/build/gibbon/gibbon:$PATH"
```

<<<<<<< HEAD
If you'd like to run the testsuite, you can do so with:
```
$ cd gibbon-compiler
$ cabal v2-exec -w ghc test-gibbon-examples -- -v2
```
    

    $ ./run_all_tests.sh


### Building a Developement docker container for Gibbon 

To build the Dockerfile for dev purposes run the command below from the gibbon directory.

```
DOCKER_BUILDKIT=1 docker image build -t gibbon -f .devcontainer/Dockerfile .
```
Run the docker image using the following command. 

```
docker run -t -i gibbon
``` 

This image does not pre-populate the gibbon folder. Use git clone to clone gibbon into a folder. 
Use instructions from before to build gibbon.

## Building an Artifact version of Gibbon with the gibbon source code pre-populated 

To build an image with the gibbon source code already in the image run 

```
DOCKER_BUILDKIT=1 docker image build -t gibbon -f .artifact/Dockerfile .
```

Run the container with 

```
docker run -t -i gibbon
```

This has the gibbon source code avaiable in /gibbon
=======
And add gibbon to PATH
```
$ export PATH = "{ ... }/gibbon/dist-newstyle/build/{architecture}/ghc-{version}/gibbon-0.2/x/gibbon/build/gibbon/gibbon:$PATH"
```

If you'd like to run the testsuite, you can do so with:
```
$ cd gibbon-compiler
$ cabal v2-exec -w ghc test-gibbon-examples -- -v2
```
    
>>>>>>> 53e5fca0

## Using Gibbon

A valid Gibbon program can be written using Haskell syntax or using Racket-like s-expression syntax.
Gibbon doesn't support every Haskell feature supported by GHC,
but informally, many simple Haskell-98 programs (sans monads) are valid Gibbon programs.
One thing to note is that the main point of entry for a Gibbon program is a
function named `gibbon_main`, as opposed to the usual `main`.
Here's a simple Gibbon program that builds a binary tree and sums up its leaves in parallel
using a parallel tuple (`par`):





```haskell
module Main where

data Tree = Leaf Int
          | Node Int Tree Tree

mkTree :: Int -> Tree
mkTree i =
  if i <= 0
  then Leaf 1
  else
      let x = (mkTree (i-1))
          y = (mkTree (i-1))
      in Node i x y

sumTree :: Tree -> Int
sumTree foo =
  case foo of
    Leaf i     -> i
    Node i a b ->
      let tup = par (sumTree a) (sumTree b)
          x = fst tup
          y = snd tup
      in x + y

gibbon_main = sumTree (mkTree 10)
```

The Gibbon compiler is able to run in several modes, which are configured via command line flags.
Most important are the flags `--packed` which means "packed mode" (use serialized data structures),
`--run` which means "compile then run", and `--parallel` which means "enable parallel execution".
You can use these to run the above program as follows:

```
$ gibbon --run --packed --parallel Bintree.hs
```


This creates a file `Bintree.c` which contains the C-code,
and a `Bintree.exe` which is the executable for this program.
Running `./Bintree.exe` prints `1024`, the value of `sumTree (mkTree 10)`.
There are many other Gibbon features which can be learned by looking at the
programs under `./examples/parallel/`, and more flags
which can be printed with `gibbon --help`.
To view a complete set of primitives supported by Gibbon, you can look at the `Gibbon.Prim`
module located at `gibbon/gibbon-stdlib/Gibbon/Prim.hs`.


## About this repository

This primarily stores the Gibbon
compiler, an implementation of a high-performance functional language.

This repository also contains a collection of sub-projects related to
benchmarking tree traversals and performing tree traversals on packed
representations.  Here is a guide to the subdirectories:

 * [gibbon-compiler](gibbon-compiler) - the prototype compiler for the Gibbon language of packed tree traversals.

 * [gibbon](gibbon) - a Racket #lang for Gibbon.

 * [ASTBenchmarks](ASTBenchmarks) - benchmark of treewalks (compiler passes) on ASTs written with Gibbon.
   Also includes scripts to fetch input datasets.

 * `BintreeBench` - a submodule containing the tiniest binary tree microbenchmark, implemented several different languages and compilers.

 * [core-harvest](core-harvest) - tools to harvest realistic, large ASTs (mainly Racket) from the wild.

 * [DEVLOG.md](DEVLOG.md) - detailed documentation for those hacking on this repository.<|MERGE_RESOLUTION|>--- conflicted
+++ resolved
@@ -92,12 +92,12 @@
 ```
     $ cabal v2-exec -w ghc-9.0.1 gibbon -- -h
 ```
+
 And add gibbon to PATH
 ```
 $ export PATH = "{ ... }/gibbon/dist-newstyle/build/{architecture}/ghc-{version}/gibbon-0.2/x/gibbon/build/gibbon/gibbon:$PATH"
 ```
 
-<<<<<<< HEAD
 If you'd like to run the testsuite, you can do so with:
 ```
 $ cd gibbon-compiler
@@ -139,19 +139,6 @@
 ```
 
 This has the gibbon source code avaiable in /gibbon
-=======
-And add gibbon to PATH
-```
-$ export PATH = "{ ... }/gibbon/dist-newstyle/build/{architecture}/ghc-{version}/gibbon-0.2/x/gibbon/build/gibbon/gibbon:$PATH"
-```
-
-If you'd like to run the testsuite, you can do so with:
-```
-$ cd gibbon-compiler
-$ cabal v2-exec -w ghc test-gibbon-examples -- -v2
-```
-    
->>>>>>> 53e5fca0
 
 ## Using Gibbon
 
@@ -162,6 +149,9 @@
 function named `gibbon_main`, as opposed to the usual `main`.
 Here's a simple Gibbon program that builds a binary tree and sums up its leaves in parallel
 using a parallel tuple (`par`):
+
+
+
 
 
 
