{-# LANGUAGE FlexibleContexts #-}
{-# LANGUAGE FlexibleInstances #-}
{-# LANGUAGE UndecidableInstances #-}

module Gibbon.L1.Typecheck
  ( -- * The two main typechecker functions
    tcProg, tcExp

    -- * Helpers
  , TCError(..)
  , extendEnv, lookupVar, tcProj, checkLen, ensureEqual, ensureEqualTy, TcM
  )
where


import Control.Monad.Except
import Data.Map as M
import Data.Set as S
import Data.List as L
import Data.Maybe
import Text.PrettyPrint
import Text.PrettyPrint.GenericPretty

import Gibbon.Common
import Gibbon.L1.Syntax as L1
import Gibbon.DynFlags
import Prelude hiding (exp)

--------------------------------------------------------------------------------

-- | Typecheck a L1 expression
--
tcExp :: DDefs1 -> Env2 Ty1 -> Exp1 -> TcM Ty1 Exp1
tcExp ddfs env exp = 
  case exp of
    VarE v    -> lookupVar env v exp
    LitE _    -> return IntTy
    FloatE{}  -> return FloatTy
    LitSymE _ -> return SymTy

    AppE v locs ls -> do
      let funty =
            case (M.lookup v (fEnv env)) of
              Just ty -> ty
              Nothing -> error $ "Function not found: " ++ sdoc v ++ " while checking " ++
                                 sdoc exp ++ "\nat "
      -- Check that the expression does not have any locations
      case locs of
        [] -> return ()
        _  -> throwError $ GenericTC ("Expected the locations to be empty in L1. Got"
                                      ++ sdoc locs)
                           exp

      -- Get argument types
      argTys <- mapM go ls

      -- Check arity
      if (length ls) /= (length argTys)
      then throwError $ GenericTC ("Arity mismatch. Expected:" ++ show (length argTys) ++
                                   " Got:" ++ show (length ls)) exp
      else pure ()

      let (funInTys,funRetTy) = (inTys funty, outTy funty)

          combAr (SymDictTy (Just v1) _, SymDictTy (Just v2) _) m = M.insert v2 v1 m
          combAr _ m = m
          arMap = L.foldr combAr M.empty $ fragileZip argTys funInTys

          subDictTy m (SymDictTy (Just w) ty) =
              case M.lookup w m of
                Just w' -> SymDictTy (Just w') ty
                Nothing -> error $ ("Cannot match up arena for dictionary in function application: " ++ sdoc exp)
          subDictTy _ ty = ty

          subFunInTys = L.map (subDictTy arMap) funInTys
          subFunOutTy = subDictTy arMap funRetTy

      _ <- mapM (\(a,b) -> ensureEqualTy exp a b) (fragileZip subFunInTys argTys)
      return subFunOutTy

    PrimAppE pr es -> do
      -- Special case because we can't lookup the type of the function pointer
      tys <- case pr of
               VSortP{} -> mapM go (init es)
<<<<<<< HEAD
               InPlaceVSortP{} -> mapM go (init es)
=======
>>>>>>> dfaeea46
               _ -> mapM go es

      let len0 = checkLen exp pr 0 es
          len1 = checkLen exp pr 1 es
          len2 = checkLen exp pr 2 es
          len3 = checkLen exp pr 3 es
          len4 = checkLen exp pr 4 es

          mk_bools = do
            len0
            pure BoolTy

          bool_ops = do
            len2
            _ <- ensureEqualTy (es !!! 0) BoolTy (tys !!! 0)
            _ <- ensureEqualTy (es !!! 1) BoolTy (tys !!! 1)
            pure BoolTy

          int_ops = do
            len2
            _ <- ensureEqualTy (es !!! 0) IntTy (tys !!! 0)
            _ <- ensureEqualTy (es !!! 1) IntTy (tys !!! 1)
            pure IntTy

          float_ops = do
            len2
            _ <- ensureEqualTy (es !! 0) FloatTy (tys !! 0)
            _ <- ensureEqualTy (es !! 1) FloatTy (tys !! 1)
            pure FloatTy

          int_cmps = do
            len2
            _ <- ensureEqualTy (es !!! 0) IntTy (tys !!! 0)
            _ <- ensureEqualTy (es !!! 1) IntTy (tys !!! 1)
            pure BoolTy

          float_cmps = do
            len2
            _ <- ensureEqualTy (es !! 0) FloatTy (tys !! 0)
            _ <- ensureEqualTy (es !! 1) FloatTy (tys !! 1)
            pure BoolTy

      case pr of
        MkTrue  -> mk_bools
        MkFalse -> mk_bools
        AddP    -> int_ops
        SubP    -> int_ops
        MulP    -> int_ops
        DivP    -> int_ops
        ModP    -> int_ops
        ExpP    -> int_ops
        FAddP   -> float_ops
        FSubP   -> float_ops
        FMulP   -> float_ops
        FDivP   -> float_ops
        FExpP   -> float_ops
        EqIntP  -> int_cmps
        LtP     -> int_cmps
        GtP     -> int_cmps
        LtEqP   -> int_cmps
        GtEqP   -> int_cmps
        EqFloatP -> float_cmps
        FLtP     -> float_cmps
        FGtP     -> float_cmps
        FLtEqP   -> float_cmps
        FGtEqP   -> float_cmps
        OrP     -> bool_ops
        AndP    -> bool_ops

        Gensym -> len0 >>= \_ -> pure SymTy

        EqSymP -> do
          len2
          _ <- ensureEqualTy (es !!! 0) SymTy (tys !!! 0)
          _ <- ensureEqualTy (es !!! 1) SymTy (tys !!! 1)
          return BoolTy

        RandP -> return IntTy
        FRandP -> return FloatTy
        FSqrtP -> do
          len1
          _ <- ensureEqualTy exp FloatTy (tys !! 0)
          return FloatTy

        FloatToIntP -> do
          len1
          _ <- ensureEqualTy exp FloatTy (tys !! 0)
          return IntTy

        IntToFloatP -> do
          len1
          _ <- ensureEqualTy exp IntTy (tys !! 0)
          return FloatTy

        SymAppend -> do
          len2
          _ <- ensureEqualTy (es !!! 0) SymTy (tys !!! 0)
          _ <- ensureEqualTy (es !!! 1) IntTy (tys !!! 1)
          return SymTy

        PrintInt -> do
          len1
          _ <- ensureEqualTy (es !!! 0) IntTy (tys !!! 0)
          return IntTy

        PrintSym -> do
          len1
          _ <- ensureEqualTy (es !!! 0) SymTy (tys !!! 0)
          return IntTy

        ReadInt -> do
          len0
          return IntTy

        SymSetEmpty -> do
          len0
          return SymSetTy

        SymSetInsert -> do
          len2
          _ <- ensureEqualTy (es !!! 0) SymSetTy (tys !!! 0)
          _ <- ensureEqualTy (es !!! 1) SymTy (tys !!! 1)
          return SymSetTy

        SymSetContains -> do
          len2
          _ <- ensureEqualTy (es !!! 0) SymSetTy (tys !!! 0)
          _ <- ensureEqualTy (es !!! 1) SymTy (tys !!! 1)
          return BoolTy

        SymHashEmpty -> do
          len0
          return SymHashTy

        SymHashInsert -> do
          len3
          _ <- ensureEqualTy (es !!! 0) SymHashTy (tys !!! 0)
          _ <- ensureEqualTy (es !!! 1) SymTy (tys !!! 1)
          _ <- ensureEqualTy (es !!! 2) SymTy (tys !!! 2)
          return SymHashTy

        SymHashLookup -> do
          len2
          _ <- ensureEqualTy (es !!! 0) SymHashTy (tys !!! 0)
          _ <- ensureEqualTy (es !!! 1) SymTy (tys !!! 1)
          return SymTy

        DictEmptyP ty -> do
          len1
          let [a] = tys
          _ <- ensureEqualTy exp ArenaTy a
          case (es !! 0) of
            (VarE var) -> do ensureArenaScope exp env $ Just var
                             return $ SymDictTy (Just var) ty
            _ -> throwError $ GenericTC "Expected arena variable argument" exp

        DictInsertP ty -> do
          len4
          let [a,d,k,v] = tys
          _ <- ensureEqualTy exp ArenaTy a
          case d of
            SymDictTy ar dty -> do _ <- ensureEqualTy exp SymTy k
                                   _ <- ensureEqualTy exp ty v
                                   _ <- ensureEqualTy exp ty dty
                                   ensureArenaScope exp env ar
                                   case es !!! 0 of
                                     (VarE var) -> do ensureArenaScope exp env $ Just var
                                                      return $ SymDictTy (Just var) ty
                                     _ -> throwError $ GenericTC "Expected arena variable argument" exp
            _ -> throwError $ GenericTC "Expected SymDictTy" exp

        DictLookupP ty -> do
          len2
          let [d,k] = tys
          case d of
            SymDictTy ar dty -> do _ <- ensureEqualTy exp SymTy k
                                   _ <- ensureEqualTy exp ty dty
                                   -- dbgTrace 3 (show $ vEnv env) $ return ()
                                   ensureArenaScope exp env ar
                                   return ty
            _ -> throwError $ GenericTC "Expected SymDictTy" exp

        DictHasKeyP ty -> do
          len2
          let [d,k] = tys
          case d of
            SymDictTy ar dty -> do _ <- ensureEqualTy exp SymTy k
                                   _ <- ensureEqualTy exp ty dty
                                   ensureArenaScope exp env ar
                                   return BoolTy
            _ -> throwError $ GenericTC "Expected SymDictTy" exp

        ErrorP _str ty -> do
          len0
          return ty

        SizeParam -> do
          len0
          return IntTy

        ReadPackedFile _fp _tycon _reg ty -> do
          len0
          return ty

        ReadArrayFile _ ty -> do
          len0
          if isValidListElemTy ty
          then return (ListTy ty)
          else throwError $ GenericTC "Not a valid list type" exp

        RequestEndOf -> do
          len1
          case (es !!! 0) of
            VarE{} -> return CursorTy
                -- if isPackedTy (tys !!! 0)
                -- then return CursorTy
                -- else throwError $ GenericTC "Expected PackedTy" exp
            _ -> throwError $ GenericTC "Expected a variable argument" exp

        VEmptyP ty -> do
          len0
          checkLists ty (ListTy ty)

        VNthP ty -> do
          len2
          let [i,ls] = tys
          _ <- ensureEqualTy (es !! 0) IntTy i
          _ <- ensureEqualTy (es !! 1) (ListTy ty) ls
          checkLists ty ty

        VLengthP ty -> do
          len1
          let [ls] = tys
          _ <- ensureEqualTy (es !! 0) (ListTy ty) ls
          checkLists ty IntTy

        VUpdateP ty -> do
          len3
          let [ls,i,val] = tys
          _ <- ensureEqualTy (es !! 0) (ListTy ty) ls
          _ <- ensureEqualTy (es !! 1) IntTy i
          _ <- ensureEqualTy (es !! 2) ty val
          checkLists ty (ListTy ty)

        VSnocP ty -> do
          len2
          let [ls,val] = tys
          _ <- ensureEqualTy (es !! 0) (ListTy ty) ls
          _ <- ensureEqualTy (es !! 1) ty val
          checkLists ty (ListTy ty)

<<<<<<< HEAD
        InPlaceVSnocP ty -> do
          go (PrimAppE (VSnocP ty) es)

=======
>>>>>>> dfaeea46
        -- Given that the first argument is a list of type (ListTy t),
        -- ensure that the 2nd argument is function reference of type:
        -- ty -> ty -> IntTy
        VSortP ty ->
          case (es !! 1) of
            VarE f -> do
              len2
              let [ls] = tys
                  fn_ty@(in_tys, ret_ty) = lookupFEnv f env
                  err x = throwError $ GenericTC ("vsort: Expected a sort function of type (ty -> ty -> Bool). Got"++ sdoc x) exp
              _ <- ensureEqualTy (es !! 0) (ListTy ty) ls
              case in_tys of
                [a,b] -> do
                   _ <- ensureEqualTy (es !! 1) a ty
                   _ <- ensureEqualTy (es !! 1) b ty
                   _ <- ensureEqualTy (es !! 1) ret_ty IntTy
                   checkLists ty (ListTy ty)
                _ -> err fn_ty
            oth -> throwError $ GenericTC ("vsort: function pointer has to be a variable reference. Got"++ sdoc oth) exp
<<<<<<< HEAD

        InPlaceVSortP ty -> do
          go (PrimAppE (VSortP ty) es)

        VSliceP ty -> do
          len3
          let [ls,from,to] = tys
          _ <- ensureEqualTy (es !! 0) (ListTy ty) ls
          _ <- ensureEqualTy (es !! 1) IntTy from
          _ <- ensureEqualTy (es !! 2) IntTy to
          checkLists ty (ListTy ty)
=======
>>>>>>> dfaeea46

        IntHashEmpty  -> throwError $ GenericTC "IntHashEmpty not handled." exp
        IntHashInsert -> throwError $ GenericTC "IntHashEmpty not handled." exp
        IntHashLookup -> throwError $ GenericTC "IntHashEmpty not handled." exp


    LetE (v,[],SymDictTy _ pty, rhs) e -> do
      tyRhs <- go rhs
      case tyRhs of
        SymDictTy ar pty' ->
            do  _ <- ensureEqualTy exp pty pty'
                unless (isJust ar) $ throwError $ GenericTC "Expected arena variable annotation" rhs
                let env' = extendEnv env [(v,SymDictTy ar pty')]
                tcExp ddfs env' e
        _ -> throwError $ GenericTC ("Expected expression to be SymDict type:" ++ sdoc rhs) exp

    LetE (v,locs,ty,rhs) e -> do
      -- Check that the expression does not have any locations
      case locs of
        [] -> return ()
        _  -> throwError $ GenericTC ("Expected the locations to be empty in L1. Got"
                                      ++ sdoc locs)
                           exp
      -- Check RHS
      tyRhs <- go rhs
      _ <- ensureEqualTy exp tyRhs ty
      let env' = extendEnv env [(v,ty)]
      -- Check body
      tcExp ddfs env' e

    IfE tst consq alt -> do
      -- Check if the test is a boolean
      tyTst <- go tst
      _ <- ensureEqualTy exp tyTst BoolTy

      -- Check if both branches match
      tyConsq <- go consq
      tyAlt   <- go alt

      -- _ <- ensureEqualTy exp tyConsq tyAlt
      if tyConsq == tyAlt
      then return tyConsq
      else throwError $ GenericTC ("If branches have mismatched types:"
                                   ++ sdoc tyConsq ++ ", " ++ sdoc tyAlt) exp


    MkProdE es -> do
      tys <- mapM go es
      return $ ProdTy tys

    ProjE i e -> do
      ty  <- go e
      tyi <- tcProj exp i ty
      return tyi

    CaseE e cs -> do
      tye  <- go e
      let tycons = L.map (getTyOfDataCon ddfs . (\(a,_,_) -> a)) cs
      case L.nub tycons of
        [one] -> do
          -- _ <- ensureEqualTy exp (PackedTy one ()) tye
          let (PackedTy t _l) = tye
          if one == t
          then return ()
          else error$ "Expected these to be the same: " ++ one ++ " & " ++ sdoc t
          tcCases ddfs env cs
        oth   -> throwError $ GenericTC ("Case branches have mismatched types: " ++ sdoc oth
                                         ++" , in " ++ sdoc exp) exp

    DataConE loc dc es -> do
      tys <- mapM go es
      let dcTy = getTyOfDataCon ddfs dc
          args = lookupDataCon ddfs dc
      if length args /= length es
      then throwError $ GenericTC ("Invalid argument length: " ++ sdoc es) exp
      else do
        -- Check if arguments match with expected datacon types
        sequence_ [ ensureEqualTy e ty1 ty2
                  | (ty1,ty2,e) <- zip3 args tys es]
        return $ PackedTy dcTy loc

    TimeIt e _ty _b -> do
      -- Before flatten, _ty is always (PackedTy "DUMMY_TY" ())
      -- enforce ty == _ty in strict mode ?
      ty <- go e
      return ty

    SpawnE v locs ls -> do
      ty <- go (AppE v locs ls)
      if isScalarTy ty || isPackedTy ty
      then pure ty
      else case ty of
             ProdTy tys ->
               case L.filter isPackedTy tys of
                 []    -> pure ty
                 [_one]-> pure ty
                 _     -> error $ "Gibbon-TODO: Product types not allowed in SpawnE. Got: " ++ sdoc ty
             ListTy{} -> pure ty
             _ -> error "L1.Typecheck: SpawnE; type shouldn't be anything else."

    SyncE -> pure voidTy

    IsBigE e -> do
      _ty <- go e
      pure BoolTy

    WithArenaE v e -> do
      let env' = extendEnv env [(v,ArenaTy)]
      tcExp ddfs env' e

    Ext (BenchE fn tyapps args _b) -> do
      go (AppE fn tyapps args)

    Ext (AddFixed{})-> -- throwError $ GenericTC "AddFixed not handled." exp
      pure IntTy -- pure CursorTy

    MapE{} -> error $ "L1.Typecheck: TODO: " ++ sdoc exp
    FoldE{} -> error $ "L1.Typecheck: TODO: " ++ sdoc exp

  where
    go = tcExp ddfs env
    checkLists ty ret_ty =
      if isValidListElemTy ty
      then pure ret_ty
      else throwError $ GenericTC ("Gibbon-TODO: Lists of only scalars or flat products of scalars are allowed. Got" ++ sdoc ty) exp

-- | Typecheck a L1 program
--
tcProg :: Prog1 -> PassM Prog1
tcProg prg@Prog{ddefs,fundefs,mainExp} = do

  _ <- forM ddefs $ \ddf ->
    forM (dataCons ddf) $ \(_,tys) -> do
      let tys1 = L.map snd tys
          islistty t = case t of
                         ListTy{} -> True
                         _ -> False
      if any islistty tys1
      then error $ "Gibbon-TODO: Datatypes cannot have lists as fields. Check " ++ sdoc (tyName ddf)
      else pure ()

  -- Get flags to check if we're in packed mode
  flags <- getDynFlags

  -- Handle functions
  mapM_ fd $ M.elems fundefs

  -- Handle main expression.
  -- Run the typechecker on the expression, and update it's type in the program
  -- (the parser initializes the main expression with the void type).
  mainExp' <- case mainExp of
                Nothing -> return Nothing
                Just (e,main_ty) -> do
                  let res = runExcept $ tcExp ddefs env e
                  case res of
                    Left err -> error $ sdoc err
                    Right ty ->
                      -- The program was just parsed, the type of the
                      -- expression must be *inferred*.
                      -- Otherwise, fail if the types don't match.
                      if main_ty == voidTy
                      then return $ Just (e, ty)
                      else if main_ty == ty
                           -- Fail if the main expression is packed and we're in packed mode
                           then if (not $ hasPacked ty) || (not $ gopt Opt_Packed flags)
                                then return $ Just (e, ty)
                                else error $ "Main expression has type " ++ sdoc ty ++ ", but it must be a simple (non-packed) type, such as " ++ (sdoc (IntTy :: Ty1)) ++ "."
                           else error $ "Expected type " ++ sdoc main_ty ++ " but got " ++ sdoc ty

  return prg { mainExp = mainExp' }

  where
    env = L1.progToEnv prg

    -- fd :: forall e l . FunDef Ty1 Exp -> SyM ()
    fd FunDef{funArgs,funTy,funBody} = do
      let (argTys,retty) = funTy
          venv = M.fromList (zip funArgs argTys)
          env' = Env2 venv (fEnv env)
          res  = runExcept $ tcExp ddefs env' funBody
      case res of
        Left err -> error $ sdoc err
        Right ty -> if ty == retty
                    then return ()
                    else error $ "Expected type " ++ (sdoc retty)
                              ++ " and got type " ++ (sdoc ty)
      return ()

--------------------------------------------------------------------------------
-- Helpers

data TCError exp = GenericTC String  exp
                 | VarNotFoundTC Var exp
                 | UnsupportedExpTC  exp
  deriving (Show, Eq, Ord, Generic)


instance (Out exp) => Out (TCError exp) where
  doc tce =
    case tce of
      GenericTC str ex    -> text str $$ colon <+> doc ex
      VarNotFoundTC v ex  -> text "Var" <+> doc v <+> text "not found. Checking: " $$
                             colon <+> doc ex
      UnsupportedExpTC ex -> text "Unsupported expression:" $$
                             colon <+> doc ex

type TcM a exp =  Except (TCError exp) a

extendEnv :: Env2 (UrTy l) -> [(Var, (UrTy l))] -> Env2 (UrTy l)
extendEnv (Env2 vEnv fEnv) ((v,ty):rest) = extendEnv (Env2 (M.insert v ty vEnv) fEnv) rest
extendEnv env [] = env


lookupVar :: Env2 (UrTy l) -> Var -> PreExp e () (UrTy ()) -> TcM (UrTy l) (PreExp e () (UrTy ()))
lookupVar env var exp =
    case M.lookup var $ vEnv env of
      Nothing -> throwError $ VarNotFoundTC var exp
      Just ty -> return ty


tcProj :: (Out l) => PreExp e () (UrTy ()) -> Int -> (UrTy l) -> TcM (UrTy l) (PreExp e () (UrTy ()))
tcProj _ i (ProdTy tys) = return $ tys !!! i
tcProj e _i ty = throwError $ GenericTC ("Projection from non-tuple type " ++ (sdoc ty)) e


tcCases :: DDefs Ty1 -> Env2 Ty1 -> [(DataCon, [(Var, ())], Exp1)] -> TcM Ty1 Exp1
tcCases ddfs env cs = do
  tys <- forM cs $ \(c,args',rhs) -> do
           let args  = L.map fst args'
               targs = lookupDataCon ddfs c
               env'  = extendEnv env (zip args targs)
           tcExp ddfs env' rhs
  foldM_ (\acc (ex,ty) ->
            if ty == acc
            then return acc
            else throwError $ GenericTC ("Case branches have mismatched types: "
                                         ++ sdoc acc ++ ", " ++ sdoc ty) ex)
         (head tys) (zipWith (\ty (_,_,ex) -> (ex,ty)) tys cs)
  return $ head tys


checkLen :: (Out op, Out arg) => PreExp e () (UrTy ()) -> op -> Int -> [arg] ->
            TcM () (PreExp e () (UrTy ()))
checkLen expr pr n ls =
  if length ls == n
  then return ()
  else throwError $ GenericTC ("Wrong number of arguments to "++sdoc pr++
                               ".\nExpected "++sdoc n++", received "
                                ++sdoc (length ls)++":\n  "++sdoc ls)
                    expr

-- | Ensure that two things are equal.
-- Includes an expression for error reporting.
ensureEqual :: (Eq l) => PreExp e () (UrTy ()) -> String -> (UrTy l) ->
               (UrTy l) -> TcM (UrTy l) (PreExp e () (UrTy ()))
ensureEqual exp str a b = if a == b
                          then return a
                          else throwError $ GenericTC str exp


-- | Ensure that two types are equal.
-- Includes an expression for error reporting.
-- ensureEqualTy :: (Eq l, Out l) => PreExp e () (UrTy ()) -> (UrTy l) -> (UrTy l) ->
--                  TcM (UrTy l) PreExp e () (UrTy ())
ensureEqualTy :: PreExp e () (UrTy ()) -> Ty1 -> Ty1 -> TcM Ty1 (PreExp e () (UrTy ()))
ensureEqualTy exp a b = ensureEqual exp ("Expected these types to be the same: "
                                         ++ (sdoc a) ++ ", " ++ (sdoc b)) a b

ensureArenaScope :: MonadError (TCError exp) m => exp -> Env2 a -> Maybe Var -> m ()
ensureArenaScope exp env ar =
    case ar of
      Nothing -> throwError $ GenericTC "Expected arena annotation" exp
      Just var -> unless (S.member var . M.keysSet . vEnv $ env) $
                  throwError $ GenericTC ("Expected arena in scope: " ++ sdoc var) exp<|MERGE_RESOLUTION|>--- conflicted
+++ resolved
@@ -31,7 +31,7 @@
 -- | Typecheck a L1 expression
 --
 tcExp :: DDefs1 -> Env2 Ty1 -> Exp1 -> TcM Ty1 Exp1
-tcExp ddfs env exp = 
+tcExp ddfs env exp =
   case exp of
     VarE v    -> lookupVar env v exp
     LitE _    -> return IntTy
@@ -82,10 +82,7 @@
       -- Special case because we can't lookup the type of the function pointer
       tys <- case pr of
                VSortP{} -> mapM go (init es)
-<<<<<<< HEAD
                InPlaceVSortP{} -> mapM go (init es)
-=======
->>>>>>> dfaeea46
                _ -> mapM go es
 
       let len0 = checkLen exp pr 0 es
@@ -337,12 +334,9 @@
           _ <- ensureEqualTy (es !! 1) ty val
           checkLists ty (ListTy ty)
 
-<<<<<<< HEAD
         InPlaceVSnocP ty -> do
           go (PrimAppE (VSnocP ty) es)
 
-=======
->>>>>>> dfaeea46
         -- Given that the first argument is a list of type (ListTy t),
         -- ensure that the 2nd argument is function reference of type:
         -- ty -> ty -> IntTy
@@ -362,7 +356,6 @@
                    checkLists ty (ListTy ty)
                 _ -> err fn_ty
             oth -> throwError $ GenericTC ("vsort: function pointer has to be a variable reference. Got"++ sdoc oth) exp
-<<<<<<< HEAD
 
         InPlaceVSortP ty -> do
           go (PrimAppE (VSortP ty) es)
@@ -374,8 +367,6 @@
           _ <- ensureEqualTy (es !! 1) IntTy from
           _ <- ensureEqualTy (es !! 2) IntTy to
           checkLists ty (ListTy ty)
-=======
->>>>>>> dfaeea46
 
         IntHashEmpty  -> throwError $ GenericTC "IntHashEmpty not handled." exp
         IntHashInsert -> throwError $ GenericTC "IntHashEmpty not handled." exp
