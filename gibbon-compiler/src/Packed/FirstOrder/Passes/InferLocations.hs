
{-# LANGUAGE OverloadedStrings #-}

-- TEMP:
-- {-# OPTIONS_GHC -fno-warn-name-shadowing #-}
{-# OPTIONS_GHC -Wno-unused-matches #-}
-- {-# OPTIONS_GHC -Wno-missing-signatures #-}
{-# OPTIONS_GHC -Wno-unused-imports #-}

-- TEMP:
-- {-# OPTIONS_GHC -Wno-all #-}

-- | Convert from L1 to L2, adding region constructs.

module Packed.FirstOrder.Passes.InferLocations
    (-- data types
     FullEnv, TiM, InferState, Result, UnifyLoc, Failure, Dest(..),
     -- functions for manipulating locations
     fresh, freshUnifyLoc, finalUnifyLoc, fixLoc, freshLocVar, finalLocVar, assocLoc, finishExp,
          prim, emptyEnv,
     -- main functions
     unify, inferLocs, inferExp, inferExp', convertFunTy)
    where
      
{-
  Basic Strategy
  --------------

The basic strategy here is to use a simple, type-directed pass to translate
programs from L1 to L2. First, we start with a function type, with the 
basic starting assumption that all packed values will have distinct locations:

```
  f  :: Int -> Tree -> Tree
  f' :: forall l_1 in r_1, l_2 in r_2 . Int -> Tree l_1 -> Tree l_2
```

After this, the locations from the function type are treated as *fixed*, and
the inference procedure proceeds to walk through the body of the function.

To infer location bindings in an expression, we build up a set of *constraints*
and propogate them up the expression (ie, recurring on a sub-expression will
yield the constraints induced by that sub-expression). After recurring on 
all sub-expressions, we use these constraints to determine whether to
emit a binding for a new location or a new region.

Constraints in location inference are very similar to constraints used
in type checking L2. When the expression in consideration is a data type
constructor, a series of constraints are generated: the locations for
each field in the constructor are constrained to occur after the previous one
(enforcing that they occur in the right order), and the first field must
occur after the tag of the data constructor itself. 

Knowing all this *isn't enough* to generate the location bindings, however,
since the values that we use in the constructor may have been produced
by multiple different function calls (for example), so the locations 
must carefully be bound earlier in the expression at the right locations.
Ideally, we also want them to be bound as tightly as possible, to avoid
binding locations that aren't used (eg, in some branches of a conditional).
So the constraints are *discharged* as the recursion unwinds.

For example, a constraint that location `loc1` occurs after the value `x2`
can safely be discharged after the value `x2` is bound, so in the handling
of a let binding for a packed value, we search through the constraints 
returned by recurring on the body of the let and discharge any constraint
that invloves a location occurring after that newly-bound variable. 

 Program repair
 --------------

During the inference procedure, unification will occur between locations,
and if two *fixed* locations are unified there will be an error thrown.
To recover, the procedure will have to transform (repair) the expression. 
The simplest way to do this is to insert a copy.

Naively, this simple strategy will require lots of copies. For exmaple, the identity
function's type transforms as follows:

```
  id  :: Tree -> Tree
  id' :: forall l1 in r1, l2 in r2 . Tree l1 -> Tree l2
```

With this type, inferExp will immediately fail on the body of 'id x = x', requiring
a copy-insertion tactic to repair the failure and proceed.

Copy-insertion is very simple. For each data type, we generate a copy traversal
function which matches on each element of the structure. These functions undergo
location inference just like normal user code. During location inference when
a unification failure indicates a copy must be inserted, a call to `"copy_Type"` 
is emitted, where `Type` is the name of the packed data type that must be copied.

-}

import Data.Loc
import qualified Data.Sequence as Seq
import qualified Data.Map as M
import qualified Data.Set as S
import qualified Data.List as L
import qualified Data.Foldable as F
import Data.Maybe
import qualified Control.Monad.Trans.State.Strict as St
import Control.Monad
import Control.Monad.Trans.Except
import Control.Monad.Trans (lift)
import Debug.Trace


import Packed.FirstOrder.GenericOps (gFreeVars)
<<<<<<< HEAD
import Packed.FirstOrder.Common as C hiding (extendVEnv, lookupVEnv) -- (l, LRM(..))
-- import qualified Packed.FirstOrder.Common as C
=======
import Packed.FirstOrder.Common as C hiding (extendVEnv)
>>>>>>> 716cd4cf
import Packed.FirstOrder.Common (Var, Env2, DDefs, LocVar, runSyM, SyM, gensym, toVar)
import qualified Packed.FirstOrder.L1.Syntax as L1
import Packed.FirstOrder.L2.Syntax as L2
import Packed.FirstOrder.L2.Typecheck as T
import Packed.FirstOrder.Passes.InlineTriv (inlineTriv)
import Packed.FirstOrder.Passes.Flatten (flattenL1)

-- Environments
----------------------------------------------------------------------------------------------------

-- | Combine the different kinds of contextual information in-scope.
data FullEnv = FullEnv
    { dataDefs :: (DDefs Ty2)           -- ^ Data type definitions
    , valEnv :: M.Map Var Ty2           -- ^ Type env for local bindings
    , funEnv :: M.Map Var (ArrowTy Ty2) -- ^ Top level fundef types
    } deriving Show

extendVEnv :: Var -> Ty2 -> FullEnv -> FullEnv
extendVEnv v ty fe@FullEnv{valEnv} = fe { valEnv = M.insert v ty valEnv }

lookupVarLoc :: Var -> FullEnv -> LocVar
lookupVarLoc v env = case lookupVEnv v env of
                       PackedTy _ lv -> lv
                       _ -> err $ "Variable does not have location: " ++ (show v)
             
lookupVEnv :: Var -> FullEnv -> Ty2
lookupVEnv v FullEnv{valEnv} = valEnv # v

lookupFEnv :: Var -> FullEnv -> ArrowTy Ty2
lookupFEnv v FullEnv{funEnv} = funEnv # v

-- Types
--------------------------------------------------------------------------------

-- | This helper exemplifies the simplicity of our current approach.
-- If we assume output regions are disjoint from input ones, then we
-- can instantiate an L1 function type into a polymorphic L2 one,
-- mechanically.
convertFunTy :: (L1.Ty1,L1.Ty1) -> SyM (ArrowTy Ty2)
convertFunTy (from,to) = do
    from' <- convertTy from
    to'   <- convertTy to
    -- For this simple version, we assume every location is in a separate region:
    lrm1 <- toLRM from' Input
    lrm2 <- toLRM to'   Output
    return $ ArrowTy { locVars = lrm1 ++ lrm2
                     , arrIn   = from'
                     , arrEffs = S.empty
                     , arrOut  = to'
                     , locRets = [] }
 where
   toLRM ls md =
       mapM (\v -> do r <- freshLocVar "r"
                      return $ LRM v (VarR r) md)
            (F.toList ls)

convertTy :: L1.Ty1 -> SyM Ty2
convertTy ty = traverse (const (freshLocVar "loc")) ty

convertDDefs :: DDefs L1.Ty1 -> SyM (DDefs Ty2)
convertDDefs ddefs = traverse f ddefs
    where f (DDef n dcs) = do
            dcs' <- forM dcs $ \(dc,bnds) -> do
                             bnds' <- forM bnds $ \(isb,ty) -> do
                                               ty' <- convertTy ty
                                               return (isb, ty')
                             return (dc,bnds')
            return $ DDef n dcs'

-- Inference algorithm
--------------------------------------------------------------------------------

-- | The location inference monad is a stack of ExceptT and StateT.
type TiM a = ExceptT Failure (St.StateT InferState SyM) a

-- | The state of the inference procedure is a map from location variable
-- to `UnifyLoc`, which is explained below.
-- This is a bit awkward, since after inference is done we have to make another
-- pass over the AST to update all the `LocVar`s. One refactoring that would
-- make this less awkward would be to make a type-level distinction between
-- `LocVar`s that occur before and after this pass.
-- Also, it would be more efficient to use mutable state directly for this,
-- or possibly some more sophisticated union find thing.
type InferState = M.Map LocVar UnifyLoc

-- | A location is either fixed or fresh. Two fixed locations cannot unify.
data UnifyLoc = FixedLoc Var
              | FreshLoc Var
                deriving (Show, Eq)

data Failure = FailUnify Ty2 Ty2
             | FailInfer L1.Exp1
               deriving (Show, Eq)

---------------------------------------

-- | Constraints here mean almost the same thing as they do in the L2 type checker.
-- One difference is the presence of an AfterTag constraint, though I'm not opposed to
-- adding one to the L2 language for symmetry.
data Constraint = AfterConstantL LocVar Int LocVar
                | AfterVariableL LocVar Var LocVar
                | AfterTagL LocVar LocVar
                | StartRegionL LocVar Region
                  deriving (Show, Eq)

-- | The result type for this pass.  Return a new expression and its
-- type, which includes/implies its location.
type Result = (L Exp2, Ty2, [Constraint])

inferLocs :: L1.Prog -> SyM L2.Prog
inferLocs initPrg = do
  (L1.Prog dfs fds me) <- addCopyFns initPrg
  let m = do
          dfs' <- lift $ lift $ convertDDefs dfs
          fenv <- forM fds $ \(L1.FunDef _ (_,inty) outty _) ->
                  lift $ lift $ convertFunTy (inty,outty)
          let fe = FullEnv dfs' M.empty fenv
          me' <- case me of
            Just me -> do
              (me',ty') <- inferExp' fe me NoDest
              return $ Just (me',ty')
            Nothing -> return Nothing
          fds' <- forM fds $ \(L1.FunDef fn fa frt fbod) -> do
                                   let arrty = lookupFEnv fn fe
                                       fe' = extendVEnv (fst fa) (arrIn arrty) fe
                                   dest <- destFromType (arrOut arrty)
                                   fixType_ (arrIn arrty)
                                   (fbod',_) <- inferExp' fe' fbod dest
                                   return $ L2.FunDef fn arrty (fst fa) fbod'
          return $ L2.Prog dfs' fds' me'
  prg <- St.runStateT (runExceptT m) M.empty
  case fst prg of
    Right a -> return a
    Left a -> err $ show a
  where 

-- | Destination can be a single location var, a tuple of destinations,
-- or nothing (for scalar values)
data Dest = SingleDest LocVar -- TODO: refactor to just be list of locations, or actually enforce invariants of non-empty list, etc
          | TupleDest [Dest]
          | NoDest

mkDest :: [LocVar] -> Dest
mkDest [lv] = SingleDest lv
mkDest [] = NoDest
mkDest lvs = TupleDest $ L.map (mkDest . (\lv -> [lv])) lvs

destFromType :: Ty2 -> TiM Dest
destFromType frt = 
  case frt of
    PackedTy _tc lv -> fixLoc lv >> return (SingleDest lv)
    ProdTy tys -> mapM destFromType tys >>= return . TupleDest
    _ -> return NoDest

destFromType' :: Ty2 -> TiM Dest
destFromType' frt = 
  case frt of
    PackedTy _tc lv -> return (SingleDest lv)
    ProdTy tys -> mapM destFromType tys >>= return . TupleDest
    _ -> return NoDest

freshTyLocs :: Ty2 -> TiM Ty2
freshTyLocs ty =
    case ty of
      PackedTy tc lv -> fresh >>= return . PackedTy tc
      ProdTy tys -> mapM freshTyLocs tys >>= return . ProdTy
      _ -> return ty

fixType_ :: Ty2 -> TiM ()
fixType_ ty =
    case ty of
      PackedTy _tc lv -> fixLoc lv >> return ()
      ProdTy tys -> mapM_ fixType_ tys
      _ -> return ()

-- | Wrap the inferExp procedure, and consume all remaining constraints
inferExp' :: FullEnv -> (L L1.Exp1) -> Dest -> TiM (L L2.Exp2, L2.Ty2)
inferExp' env lex0@(L sl1 exp) dest =
  let lc = L sl1

      -- TODO: These should not be necessary, eventually

      bindAllLocations :: Result -> TiM Result
      bindAllLocations (expr,ty,constrs) = return $ (expr',ty,[])
          where constrs' = L.nub constrs
                expr' = foldr addLetLoc expr constrs'
                addLetLoc i a =
                    case i of
                      AfterConstantL lv1 v lv2 -> lc$ Ext (LetLocE lv1 (AfterConstantLE v lv2) a)
                      AfterVariableL lv1 v lv2 -> lc$ Ext (LetLocE lv1 (AfterVariableLE v lv2) a)
                      StartRegionL lv r -> lc$ Ext (LetLocE lv (StartOfLE r) a)
                      AfterTagL lv1 lv2 -> lc$ Ext (LetLocE lv1 (AfterConstantLE 1 lv2) a)

      -- bindAllStartRegions :: Result -> TiM Result
      -- bindAllStartRegions (expr,ty,constrs) = return $ (expr',ty,[])
      --     where constrs' = L.nub constrs
      --           expr' = foldr addLetLoc expr constrs'
      --           addLetLoc i a =
      --               case i of
      --                 StartRegionL lv r -> lc$ Ext (LetLocE lv (StartOfLE r) a)
      --                 _ -> a

      -- bindAllAfterTags :: Result -> TiM Result
      -- bindAllAfterTags (expr,ty,constrs) = return $ (expr',ty,[])
      --     where constrs' = L.nub constrs
      --           expr' = foldr addLetLoc expr constrs'
      --           addLetLoc i a =
      --               case i of
      --                 AfterTagL lv1 lv2 -> lc$ Ext (LetLocE lv1 (AfterConstantLE 1 lv2) a)
      --                 _ -> a

  in do res <- inferExp env lex0 dest
        let (_,_,rcs) = res
        (e,ty,cs) <- bindAllLocations res
        e' <- finishExp e
        let (e'',_s) = cleanExp e'
        return (e'',ty)
     -- inferExp env lex0 dest >>= bindAllLocations >>= \(a,b,_) -> return (a,b)
                    
-- | We proceed in a destination-passing style given the target region
-- into which we must produce the resulting value.
inferExp :: FullEnv -> (L L1.Exp1) -> Dest -> TiM Result
inferExp env@FullEnv{dataDefs}
         lex0@(L sl1 ex0) dest =
  let lc = L sl1

      -- | Check if there are any StartRegion constraints that can be dischaged here.
      -- The basic logic is that if we know a location `loc` is the start of a region `r`,
      -- and we know that there are no constraints for anything after `loc` left
      -- to be discharged, then we can insert the region binding for `r`.
      tryBindReg :: Result -> TiM Result
      tryBindReg (e,ty,((StartRegionL lv r) : cs)) =
          do lv' <- finalLocVar lv
             (e',ty',cs') <- tryBindReg (e,ty,cs)
             b1 <- noAfterLoc lv' cs' cs'
             if b1 
             then do (e'',ty'',cs'') <- bindTrivialAfterLoc lv' (e',ty',cs')
                     return (l$ Ext (LetRegionE r (l$ Ext (LetLocE lv' (StartOfLE r) e''))), ty'', cs'')
             else return (e',ty',(StartRegionL lv r):cs')
      tryBindReg (e,ty,c:cs) =
          do (e',ty',cs') <- tryBindReg (e,ty,cs)
             return (e',ty',c:cs')
      tryBindReg (e,ty,[]) = return (e,ty,[])

      -- | Check the existing list of constraints to determine if we need to introduce a new
      -- StartRegion constraint based on an existing AfterTag constraint.
      -- The logic here is that if we have an AfterTag constraint on two locations loc1 and loc2,
      -- (ie, loc2 is a data structure and loc1 is its first field), and we know that nothing is
      -- before loc2 and it isn't a fixed location, then it might be the start of a new region.
      -- We can't just bind the region immediately, though, so this function just adds a new
      -- constraint when appropriate, which will be discharged later.
      -- TODO: refactor and merge this function with other logic for region insertion
      tryInRegion :: [Constraint] -> TiM [Constraint]
      tryInRegion cs = tryInRegion' cs cs

      -- Hack, need a full copy of the constraint set in addition to the one being iterated over.
      tryInRegion' :: [Constraint] -> [Constraint] -> TiM [Constraint]
      tryInRegion' fcs (c:cs) =
          case c of
            AfterTagL lv1 lv2 ->
                do lv1' <- finalLocVar lv1
                   lv2' <- finalLocVar lv2
                   b1 <- noBeforeLoc lv2' fcs
                   b2 <- noRegionStart lv2' fcs
                   b3 <- notFixedLoc lv2'
                   if b1 && b2 && b3
                   then do cs' <- tryInRegion' fcs cs
                           r <- lift $ lift $ freshRegVar
                           let c' = StartRegionL lv2' r
                           return (c':c:cs')
                   else do cs' <- tryInRegion' fcs cs
                           return (c:cs')
            _ -> do cs' <- tryInRegion' fcs cs
                    return (c:cs')
      tryInRegion' _ [] = return []

      -- | This function looks at a series of locations and a type, and determines if
      -- any of those locations could be the start of a region. Similar to `tryInRegion`.
      -- A location might be the start of a region if there's nothing before it and
      -- it isn't fixed.
      tryNeedRegion :: [LocVar] -> Ty2 -> [Constraint] -> TiM [Constraint]
      tryNeedRegion (l:ls) ty cs =
          do lv <- finalLocVar l
             vls <- mapM finalLocVar (locsInTy ty)
             if not (lv `L.elem` vls)
             then do b1 <- noBeforeLoc lv cs
                     b2 <- noRegionStart lv cs
                     b3 <- notFixedLoc lv
                     if b1 && b2 && b3
                     then do cs' <- tryNeedRegion ls ty cs
                             r <- lift $ lift $ freshRegVar
                             let c = StartRegionL lv r
                             return (c:cs')
                     else tryNeedRegion ls ty cs
             else tryNeedRegion ls ty cs
      tryNeedRegion [] _ cs = return cs

      -- | This function will transform a result to wrap the sub-expression with any
      -- simple location bindings for locations from the provided list.
      -- For example, if a location `loc1` is known from an AfterTag constraint,
      -- and `[loc1]` is passed in, the `letloc` binding for `loc1` will be wrapped
      -- around the expression in the result.
      bindImmediateDependentLocs :: [LocVar] -> Result -> TiM Result
      bindImmediateDependentLocs (lv:lvs) (bod,ty,cs) =
          do (bod',ty',cs') <- bindImmediateDependentLocs lvs (bod,ty,cs)
             bindImmediateDependentLoc lv (bod',ty',cs')
      bindImmediateDependentLocs [] res = return res

      -- single location variant of above function
      bindImmediateDependentLoc :: LocVar -> Result -> TiM Result
      bindImmediateDependentLoc lv (bod,ty,((AfterTagL lv1 lv2) : cs)) =
          do lv' <- finalLocVar lv
             lv1' <- finalLocVar lv1
             lv2' <- finalLocVar lv2
             if lv' == lv1'
             then do (bod',ty',cs') <- bindImmediateDependentLoc lv (bod,ty,cs)
                     let bod'' = l$ Ext (LetLocE lv1' (AfterConstantLE 1 lv2') bod')
                     return (bod'',ty',cs')
             else do (bod',ty',cs') <- bindImmediateDependentLoc lv (bod,ty,cs)
                     return (bod',ty',(AfterTagL lv1 lv2):cs')
      bindImmediateDependentLoc lv (bod,ty,(c:cs)) =
          do (bod',ty',cs') <- bindImmediateDependentLoc lv (bod,ty,cs)
             return (bod',ty',c:cs')
      bindImmediateDependentLoc lv (bod,ty,[]) = return (bod,ty,[])

      -- | This transforms a result to add location bindings that can be inserted safely
      -- once the variable passed in is in scope.
      -- This is expected to be called on the *whole let expression*, not its body.
      handleTrailingBindLoc :: Var -> Result -> TiM Result
      handleTrailingBindLoc v res =
          do (e,ty,cs) <- bindAfterLoc v res
             case e of
               (L _ (Ext (LetLocE lv1 (AfterVariableLE v lv2) e))) ->
                   do (e',ty',cs') <- bindTrivialAfterLoc lv1 (e,ty,cs)
                      return (l$ Ext (LetLocE lv1 (AfterVariableLE v lv2) e'), ty', cs')
               _ -> return (e,ty,cs) -- Should this signal an error instead of silently returning?

      handleTrailingBindLocs :: [Var] -> Result -> TiM Result
      handleTrailingBindLocs (v:vs) res = handleTrailingBindLoc v res >>= handleTrailingBindLocs vs
      handleTrailingBindLocs _ res = return res

      -- | Transforms a result by adding a location binding derived from an AfterVariable constraint
      -- associated with the passed-in variable.
      bindAfterLoc :: Var -> Result -> TiM Result
      bindAfterLoc v (e,ty,c:cs) =
          case c of
            AfterVariableL lv1 v' lv2 ->
                if v == v'
                then do lv1' <- finalLocVar lv1
                        lv2' <- finalLocVar lv2
                        return (lc$ Ext (LetLocE lv1' (AfterVariableLE v lv2) e), ty, cs)
                else do (e',ty',cs') <- bindAfterLoc v (e,ty,cs)
                        return (e',ty',c:cs')
            _ -> do (e',ty',cs') <- bindAfterLoc v (e,ty,cs)
                    return (e',ty',c:cs')
      bindAfterLoc _ (e,ty,[]) = return (e,ty,[])

      -- | Transform a result by discharging AfterVariable constraints corresponding to
      -- a list of newly bound variables.
      bindAfterLocs :: [Var] -> Result -> TiM Result
      bindAfterLocs (v:vs) res =
          do res' <- bindAfterLoc v res
             bindAfterLocs vs res'
      bindAfterLocs [] res = return res

      -- | Transforms a result by binding any additional locations that are safe to be bound
      -- once the location passed in has been bound. For example, if we know `loc1` is `n`
      -- bytes after `loc2`, and `loc2` has been passed in, we can bind `loc1`. 
      bindTrivialAfterLoc :: LocVar -> Result -> TiM Result
      bindTrivialAfterLoc lv (e,ty,c:cs) =
          case c of
            AfterTagL lv1 lv2 ->
                do lv1' <- finalLocVar lv1
                   lv2' <- finalLocVar lv2
                   lv' <- finalLocVar lv
                   if lv2' == lv'
                   then do (e',ty',cs') <- bindTrivialAfterLoc lv1 (e,ty,cs)
                           return (lc$ Ext (LetLocE lv1' (AfterConstantLE 1 lv2') e'), ty', cs')
                   else do (e',ty',cs') <- bindTrivialAfterLoc lv (e,ty,cs)
                           return (e',ty',c:cs')
            AfterConstantL lv1 v lv2 ->
                do lv1' <- finalLocVar lv1
                   lv2' <- finalLocVar lv2
                   lv' <- finalLocVar lv
                   if lv2' == lv'
                   then do (e',ty',cs') <- bindTrivialAfterLoc lv1 (e,ty,cs)
                           return (lc$ Ext (LetLocE lv1' (AfterConstantLE v lv2') e'), ty', cs')
                   else do (e',ty',cs') <- bindTrivialAfterLoc lv (e,ty,cs)
                           return (e',ty',c:cs')
            _ -> do (e',ty',cs') <- bindTrivialAfterLoc lv (e,ty,cs)
                    return (e',ty',c:cs')
      bindTrivialAfterLoc _ (e,ty,[]) = return (e,ty,[])

      -- | Remove all constraints associated with a list of locations
      removeLocs :: [LocVar] -> [Constraint] -> [Constraint]
      removeLocs ls (c:cs) =
          let lv = case c of
                     AfterTagL lv _ -> lv
                     AfterConstantL lv _ _ -> lv
                     AfterVariableL lv _ _ -> lv
                     StartRegionL lv _ -> lv
          in if L.elem lv ls then removeLocs ls cs else c:(removeLocs ls cs)
      removeLocs ls [] = []

      -- | To handle a case expression, we need to bind locations
      -- appropriately for all the fields.
      doCase :: DDefs Ty2 -> FullEnv -> LocVar -> Dest
             -> (DataCon, [(Var,())],     L L1.Exp1) ->
             TiM ((DataCon, [(Var,LocVar)], L L2.Exp2), Ty2, [Constraint])
      doCase ddfs env src dst (con,vars,rhs) = do
        vars' <- forM vars $ \(v,_) -> do lv <- lift $ lift $ freshLocVar "case"
                                          _ <- fixLoc lv
                                          return (v,lv)
        let contys = lookupDataCon ddfs con
            newtys = L.map (\(ty,(_,lv)) -> fmap (const lv) ty) $ zip contys vars'
            env' = L.foldr (\(v,ty) a -> extendVEnv v ty a) env $ zip (L.map fst vars') newtys
        res <- inferExp env' rhs dst
        (rhs',ty',cs') <- bindAfterLocs (L.map fst vars') res
        -- traceShowM cs'
        -- let cs'' = removeLocs (L.map snd vars') cs'
        -- TODO: check constraints are correct and fail/repair if they're not!!!
        return ((con,vars',rhs'),ty',cs')

  in
  case ex0 of
    L1.VarE v ->
      let e' = lc$ VarE v in
      case dest of
        NoDest -> return (e', lookupVEnv v env, [])
        TupleDest ds -> err $ "TODO: handle tuple of destinations for VarE"
        SingleDest d  -> do
                  let ty  = lookupVEnv v env
                  loc <- case ty of
                           PackedTy _ lv -> return lv
                           -- TODO: refactor this so we never try to put a non-packed type
                           -- in a location
                           _ -> lift $ lift $ freshLocVar "imm"
                  let ty' = case ty of
                              PackedTy k lv -> PackedTy k d
                              t -> t
                  unify d loc
                            (return (e',ty',[]))
                            (copy (e',ty,[]) d)

    L1.MkProdE ls ->
      case dest of
        NoDest -> err $ "Expected destination(s) for expression"
        SingleDest d -> case ls of
                          [e] -> do (e',ty,les) <- inferExp env e dest
                                    return (lc$ MkProdE [e'], ty, les)
                          _ -> err $ "Cannot match single destination to tuple"
        TupleDest ds -> do results <- mapM (\(e,d) -> inferExp env e d) $ zip ls ds
                           return (lc$ MkProdE ([a | (a,_,_) <- results]),
                                     ProdTy ([b | (_,b,_) <- results]),
                                     concat $ [c | (_,_,c) <- results])
          
    L1.LitE n -> return (lc$ LitE n, IntTy, [])

    L1.LitSymE s -> return (lc$ LitSymE s, SymTy, [])

    L1.AppE f ls arg ->
        do let arrty = lookupFEnv f env
           valTy <- freshTyLocs $ arrOut arrty
           argTy <- freshTyLocs $ arrIn arrty
           argDest <- destFromType' argTy
           (arg',aty,acs) <- inferExp env arg argDest
           return (lc$ L2.AppE f (locsInTy aty ++ locsInTy valTy) arg', valTy, acs)

    L1.TimeIt e t b ->
        do (e',ty',cs') <- inferExp env e dest
           return (lc$ TimeIt e' ty' b, ty', cs')

    L1.DataConE () k ls ->
      case dest of
        NoDest -> err $ "Expected single location destination for DataConE"
        TupleDest _ds -> err $ "Expected single location destination for DataConE"
        SingleDest d -> do
                  locs <- sequence $ replicate (length ls) fresh
                  ls' <- mapM (\(e,lv) -> (inferExp env e $ SingleDest lv)) $ zip ls locs
                  newLocs <- mapM finalLocVar locs                  
                  let afterVar :: (Maybe (L Exp2), Maybe LocVar, Maybe LocVar) -> Maybe Constraint
                      afterVar ((Just (L _ (VarE v))), (Just loc1), (Just loc2)) =
                          Just $ AfterVariableL loc1 v loc2
                      afterVar ((Just (L _ (LitE _))), (Just loc1), (Just loc2)) =
                          Just $ AfterConstantL loc1 8 loc2
                      afterVar _ = Nothing
                      constrs = concat $ [c | (_,_,c) <- ls']
                      constrs' = if null locs
                                 then constrs
                                 else let tmpconstrs = [AfterTagL (L.head locs) d] ++
                                                       (mapMaybe afterVar $ zip3
                                                         -- ((map Just $ L.tail ([a | (a,_,_) <- ls' ])) ++ [Nothing])
                                                        (map Just ([a | (a,_,_) <- ls']))
                                                         -- (map Just locs)
                                                        ((map Just $ L.tail locs) ++ [Nothing])
                                                        (map Just locs))
                                                         -- ((map Just $ L.tail locs) ++ [Nothing])) ++
                                      in tmpconstrs ++ constrs
                  -- traceShow k $ traceShow locs $
                  return (lc$ DataConE d k [ e' | (e',_,_)  <- ls'],
                            PackedTy (getTyOfDataCon dataDefs k) d,
                            constrs')
    
    L1.IfE a b c@(L _ ce) -> do
       -- Here we blithely assume BoolTy because L1 typechecking has already passed:
       (a',bty,acs) <- inferExp env a NoDest
       assumeEq bty BoolTy
       -- Here BOTH branches are unified into the destination, so
       -- there is no need to unify with eachother.
       (b',tyb,csb)    <- inferExp env b dest
       (c',tyc,csc)    <- inferExp env c dest
       return (lc$ IfE a' b' c', tyc, L.nub $ acs ++ csb ++ csc)

    L1.PrimAppE pr es -> 
      case dest of
        SingleDest _ -> err "Cannot unify primop with destination" 
        TupleDest _ -> err "Cannot unify primop with destination" 
        NoDest -> do results <- mapM (\e -> inferExp env e NoDest) es
                     -- Assume arguments to PrimAppE are trivial
                     -- so there's no need to deal with constraints or locations
                     ty <- lift $ lift $ convertTy $ L1.primRetTy pr
                     return (lc$ PrimAppE (prim pr) [a | (a,_,_) <- results], ty, [])

    L1.CaseE ex ls -> do 
      -- Case expressions introduce fresh destinations for the scrutinee:
      loc <- lift $ lift $ freshLocVar "scrut"
      (ex',ty2,cs) <- inferExp env ex (SingleDest loc)
      let src = locOfTy ty2
      pairs <- mapM (doCase dataDefs env src dest) ls
      return (lc$ CaseE ex' ([a | (a,_,_) <- pairs]),
              (\(_,b,_)->b) (L.head pairs),
              (concat $ [c | (_,_,c) <- pairs]))

    L1.LetE (vr,locs,bty,L sl2 rhs) bod | [] <- locs ->
      case rhs of
        L1.AppE f [] arg -> do
          let arrty = lookupFEnv f env
          valTy <- freshTyLocs $ arrOut arrty
          argTy <- freshTyLocs $ arrIn arrty -- TODO: check for and fail on invalid arguments
          argDest <- destFromType' argTy
          (arg',aty,acs) <- inferExp env arg argDest
          res <- inferExp (extendVEnv vr valTy env) bod dest
          (bod'',ty'',cs'') <- handleTrailingBindLoc vr res
          vcs <- tryNeedRegion (locsInTy valTy) ty'' $ acs ++ cs''
          fcs <- tryInRegion vcs
          -- fcs <- tryInRegion $ acs ++ cs''
          res <- tryBindReg (lc$ L2.LetE (vr,locsInTy valTy, valTy, L sl2 $ L2.AppE f (locsInTy aty ++ locsInTy valTy) arg') bod'', ty'', fcs)
          bindImmediateDependentLocs (locsInTy aty ++ locsInTy valTy) res

        L1.LetE{} -> err $ "Expected let spine, encountered nested lets: " ++ (show lex0)
        L1.LitE i -> do
          (bod',ty',cs') <- inferExp (extendVEnv vr IntTy env) bod dest
          (bod'',ty'',cs'') <- handleTrailingBindLoc vr (bod', ty', cs')
          fcs <- tryInRegion cs''
          tryBindReg (lc$ L2.LetE (vr,[],IntTy,L sl2 $ L2.LitE i) bod'', ty'', fcs)
                     
        PrimAppE p ls -> do
          lsrec <- mapM (\e -> inferExp env e NoDest) ls
          ty <- lift $ lift $ convertTy bty
          (bod',ty',cs') <- inferExp (extendVEnv vr ty env) bod dest
          let ls' = L.map (\(a,_,_)->a) lsrec
              cs'' = concat $ [c | (_,_,c) <- lsrec]
          (bod'',ty'',cs''') <- handleTrailingBindLoc vr (bod', ty', L.nub $ cs' ++ cs'')
          fcs <- tryInRegion cs'''
          tryBindReg (lc$ L2.LetE (vr,[],ty,L sl2 $ L2.PrimAppE (prim p) ls') bod'',
                    ty'', fcs)
        DataConE _loc k ls  -> do
          loc <- lift $ lift $ freshLocVar "datacon"
          (rhs',rty,rcs) <- inferExp env (L sl2 $ DataConE () k ls) $ SingleDest loc
          (bod',ty',cs') <- inferExp (extendVEnv vr (PackedTy (getTyOfDataCon dataDefs k) loc) env) bod dest
          (bod'',ty'',cs'') <- handleTrailingBindLoc vr (bod', ty', L.nub $ cs' ++ rcs)
          fcs <- tryInRegion cs''
          tryBindReg (lc$ L2.LetE (vr,[loc],PackedTy (getTyOfDataCon dataDefs k) loc,rhs') bod'',
                    ty', fcs)
        LitSymE x     -> do
          (bod',ty',cs') <- inferExp (extendVEnv vr IntTy env) bod dest
          (bod'',ty'',cs'') <- handleTrailingBindLoc vr (bod', ty', cs')
          fcs <- tryInRegion cs''
          tryBindReg (lc$ L2.LetE (vr,[],IntTy,L sl2 $ L2.LitSymE x) bod'', ty'', fcs)
        ProjE i e     -> do
          (e,ProdTy tys,cs) <- inferExp env e NoDest
          (bod',ty',cs') <- inferExp (extendVEnv vr (tys !! i) env) bod dest
          (bod'',ty'',cs'') <- handleTrailingBindLoc vr (bod', ty', L.nub $ cs ++ cs')
          fcs <- tryInRegion cs''
          tryBindReg (lc$ L2.LetE (vr,[],ProdTy tys,L sl2 $ L2.ProjE i e) bod'',
                             ty'', fcs)
        CaseE ex ls    -> do
          loc <- lift $ lift $ freshLocVar "scrut"
          (ex',ty2,cs) <- inferExp env ex (SingleDest loc)
          let src = locOfTy ty2
          rhsTy <- lift $ lift $ convertTy bty
          caseDest <- destFromType' rhsTy
          pairs <- mapM (doCase dataDefs env src caseDest) ls
          (bod',ty',cs') <- inferExp (extendVEnv vr rhsTy env) bod dest
          (bod'',ty'',cs'') <- handleTrailingBindLoc vr (bod', ty', cs')
          fcs <- tryInRegion cs''
          tryBindReg (lc$ L2.LetE (vr,locsInTy rhsTy,rhsTy, L sl2 $ L2.CaseE ex' ([a | (a,_,_) <- pairs])) bod'',
                        ty'', L.nub $ cs ++ fcs)
        MkProdE ls    -> _mkprod
        TimeIt e t b       -> do
          lv <- lift $ lift $ freshLocVar "timeit"
          let subdest = case bty of
                          PackedTy _ _ -> SingleDest lv
                          _ -> NoDest
          (e',ty,cs) <- inferExp env e subdest
          (bod',ty',cs') <- inferExp (extendVEnv vr ty env) bod dest
          (bod'',ty'',cs'') <- handleTrailingBindLoc vr (bod', ty', L.nub $ cs ++ cs')
          vcs <- tryNeedRegion (locsInTy ty) ty'' cs''
          fcs <- tryInRegion vcs
          tryBindReg (lc$ L2.LetE (vr,[],ty,L sl2 $ TimeIt e' ty b) bod'',
                    ty'', fcs)
          
        _oth -> err $ "Unhandled case in lhs of let: " ++ (show lex0)

    _oth -> err $ "Unhandled case: " ++ (show lex0)



-- TODO: Should eventually allow src and dest regions to be the same
-- for in-place updates packed data with linear types.
  
-- | Transforms an expression by updating all locations to their final mapping
-- as a result of unification.
finishExp :: L Exp2 -> TiM (L Exp2)
finishExp (L i e) =
    let l e = L i e
    in
    case e of
      VarE v -> return $ l$ VarE v
      LitE i -> return $ l$ LitE i
      LitSymE v -> return $ l$ LitSymE v
      AppE v ls e1 -> do
             e1' <- finishExp e1
             ls' <- mapM finalLocVar ls
             return $ l$ AppE v ls' e1'
      PrimAppE pr es -> do
             es' <- mapM finishExp es
             return $ l$ PrimAppE pr es'
      LetE (v,ls,t,e1) e2 -> do
             e1' <- finishExp e1
             e2' <- finishExp e2
             ls' <- mapM finalLocVar ls
             t' <- case t of
               PackedTy tc lv ->
                   do lv' <- finalLocVar lv
                      return $ PackedTy tc lv'
               _ -> return t
             return $ l$ LetE (v,ls',t',e1') e2'
      IfE e1 e2 e3 -> do
             e1' <- finishExp e1
             e2' <- finishExp e2
             e3' <- finishExp e3
             return $ l$ IfE e1' e2' e3'
      MkProdE es -> do
             es' <- mapM finishExp es
             return $ l$ MkProdE es'
      ProjE i e1 -> do
             e1' <- finishExp e1
             return $ l$ ProjE i e1'
      CaseE e1 prs -> do
             e1' <- finishExp e1
             prs' <- forM prs $ \(dc, lvs, e2) -> do
                         e2' <- finishExp e2
                         lvs' <- forM lvs $ \(v,lv) -> do
                                                    lv' <- finalLocVar lv
                                                    return (v,lv')
                         return (dc,lvs',e2')
             return $ l$ CaseE e1' prs'
      DataConE lv dc es -> do
             es' <- mapM finishExp es
             lv' <- finalLocVar lv
             return $ l$ DataConE lv' dc es'
      TimeIt e1 t b -> do
             e1' <- finishExp e1
             t' <- case t of
                     PackedTy tc lv ->
                         do lv' <- finalLocVar lv
                            return $ PackedTy tc lv'
                     _ -> return t
             return $ l$ TimeIt e1' t' b
      Ext (LetRegionE r e1) -> do
             e1' <- finishExp e1
             return $ l$ Ext (LetRegionE r e1')
      Ext (LetLocE loc lex e1) -> do
             e1' <- finishExp e1
             loc' <- finalLocVar loc
             lex' <- case lex of
                       AfterConstantLE i lv -> do
                                    lv' <- finalLocVar lv
                                    return $ AfterConstantLE i lv'
                       AfterVariableLE v lv -> do
                                    lv' <- finalLocVar lv
                                    return $ AfterVariableLE v lv'
                       oth -> return oth
             return $ l$ Ext (LetLocE loc' lex' e1')
      _ -> err $ "Unhandled case in finishExp: " ++ (show e)

-- | Remove unused location bindings
-- Returns pair of (new exp, set of free locations)
-- TODO: avoid generating location bindings for immediate values
cleanExp :: L Exp2 -> (L Exp2, S.Set LocVar)
cleanExp (L i e) =
    let l e = L i e
    in
    case e of
      VarE v -> (l$ VarE v, S.empty)
      LitE v -> (l$ LitE v, S.empty)
      LitSymE v -> (l$ LitSymE v, S.empty)
      AppE v ls e -> let (e',s') = cleanExp e
                     in (l$ AppE v ls e', S.union s' (S.fromList ls))
      PrimAppE pr es -> let (es',ls') = unzip $ L.map cleanExp es
                        in (l$ PrimAppE pr es', S.unions ls')
      LetE (v,ls,t,e1) e2 -> let (e1', s1') = cleanExp e1
                                 (e2', s2') = cleanExp e2
                             in (l$ LetE (v,ls,t,e1') e2', S.unions [s1',s2',S.fromList ls])
      IfE e1 e2 e3 -> let (e1',s1') = cleanExp e1
                          (e2',s2') = cleanExp e2
                          (e3',s3') = cleanExp e3
                      in (l$ IfE e1' e2' e3', S.unions [s1',s2',s3'])
      MkProdE es -> let (es',ls') = unzip $ L.map cleanExp es
                    in (l$ MkProdE es', S.unions ls')
      ProjE i e -> let (e',s') = cleanExp e
                   in (l$ ProjE i e', s')
      CaseE e1 prs -> let (e1',s1') = cleanExp e1
                          (prs', ls2') = unzip $ L.map
                                         (\(dc,lvs,e2) -> let (e2', s2) = cleanExp e2
                                                          in ((dc,lvs,e2'), s2)) prs
                      in (l$ CaseE e1' prs', S.union s1' $ S.unions ls2')
      DataConE lv dc es -> let (es',ls') = unzip $ L.map cleanExp es
                           in (l$ DataConE lv dc es', S.union (S.singleton lv) $ S.unions ls')
      TimeIt e d b -> let (e',s') = cleanExp e
                      in (l$ TimeIt e' d b, s')
      Ext (LetRegionE r e) -> let (e',s') = cleanExp e
                              in (l$ Ext (LetRegionE r e'), s')
      Ext (LetLocE loc lex e) -> let (e',s') = cleanExp e
                                 in if S.member loc s'
                                    then let ls = case lex of
                                                    AfterConstantLE _i lv -> [lv]
                                                    AfterVariableLE _v lv -> [lv]
                                                    oth -> []
                                         in (l$ Ext (LetLocE loc lex e'),
                                              S.delete loc $ S.union s' $ S.fromList ls)
                                    else (e',s')
      _ -> err $ "Unhandled case in cleanExp: " ++ (show e)
                                      
                           
-- | Check if a location is contained in a type.
-- This includes locations afterward in a data structure.
containsLoc :: LocVar -> L2.Ty2 -> [Constraint] -> TiM Bool
containsLoc lv1 ty cs =
    case ty of
      PackedTy _ lv2 ->
          do lv1' <- finalLocVar lv1
             lv2' <- finalLocVar lv2
             if lv1' == lv2'
             then return True
             else do lvs <- associatedLocs lv2 cs
                     return $ elem lv1' lvs
      _ -> return False

-- | Return a list of all locations known to be after a particular
-- location.
associatedLocs :: LocVar -> [Constraint] -> TiM [LocVar]
associatedLocs lv (c:cs) =
    do lv' <- finalLocVar lv
       lvs <- associatedLocs lv cs
       case c of
         AfterConstantL lv1 _v lv2 ->
             do lv1' <- finalLocVar lv1
                lv2' <- finalLocVar lv2   
                if lv' == lv2'
                then do lvs' <- associatedLocs lv1' cs
                        return $ L.nub $ lv1' : (lvs ++ lvs')
                else return lvs
         AfterVariableL lv1 _v lv2 ->
             do lv1' <- finalLocVar lv1
                lv2' <- finalLocVar lv2   
                if lv' == lv2'
                then do lvs' <- associatedLocs lv1' cs
                        return $ L.nub $ lv1' : (lvs ++ lvs')
                else return lvs
         _ -> return lvs
associatedLocs lv [] = return []

-- | Checks that there are no constraints specifying a location
-- after the location passed in.
-- TODO: refactor to only take one list of constraints.
noAfterLoc :: LocVar -> [Constraint] -> [Constraint] -> TiM Bool
noAfterLoc lv fcs (c:cs) =
    case c of
      AfterVariableL lv1 v lv2 ->
          do lv2' <- finalLocVar lv2
             lv' <- finalLocVar lv
             if lv' == lv2' then return False else noAfterLoc lv fcs cs
      AfterTagL lv1 lv2 ->
          do lv2' <- finalLocVar lv2
             lv' <- finalLocVar lv
             if lv' == lv2'
             then do b1 <- noAfterLoc lv fcs cs
                     b2 <- noAfterLoc lv1 fcs fcs
                     return (b1 && b2)
             else noAfterLoc lv fcs cs
      AfterConstantL lv1 v lv2 -> 
          do lv2' <- finalLocVar lv2
             lv' <- finalLocVar lv
             if lv' == lv2' then return False else noAfterLoc lv fcs cs
      _ -> noAfterLoc lv fcs cs
noAfterLoc _ _ [] = return True

noBeforeLoc :: LocVar -> [Constraint] -> TiM Bool
noBeforeLoc lv (c:cs) =
    case c of
      AfterVariableL lv1 v lv2 ->
          do lv1' <- finalLocVar lv1
             lv' <- finalLocVar lv
             if lv' == lv1' then return False else noBeforeLoc lv cs
      AfterConstantL lv1 v lv2 ->
          do lv1' <- finalLocVar lv1
             lv' <- finalLocVar lv
             if lv' == lv1' then return False else noBeforeLoc lv cs
      AfterTagL lv1 lv2 ->
          do lv1' <- finalLocVar lv1
             lv' <- finalLocVar lv
             if lv' == lv1' then return False else noBeforeLoc lv cs      
      _ -> noBeforeLoc lv cs
noBeforeLoc lv [] = return True

noRegionStart :: LocVar -> [Constraint] -> TiM Bool
noRegionStart lv (c:cs) =
    case c of
      StartRegionL lv r -> return False
      _ -> noRegionStart lv cs
noRegionStart lv [] = return True

-- | Unify is a conditional form that takes a "success branch" and
-- "failure branch".  In the case of failure, it makes no change to
-- the store.  In the case of success, the new equalities are placed
-- in the store /before/ executing the success branch.
unify :: LocVar -> LocVar -> TiM a -> TiM a -> TiM a
unify v1 v2 success fail = do
  ut1 <- lookupUnifyLoc v1
  ut2 <- lookupUnifyLoc v2
  case (ut1,ut2) of
    (FixedLoc l1, FixedLoc l2) ->
        if l1 == l2 then success else fail
    (FreshLoc l1, FixedLoc l2) ->
        do assocLoc l1 (FixedLoc l2)
           success
    (FixedLoc l2, FreshLoc l1) -> 
        do assocLoc l1 (FixedLoc l2)
           success
    (FreshLoc l1, FreshLoc l2) ->
        do assocLoc l1 (FreshLoc l2)
           success

freshLocVar :: String -> SyM LocVar
freshLocVar m = gensym (toVar m)

freshRegVar :: SyM Region
freshRegVar = do rv <- gensym (toVar "r")
                 return $ VarR rv

finalUnifyLoc :: LocVar -> TiM UnifyLoc
finalUnifyLoc v = do
  m <- lift $ St.get
  case M.lookup v m of
    Nothing -> return (FreshLoc v)
    Just (FixedLoc v') -> return (FixedLoc v')
    Just (FreshLoc v') -> finalUnifyLoc v'

notFixedLoc :: LocVar -> TiM Bool
notFixedLoc lv = do
  uv <- finalUnifyLoc lv
  case uv of
    FixedLoc _ -> return False
    _ -> return True

regionNotInType :: Region -> Ty2 -> [Constraint] -> TiM Bool
regionNotInType r ty cs =
    case ty of
      PackedTy _ lv -> do
              r' <- regionOfLocVar lv cs
              return $ (Just r) == r'
      _ -> return True

-- TODO: Fix this!! It should return the correct region for *any location*
-- not just the first location in a region.
regionOfLocVar :: LocVar -> [Constraint] -> TiM (Maybe Region)
regionOfLocVar lv1 ((StartRegionL lv2 r) : cs) =
    if lv1 == lv2 then return (Just r) else regionOfLocVar lv1 cs
regionOfLocVar lv1 (_ : cs) = regionOfLocVar lv1 cs
regionOfLocVar _ [] = return Nothing
         
finalLocVar :: LocVar -> TiM LocVar
finalLocVar v = do
  u <- finalUnifyLoc v
  case u of
    FixedLoc v' -> return v'
    FreshLoc v' -> return v'

fresh :: TiM LocVar
fresh = do
  lift $ lift $ freshLocVar "loc"

freshUnifyLoc :: TiM UnifyLoc
freshUnifyLoc = do
  lv <- fresh
  return $ FreshLoc lv

lookupUnifyLoc :: LocVar -> TiM UnifyLoc
lookupUnifyLoc lv = do
  m <- lift $ St.get
  case M.lookup lv m of
    Nothing -> do
      l' <- fresh
      lift $ St.put $ M.insert lv (FreshLoc l') m
      return $ FreshLoc l'
    Just (FreshLoc l') -> finalUnifyLoc l'
    Just (FixedLoc l') -> return $ FixedLoc l'

fixLoc :: LocVar -> TiM UnifyLoc
fixLoc lv = do 
  -- l' <- fresh
  m <- lift $ St.get
  lift $ St.put $ M.insert lv (FixedLoc lv) m
  return $ FixedLoc lv

assocLoc :: LocVar -> UnifyLoc -> TiM ()
assocLoc lv ul = do
  m <- lift $ St.get
  lift $ St.put $ M.insert lv ul m

-- | The copy repair tactic:
copy :: Result -> LocVar -> TiM Result
copy (e,ty,cs) lv1 =
    case ty of
      PackedTy tc lv2 ->
          let copyName = "copy_" ++ tc -- assume a copy function with this name
              eapp = l$ AppE (toVar copyName) [lv1,lv2] e
          in return (eapp, PackedTy tc lv1, [])
      _ -> err $ "Did not expect to need to copy non-packed type: " ++ show ty

-- | For a packed type, get its location.
locOfTy :: Ty2 -> LocVar
locOfTy (PackedTy _ lv) = lv
locOfTy ty2 = err $ "Expected packed type, got "++show ty2 
       
err :: String -> a
err m = error $ "InferLocations: " ++ m

assumeEq :: (Eq a, Show a) => a -> a -> TiM ()
assumeEq a1 a2 =
    if a1 == a2
    then return ()
    else err $ "Expected these to be equal: " ++ (show a1) ++ ", " ++ (show a2)

-- | Convert a prim from L1 to L2
prim :: L1.Prim L1.Ty1 -> L1.Prim Ty2
prim p = case p of
           L1.AddP -> L1.AddP
           L1.SubP -> L1.SubP
           L1.MulP -> L1.MulP
           L1.DivP -> L1.DivP
           L1.ModP -> L1.ModP
           L1.EqSymP -> L1.EqSymP
           L1.EqIntP -> L1.EqIntP
           L1.MkTrue -> L1.MkTrue
           L1.MkFalse -> L1.MkFalse
           L1.SizeParam -> L1.SizeParam
           _ -> err $ "Can't handle this primop yet in InferLocations:\n"++show p

-- | Generate a copy function for a particular data definition.
-- Note: there will be redundant let bindings in the function body which may need to be inlined.
genCopyFn :: DDef L1.Ty1 -> SyM (L1.FunDef L1.Ty1 (L L1.Exp1))
genCopyFn DDef{tyName, dataCons} = do
  arg <- gensym $ "arg"
  casebod <- forM dataCons $ \(dcon, tys) ->
             do xs <- mapM (\_ -> gensym "x") tys
                ys <- mapM (\_ -> gensym "y") tys
                let bod = foldr (\(ty,x,y) acc ->
                                     if L1.isPackedTy ty
                                     then l$ LetE (y, [], ty, l$ AppE (toVar $ "copy_" ++ (tyToDataCon ty)) [] (l$ VarE x)) acc
                                     else l$ LetE (y, [], ty, l$ VarE x) acc)
                          (l$ L1.DataConE () dcon $ map (l . VarE) ys)
                          (zip3 (L.map snd tys) xs ys)
                return (dcon, L.map (\x -> (x,())) xs, bod)
  return $ L1.FunDef { funName = toVar $ "copy_" ++ (fromVar tyName)
                     , funArg = (arg, L1.PackedTy (fromVar tyName) ())
                     , funRetTy = L1.PackedTy (fromVar tyName) ()
                     , funBody = l$ L1.CaseE (l$ L1.VarE arg) casebod
                     }

-- | Get the data constructor type from a type, failing if it's not packed
tyToDataCon :: L1.Ty1 -> DataCon
tyToDataCon (PackedTy dcon _) = dcon
tyToDataCon oth = error $ "tyToDataCon: " ++ show oth ++ " is not packed"

-- | Add copy functions for each data type in a prog
addCopyFns :: L1.Prog -> SyM L1.Prog
addCopyFns (L1.Prog dfs fds me) = do
  newFns <- mapM genCopyFn dfs
  prg <- flattenL1 $ L1.Prog dfs (fds `M.union` (M.mapKeys (toVar . ("copy_" ++) . fromVar) newFns)) me
  return $ inlineTriv $ prg

               
emptyEnv :: FullEnv
emptyEnv = FullEnv { dataDefs = C.emptyDD
                   , valEnv   = M.empty
                   , funEnv   = M.empty }


t0 :: ArrowTy Ty2
t0 = fst$ runSyM 0 $
     convertFunTy (snd (L1.funArg fd), L1.funRetTy fd)
   where fd = L1.fundefs L1.add1Prog M.! "add1"
           
tester1 :: L L1.Exp1 -> L Exp2
tester1 e = case fst $ fst $ runSyM 0 $ St.runStateT (runExceptT (inferExp emptyEnv e NoDest)) M.empty of
              Right a -> (\(a,_,_)->a) a
              Left a -> err $ show a

t1 :: L Exp2
t1 = tester1 (l$ LitE 3)

--  id  :: Tree -> Tree
--  id' :: forall l1 in r1, l2 in r2 . Tree l1 -> Tree l2

t2 :: L Exp2
t2 = tester1 $
     l$ LetE ("x",[],IntTy,l$ LitE 1) $
     l$ LetE ("y",[],IntTy,l$ LitE 2) $
     l$ LetE ("z",[],IntTy,l$ PrimAppE L1.AddP [l$ VarE "x", l$ VarE "y"]) $
     l$ VarE "z"

ddtree :: DDefs Ty2
ddtree = fromListDD [DDef (toVar "Tree")
                      [ ("Leaf",[(False,IntTy)])
                      , ("Node",[ (False,PackedTy "Tree" "l")
                                , (False,PackedTy "Tree" "l")])
                      ]]

treeEnv :: FullEnv
treeEnv = FullEnv { dataDefs = ddtree
                  , valEnv   = M.empty
                  , funEnv   = M.empty }


tester2 :: L L1.Exp1 -> L Exp2
tester2 e = case fst $ fst $ runSyM 0 $ St.runStateT (runExceptT (inferExp' treeEnv e NoDest)) M.empty of
              Right a -> fst a
              Left a -> err $ show a

t3 :: L Exp2
t3 = tester2 $
     l$ LetE ("x",[],IntTy,l$ LitE 1) $
     l$ LetE ("y",[],IntTy,l$ LitE 2) $
     l$ LetE ("z",[],PackedTy "Tree" (), l$ DataConE () "Leaf" [l$ VarE "x", l$ VarE "y"]) $
     l$ LitE 0

t4 :: L Exp2
t4 = tester2 $
     l$ LetE ("x1",[],IntTy,l$ LitE 1) $
     l$ LetE ("y1",[],IntTy,l$ LitE 2) $
     l$ LetE ("z1",[],PackedTy "Tree" (), l$ DataConE () "Leaf" [l$ VarE "x1", l$ VarE "y1"]) $
     l$ LetE ("x2",[],IntTy,l$ LitE 3) $
     l$ LetE ("y2",[],IntTy,l$ LitE 4) $
     l$ LetE ("z2",[],PackedTy "Tree" (), l$ DataConE () "Leaf" [l$ VarE "x2", l$ VarE "y2"]) $
     l$ LitE 0

t5 :: L Exp2
t5 = tester2 $
     l$ LetE ("x1",[],IntTy,l$ LitE 1) $
     l$ LetE ("y1",[],IntTy,l$ LitE 2) $
     l$ LetE ("z1",[],PackedTy "Tree" (), l$ DataConE () "Leaf" [l$ VarE "x1", l$ VarE "y1"]) $
     l$ LetE ("x2",[],IntTy,l$ LitE 3) $
     l$ LetE ("y2",[],IntTy,l$ LitE 4) $
     l$ LetE ("z2",[],PackedTy "Tree" (), l$ DataConE () "Leaf" [l$ VarE "x2", l$ VarE "y2"]) $
     l$ LetE ("z3",[],PackedTy "Tree" (), l$ DataConE () "Node" [l$ VarE "z1", l$ VarE "z2"]) $
     l$ LitE 0

t6 :: L Exp2
t6 = tester2 $
     l$ LetE ("x1",[],IntTy,l$ LitE 1) $
     l$ LetE ("y1",[],IntTy,l$ LitE 2) $
     l$ LetE ("z1",[],PackedTy "Tree" (), l$ DataConE () "Leaf" [l$ VarE "x1", l$ VarE "y1"]) $
     l$ LetE ("x2",[],IntTy,l$ LitE 3) $
     l$ LetE ("y2",[],IntTy,l$ LitE 4) $
     l$ LetE ("z2",[],PackedTy "Tree" (), l$ DataConE () "Leaf" [l$ VarE "x2", l$ VarE "y2"]) $
     l$ LetE ("z3",[],PackedTy "Tree" (), l$ DataConE () "Node" [l$ VarE "z1", l$ VarE "z2"]) $
     l$ CaseE (l$ VarE "z3") [("Leaf", [("x",())], l$ VarE "x"),
                              ("Node", [("x",()),("y",())], l$ LitE 1)]


exadd1Bod :: L L1.Exp1
exadd1Bod = l$
    CaseE (l$ VarE "tr") $
      [ ("Leaf", [("n",())],
         l$ LetE ("leaf1",[],L1.Packed "Tree", l$ PrimAppE L1.AddP [l$ VarE "n", l$ LitE 1])
           (l$ DataConE () "Leaf"
             [l$ VarE "leaf1"]))
      , ("Node", [("x",()),("y",())],
         l$ LetE ("node1",[],L1.Packed "Tree", (l$ AppE "add1" [] (l$ VarE "x")))
          (l$ LetE ("node2",[],L1.Packed "Tree", (l$ AppE "add1" [] (l$ VarE "y")))
           (l$ DataConE () "Node"
                [ l$ VarE "node1"
                , l$ VarE "node2"])))
      ]

treeTy :: L1.Ty1
treeTy = L1.Packed "Tree"

treeDD :: DDefs (UrTy ())
treeDD = (fromListDD [L1.DDef "Tree"
                      [ ("Leaf",[(False,IntTy)])
                      , ("Node",[(False,L1.Packed "Tree")
                                ,(False,L1.Packed "Tree")])]])

mkAdd1Prog :: L L1.Exp1 -> Maybe (L L1.Exp1) -> L1.Prog
mkAdd1Prog bod mainExp = L1.Prog treeDD
                                 (M.fromList [("add1",mkAdd1Fun bod)])
                                 mainExp

mkAdd1Fun :: ex -> L1.FunDef L1.Ty1 ex
mkAdd1Fun bod = L1.FunDef "add1" ("tr",treeTy) treeTy bod

exadd1 :: L1.Prog
exadd1 = mkAdd1Prog exadd1Bod Nothing

mkIdProg :: Maybe (L L1.Exp1) -> L1.Prog
mkIdProg mainExp = L1.Prog treeDD
                           (M.fromList [("id",idFun)])
                           mainExp

idFun :: L1.FunDef L1.Ty1 (L L1.Exp1)
idFun = L1.FunDef "id" ("tr",treeTy) treeTy (l$ VarE "tr")<|MERGE_RESOLUTION|>--- conflicted
+++ resolved
@@ -21,13 +21,13 @@
      -- main functions
      unify, inferLocs, inferExp, inferExp', convertFunTy)
     where
-      
+
 {-
   Basic Strategy
   --------------
 
 The basic strategy here is to use a simple, type-directed pass to translate
-programs from L1 to L2. First, we start with a function type, with the 
+programs from L1 to L2. First, we start with a function type, with the
 basic starting assumption that all packed values will have distinct locations:
 
 ```
@@ -40,7 +40,7 @@
 
 To infer location bindings in an expression, we build up a set of *constraints*
 and propogate them up the expression (ie, recurring on a sub-expression will
-yield the constraints induced by that sub-expression). After recurring on 
+yield the constraints induced by that sub-expression). After recurring on
 all sub-expressions, we use these constraints to determine whether to
 emit a binding for a new location or a new region.
 
@@ -49,11 +49,11 @@
 constructor, a series of constraints are generated: the locations for
 each field in the constructor are constrained to occur after the previous one
 (enforcing that they occur in the right order), and the first field must
-occur after the tag of the data constructor itself. 
+occur after the tag of the data constructor itself.
 
 Knowing all this *isn't enough* to generate the location bindings, however,
 since the values that we use in the constructor may have been produced
-by multiple different function calls (for example), so the locations 
+by multiple different function calls (for example), so the locations
 must carefully be bound earlier in the expression at the right locations.
 Ideally, we also want them to be bound as tightly as possible, to avoid
 binding locations that aren't used (eg, in some branches of a conditional).
@@ -61,16 +61,16 @@
 
 For example, a constraint that location `loc1` occurs after the value `x2`
 can safely be discharged after the value `x2` is bound, so in the handling
-of a let binding for a packed value, we search through the constraints 
+of a let binding for a packed value, we search through the constraints
 returned by recurring on the body of the let and discharge any constraint
-that invloves a location occurring after that newly-bound variable. 
+that invloves a location occurring after that newly-bound variable.
 
  Program repair
  --------------
 
 During the inference procedure, unification will occur between locations,
 and if two *fixed* locations are unified there will be an error thrown.
-To recover, the procedure will have to transform (repair) the expression. 
+To recover, the procedure will have to transform (repair) the expression.
 The simplest way to do this is to insert a copy.
 
 Naively, this simple strategy will require lots of copies. For exmaple, the identity
@@ -87,7 +87,7 @@
 Copy-insertion is very simple. For each data type, we generate a copy traversal
 function which matches on each element of the structure. These functions undergo
 location inference just like normal user code. During location inference when
-a unification failure indicates a copy must be inserted, a call to `"copy_Type"` 
+a unification failure indicates a copy must be inserted, a call to `"copy_Type"`
 is emitted, where `Type` is the name of the packed data type that must be copied.
 
 -}
@@ -107,12 +107,7 @@
 
 
 import Packed.FirstOrder.GenericOps (gFreeVars)
-<<<<<<< HEAD
 import Packed.FirstOrder.Common as C hiding (extendVEnv, lookupVEnv) -- (l, LRM(..))
--- import qualified Packed.FirstOrder.Common as C
-=======
-import Packed.FirstOrder.Common as C hiding (extendVEnv)
->>>>>>> 716cd4cf
 import Packed.FirstOrder.Common (Var, Env2, DDefs, LocVar, runSyM, SyM, gensym, toVar)
 import qualified Packed.FirstOrder.L1.Syntax as L1
 import Packed.FirstOrder.L2.Syntax as L2
@@ -137,7 +132,7 @@
 lookupVarLoc v env = case lookupVEnv v env of
                        PackedTy _ lv -> lv
                        _ -> err $ "Variable does not have location: " ++ (show v)
-             
+
 lookupVEnv :: Var -> FullEnv -> Ty2
 lookupVEnv v FullEnv{valEnv} = valEnv # v
 
@@ -247,7 +242,7 @@
   case fst prg of
     Right a -> return a
     Left a -> err $ show a
-  where 
+  where
 
 -- | Destination can be a single location var, a tuple of destinations,
 -- or nothing (for scalar values)
@@ -261,14 +256,14 @@
 mkDest lvs = TupleDest $ L.map (mkDest . (\lv -> [lv])) lvs
 
 destFromType :: Ty2 -> TiM Dest
-destFromType frt = 
+destFromType frt =
   case frt of
     PackedTy _tc lv -> fixLoc lv >> return (SingleDest lv)
     ProdTy tys -> mapM destFromType tys >>= return . TupleDest
     _ -> return NoDest
 
 destFromType' :: Ty2 -> TiM Dest
-destFromType' frt = 
+destFromType' frt =
   case frt of
     PackedTy _tc lv -> return (SingleDest lv)
     ProdTy tys -> mapM destFromType tys >>= return . TupleDest
@@ -331,7 +326,7 @@
         let (e'',_s) = cleanExp e'
         return (e'',ty)
      -- inferExp env lex0 dest >>= bindAllLocations >>= \(a,b,_) -> return (a,b)
-                    
+
 -- | We proceed in a destination-passing style given the target region
 -- into which we must produce the resulting value.
 inferExp :: FullEnv -> (L L1.Exp1) -> Dest -> TiM Result
@@ -348,7 +343,7 @@
           do lv' <- finalLocVar lv
              (e',ty',cs') <- tryBindReg (e,ty,cs)
              b1 <- noAfterLoc lv' cs' cs'
-             if b1 
+             if b1
              then do (e'',ty'',cs'') <- bindTrivialAfterLoc lv' (e',ty',cs')
                      return (l$ Ext (LetRegionE r (l$ Ext (LetLocE lv' (StartOfLE r) e''))), ty'', cs'')
              else return (e',ty',(StartRegionL lv r):cs')
@@ -480,7 +475,7 @@
 
       -- | Transforms a result by binding any additional locations that are safe to be bound
       -- once the location passed in has been bound. For example, if we know `loc1` is `n`
-      -- bytes after `loc2`, and `loc2` has been passed in, we can bind `loc1`. 
+      -- bytes after `loc2`, and `loc2` has been passed in, we can bind `loc1`.
       bindTrivialAfterLoc :: LocVar -> Result -> TiM Result
       bindTrivialAfterLoc lv (e,ty,c:cs) =
           case c of
@@ -568,7 +563,7 @@
                            return (lc$ MkProdE ([a | (a,_,_) <- results]),
                                      ProdTy ([b | (_,b,_) <- results]),
                                      concat $ [c | (_,_,c) <- results])
-          
+
     L1.LitE n -> return (lc$ LitE n, IntTy, [])
 
     L1.LitSymE s -> return (lc$ LitSymE s, SymTy, [])
@@ -592,7 +587,7 @@
         SingleDest d -> do
                   locs <- sequence $ replicate (length ls) fresh
                   ls' <- mapM (\(e,lv) -> (inferExp env e $ SingleDest lv)) $ zip ls locs
-                  newLocs <- mapM finalLocVar locs                  
+                  newLocs <- mapM finalLocVar locs
                   let afterVar :: (Maybe (L Exp2), Maybe LocVar, Maybe LocVar) -> Maybe Constraint
                       afterVar ((Just (L _ (VarE v))), (Just loc1), (Just loc2)) =
                           Just $ AfterVariableL loc1 v loc2
@@ -615,7 +610,7 @@
                   return (lc$ DataConE d k [ e' | (e',_,_)  <- ls'],
                             PackedTy (getTyOfDataCon dataDefs k) d,
                             constrs')
-    
+
     L1.IfE a b c@(L _ ce) -> do
        -- Here we blithely assume BoolTy because L1 typechecking has already passed:
        (a',bty,acs) <- inferExp env a NoDest
@@ -626,17 +621,17 @@
        (c',tyc,csc)    <- inferExp env c dest
        return (lc$ IfE a' b' c', tyc, L.nub $ acs ++ csb ++ csc)
 
-    L1.PrimAppE pr es -> 
+    L1.PrimAppE pr es ->
       case dest of
-        SingleDest _ -> err "Cannot unify primop with destination" 
-        TupleDest _ -> err "Cannot unify primop with destination" 
+        SingleDest _ -> err "Cannot unify primop with destination"
+        TupleDest _ -> err "Cannot unify primop with destination"
         NoDest -> do results <- mapM (\e -> inferExp env e NoDest) es
                      -- Assume arguments to PrimAppE are trivial
                      -- so there's no need to deal with constraints or locations
                      ty <- lift $ lift $ convertTy $ L1.primRetTy pr
                      return (lc$ PrimAppE (prim pr) [a | (a,_,_) <- results], ty, [])
 
-    L1.CaseE ex ls -> do 
+    L1.CaseE ex ls -> do
       -- Case expressions introduce fresh destinations for the scrutinee:
       loc <- lift $ lift $ freshLocVar "scrut"
       (ex',ty2,cs) <- inferExp env ex (SingleDest loc)
@@ -668,7 +663,7 @@
           (bod'',ty'',cs'') <- handleTrailingBindLoc vr (bod', ty', cs')
           fcs <- tryInRegion cs''
           tryBindReg (lc$ L2.LetE (vr,[],IntTy,L sl2 $ L2.LitE i) bod'', ty'', fcs)
-                     
+
         PrimAppE p ls -> do
           lsrec <- mapM (\e -> inferExp env e NoDest) ls
           ty <- lift $ lift $ convertTy bty
@@ -724,7 +719,7 @@
           fcs <- tryInRegion vcs
           tryBindReg (lc$ L2.LetE (vr,[],ty,L sl2 $ TimeIt e' ty b) bod'',
                     ty'', fcs)
-          
+
         _oth -> err $ "Unhandled case in lhs of let: " ++ (show lex0)
 
     _oth -> err $ "Unhandled case: " ++ (show lex0)
@@ -733,7 +728,7 @@
 
 -- TODO: Should eventually allow src and dest regions to be the same
 -- for in-place updates packed data with linear types.
-  
+
 -- | Transforms an expression by updating all locations to their final mapping
 -- as a result of unification.
 finishExp :: L Exp2 -> TiM (L Exp2)
@@ -857,8 +852,8 @@
                                               S.delete loc $ S.union s' $ S.fromList ls)
                                     else (e',s')
       _ -> err $ "Unhandled case in cleanExp: " ++ (show e)
-                                      
-                           
+
+
 -- | Check if a location is contained in a type.
 -- This includes locations afterward in a data structure.
 containsLoc :: LocVar -> L2.Ty2 -> [Constraint] -> TiM Bool
@@ -882,14 +877,14 @@
        case c of
          AfterConstantL lv1 _v lv2 ->
              do lv1' <- finalLocVar lv1
-                lv2' <- finalLocVar lv2   
+                lv2' <- finalLocVar lv2
                 if lv' == lv2'
                 then do lvs' <- associatedLocs lv1' cs
                         return $ L.nub $ lv1' : (lvs ++ lvs')
                 else return lvs
          AfterVariableL lv1 _v lv2 ->
              do lv1' <- finalLocVar lv1
-                lv2' <- finalLocVar lv2   
+                lv2' <- finalLocVar lv2
                 if lv' == lv2'
                 then do lvs' <- associatedLocs lv1' cs
                         return $ L.nub $ lv1' : (lvs ++ lvs')
@@ -915,7 +910,7 @@
                      b2 <- noAfterLoc lv1 fcs fcs
                      return (b1 && b2)
              else noAfterLoc lv fcs cs
-      AfterConstantL lv1 v lv2 -> 
+      AfterConstantL lv1 v lv2 ->
           do lv2' <- finalLocVar lv2
              lv' <- finalLocVar lv
              if lv' == lv2' then return False else noAfterLoc lv fcs cs
@@ -936,7 +931,7 @@
       AfterTagL lv1 lv2 ->
           do lv1' <- finalLocVar lv1
              lv' <- finalLocVar lv
-             if lv' == lv1' then return False else noBeforeLoc lv cs      
+             if lv' == lv1' then return False else noBeforeLoc lv cs
       _ -> noBeforeLoc lv cs
 noBeforeLoc lv [] = return True
 
@@ -961,7 +956,7 @@
     (FreshLoc l1, FixedLoc l2) ->
         do assocLoc l1 (FixedLoc l2)
            success
-    (FixedLoc l2, FreshLoc l1) -> 
+    (FixedLoc l2, FreshLoc l1) ->
         do assocLoc l1 (FixedLoc l2)
            success
     (FreshLoc l1, FreshLoc l2) ->
@@ -1005,7 +1000,7 @@
     if lv1 == lv2 then return (Just r) else regionOfLocVar lv1 cs
 regionOfLocVar lv1 (_ : cs) = regionOfLocVar lv1 cs
 regionOfLocVar _ [] = return Nothing
-         
+
 finalLocVar :: LocVar -> TiM LocVar
 finalLocVar v = do
   u <- finalUnifyLoc v
@@ -1034,7 +1029,7 @@
     Just (FixedLoc l') -> return $ FixedLoc l'
 
 fixLoc :: LocVar -> TiM UnifyLoc
-fixLoc lv = do 
+fixLoc lv = do
   -- l' <- fresh
   m <- lift $ St.get
   lift $ St.put $ M.insert lv (FixedLoc lv) m
@@ -1058,8 +1053,8 @@
 -- | For a packed type, get its location.
 locOfTy :: Ty2 -> LocVar
 locOfTy (PackedTy _ lv) = lv
-locOfTy ty2 = err $ "Expected packed type, got "++show ty2 
-       
+locOfTy ty2 = err $ "Expected packed type, got "++show ty2
+
 err :: String -> a
 err m = error $ "InferLocations: " ++ m
 
@@ -1117,7 +1112,7 @@
   prg <- flattenL1 $ L1.Prog dfs (fds `M.union` (M.mapKeys (toVar . ("copy_" ++) . fromVar) newFns)) me
   return $ inlineTriv $ prg
 
-               
+
 emptyEnv :: FullEnv
 emptyEnv = FullEnv { dataDefs = C.emptyDD
                    , valEnv   = M.empty
@@ -1128,7 +1123,7 @@
 t0 = fst$ runSyM 0 $
      convertFunTy (snd (L1.funArg fd), L1.funRetTy fd)
    where fd = L1.fundefs L1.add1Prog M.! "add1"
-           
+
 tester1 :: L L1.Exp1 -> L Exp2
 tester1 e = case fst $ fst $ runSyM 0 $ St.runStateT (runExceptT (inferExp emptyEnv e NoDest)) M.empty of
               Right a -> (\(a,_,_)->a) a
