--- conflicted
+++ resolved
@@ -14,21 +14,13 @@
 category:              Compilers/Interpreters
 extra-source-files:    README.md
 build-type:            Simple
-<<<<<<< HEAD
-
-tested-with:           GHC==9.4.3
-                     , GHC==9.2.5
-                     , GHC==9.0.2
-                     , GHC==8.10.7
-=======
 extra-source-files:    README.md, cbits/rts.c
 cabal-version:         >=1.10
 tested-with:           GHC==9.4.6
                      , GHC==9.4.5
                      , GHC==9.2.8
                      , GHC==9.0.2
-                     , GHC==8.10.4
->>>>>>> 5827f62c
+                     , GHC==8.10.7
                      , GHC==8.8.4
 
 flag LLVM_ENABLED
@@ -102,21 +94,6 @@
                        Gibbon.Passes.AccessPatternsAnalysis
                        Gibbon.Passes.SolveLayoutConstrs
 
-<<<<<<< HEAD
-  build-depends:       base                     >= 4.11      &&  < 5
-                     , bytestring               >= 0.10.8    &&  < 0.12
-                     , text                     >= 1.2       &&  < 3
-                     , process                  >= 1.4       &&  < 2
-                     , filepath                 >= 1.4.1     &&  < 2
-                     , directory                >= 1.3       &&  < 2
-                     , containers               >= 0.5       &&  < 0.7
-                     , deepseq                  >= 1.4       &&  < 1.5
-                     , mtl                      >= 2.2       &&  < 3
-                     , transformers             >= 0.5       &&  < 1
-                     , clock                    >= 0.8       &&  < 1
-                     , random                   >= 1.1       &&  < 1.3
-                     , recursion-schemes        >= 5         &&  < 6
-=======
   other-extensions:    DeriveDataTypeable CPP
 
   build-depends:       base                     >= 4.11      &&  < 5
@@ -132,7 +109,6 @@
                      , clock                    >= 0.7.1     &&  < 1
                      , random                   >= 1.1       &&  < 1.3
                      , recursion-schemes        >= 5.1       &&  < 6
->>>>>>> 5827f62c
                      , vector                   >= 0.12      &&  < 0.14
                      , tuple                    >= 0.3       &&  < 1
                      -- Parsers:
@@ -144,12 +120,6 @@
                      , srcloc                   >= 0.6       &&  < 1
                      , symbol                   >= 0.2.4     &&  < 1
                      -- Pretty printers:
-<<<<<<< HEAD
-                     , pretty                   >= 1.1.1     &&  < 1.2
-                     , GenericPretty            >= 1.2       &&  < 2
-                     , language-c-quote         >= 0.12      &&  < 1
-                     , mainland-pretty          >= 0.6       &&  < 1
-=======
                      , pretty                   >= 1.1.1.3   &&  < 1.2
                      , GenericPretty            >= 1.2.1     &&  < 2
                      , language-c-quote         >= 0.12.1    &&  < 1
@@ -157,7 +127,6 @@
                      , language-python          >= 0.5.0     &&  <= 0.5.8  
                      , timeit                   >= 0.9       &&  <= 2.0
                      , time                     >= 1         &&  <= 1.12.2
->>>>>>> 5827f62c
 -- Brings in lots of ekmett dependencies:
 --                     , either
 
